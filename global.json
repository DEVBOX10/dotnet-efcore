--- conflicted
+++ resolved
@@ -18,12 +18,7 @@
     "rollForward": "latestMajor"
   },
   "msbuild-sdks": {
-<<<<<<< HEAD
     "Microsoft.DotNet.Arcade.Sdk": "7.0.0-beta.22154.3",
     "Microsoft.DotNet.Helix.Sdk": "7.0.0-beta.22154.3"
-=======
-    "Microsoft.DotNet.Arcade.Sdk": "6.0.0-beta.22159.8",
-    "Microsoft.DotNet.Helix.Sdk": "6.0.0-beta.22159.8"
->>>>>>> 519f9a73
   }
 }