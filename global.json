{
  "tools": {
<<<<<<< HEAD
    "dotnet": "6.0.107",
    "runtimes": {
      "dotnet": [
        "3.1.27",
        "5.0.17"
      ],
      "aspnetcore": [
        "3.1.27",
        "5.0.17"
      ]
    }
  },
  "sdk": {
    "version": "6.0.107",
=======
    "dotnet": "7.0.100-preview.5.22307.18"
  },
  "sdk": {
    "version": "7.0.100-preview.5.22307.18",
>>>>>>> f24492b5
    "allowPrerelease": true,
    "rollForward": "latestMajor"
  },
  "msbuild-sdks": {
    "Microsoft.DotNet.Arcade.Sdk": "7.0.0-beta.22358.3",
    "Microsoft.DotNet.Helix.Sdk": "7.0.0-beta.22358.3"
  }
}<|MERGE_RESOLUTION|>--- conflicted
+++ resolved
@@ -1,26 +1,9 @@
 {
   "tools": {
-<<<<<<< HEAD
-    "dotnet": "6.0.107",
-    "runtimes": {
-      "dotnet": [
-        "3.1.27",
-        "5.0.17"
-      ],
-      "aspnetcore": [
-        "3.1.27",
-        "5.0.17"
-      ]
-    }
-  },
-  "sdk": {
-    "version": "6.0.107",
-=======
     "dotnet": "7.0.100-preview.5.22307.18"
   },
   "sdk": {
     "version": "7.0.100-preview.5.22307.18",
->>>>>>> f24492b5
     "allowPrerelease": true,
     "rollForward": "latestMajor"
   },
