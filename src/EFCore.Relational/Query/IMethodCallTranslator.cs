// Licensed to the .NET Foundation under one or more agreements.
// The .NET Foundation licenses this file to you under the MIT license.

<<<<<<< HEAD
=======
using System;
using System.Collections.Generic;
using System.Diagnostics.CodeAnalysis;
using System.Linq.Expressions;
using System.Reflection;
using Microsoft.EntityFrameworkCore.Diagnostics;
>>>>>>> bbbd2c88
using Microsoft.EntityFrameworkCore.Query.SqlExpressions;

namespace Microsoft.EntityFrameworkCore.Query;

/// <summary>
///     <para>
///         A SQL translator for LINQ <see cref="MethodCallExpression" /> expression.
///     </para>
///     <para>
///         This interface is typically used by database providers (and other extensions). It is generally
///         not used in application code.
///     </para>
/// </summary>
public interface IMethodCallTranslator
{
    /// <summary>
    ///     Translates a LINQ <see cref="MethodCallExpression" /> to a SQL equivalent.
    /// </summary>
<<<<<<< HEAD
    /// <param name="instance">A SQL representation of <see cref="MethodCallExpression.Object" />.</param>
    /// <param name="method">The method info from <see cref="MethodCallExpression.Method" />.</param>
    /// <param name="arguments">SQL representations of <see cref="MethodCallExpression.Arguments" />.</param>
    /// <param name="logger">The query logger to use.</param>
    /// <returns>A SQL translation of the <see cref="MethodCallExpression" />.</returns>
    SqlExpression? Translate(
        SqlExpression? instance,
        MethodInfo method,
        IReadOnlyList<SqlExpression> arguments,
        IDiagnosticsLogger<DbLoggerCategory.Query> logger);
=======
    public interface IMethodCallTranslator
    {
        /// <summary>
        ///     Translates a LINQ <see cref="MethodCallExpression" /> to a SQL equivalent.
        /// </summary>
        /// <param name="instance">A SQL representation of <see cref="MethodCallExpression.Object" />.</param>
        /// <param name="method">The method info from <see cref="MethodCallExpression.Method" />.</param>
        /// <param name="arguments">SQL representations of <see cref="MethodCallExpression.Arguments" />.</param>
        /// <param name="logger">The query logger to use.</param>
        /// <returns>A SQL translation of the <see cref="MethodCallExpression" />.</returns>
        // This is a 6.0.x hack to make trimming work, since the linker doesn't see our GetRequiredRuntimeMethod invocations below
        // (see #26288)
        [DynamicDependency(DynamicallyAccessedMemberTypes.All, typeof(Math))]
        SqlExpression? Translate(
            SqlExpression? instance,
            MethodInfo method,
            IReadOnlyList<SqlExpression> arguments,
            IDiagnosticsLogger<DbLoggerCategory.Query> logger);
    }
>>>>>>> bbbd2c88
}<|MERGE_RESOLUTION|>--- conflicted
+++ resolved
@@ -1,15 +1,7 @@
 // Licensed to the .NET Foundation under one or more agreements.
 // The .NET Foundation licenses this file to you under the MIT license.
 
-<<<<<<< HEAD
-=======
-using System;
-using System.Collections.Generic;
 using System.Diagnostics.CodeAnalysis;
-using System.Linq.Expressions;
-using System.Reflection;
-using Microsoft.EntityFrameworkCore.Diagnostics;
->>>>>>> bbbd2c88
 using Microsoft.EntityFrameworkCore.Query.SqlExpressions;
 
 namespace Microsoft.EntityFrameworkCore.Query;
@@ -28,36 +20,17 @@
     /// <summary>
     ///     Translates a LINQ <see cref="MethodCallExpression" /> to a SQL equivalent.
     /// </summary>
-<<<<<<< HEAD
     /// <param name="instance">A SQL representation of <see cref="MethodCallExpression.Object" />.</param>
     /// <param name="method">The method info from <see cref="MethodCallExpression.Method" />.</param>
     /// <param name="arguments">SQL representations of <see cref="MethodCallExpression.Arguments" />.</param>
     /// <param name="logger">The query logger to use.</param>
     /// <returns>A SQL translation of the <see cref="MethodCallExpression" />.</returns>
+    // This is a 6.0.x hack to make trimming work, since the linker doesn't see our GetRequiredRuntimeMethod invocations below
+    // (see #26288)
+    [DynamicDependency(DynamicallyAccessedMemberTypes.All, typeof(Math))]
     SqlExpression? Translate(
         SqlExpression? instance,
         MethodInfo method,
         IReadOnlyList<SqlExpression> arguments,
         IDiagnosticsLogger<DbLoggerCategory.Query> logger);
-=======
-    public interface IMethodCallTranslator
-    {
-        /// <summary>
-        ///     Translates a LINQ <see cref="MethodCallExpression" /> to a SQL equivalent.
-        /// </summary>
-        /// <param name="instance">A SQL representation of <see cref="MethodCallExpression.Object" />.</param>
-        /// <param name="method">The method info from <see cref="MethodCallExpression.Method" />.</param>
-        /// <param name="arguments">SQL representations of <see cref="MethodCallExpression.Arguments" />.</param>
-        /// <param name="logger">The query logger to use.</param>
-        /// <returns>A SQL translation of the <see cref="MethodCallExpression" />.</returns>
-        // This is a 6.0.x hack to make trimming work, since the linker doesn't see our GetRequiredRuntimeMethod invocations below
-        // (see #26288)
-        [DynamicDependency(DynamicallyAccessedMemberTypes.All, typeof(Math))]
-        SqlExpression? Translate(
-            SqlExpression? instance,
-            MethodInfo method,
-            IReadOnlyList<SqlExpression> arguments,
-            IDiagnosticsLogger<DbLoggerCategory.Query> logger);
-    }
->>>>>>> bbbd2c88
 }