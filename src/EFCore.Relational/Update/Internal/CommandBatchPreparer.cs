// Licensed to the .NET Foundation under one or more agreements.
// The .NET Foundation licenses this file to you under the MIT license.

using System.Text;
using Microsoft.EntityFrameworkCore.Metadata.Internal;

namespace Microsoft.EntityFrameworkCore.Update.Internal;

/// <summary>
///     This is an internal API that supports the Entity Framework Core infrastructure and not subject to
///     the same compatibility standards as public APIs. It may be changed or removed without notice in
///     any release. You should only use it directly in your code with extreme caution and knowing that
///     doing so can result in application failures when updating to a new Entity Framework Core release.
/// </summary>
public class CommandBatchPreparer : ICommandBatchPreparer
{
    private static readonly bool QuirkEnabled29647
        = AppContext.TryGetSwitch("Microsoft.EntityFrameworkCore.Issue29647", out var enabled) && enabled;

    private readonly int _minBatchSize;
    private readonly bool _sensitiveLoggingEnabled;
    private readonly bool _detailedErrorsEnabled;
    private readonly Multigraph<IReadOnlyModificationCommand, CommandDependency> _modificationCommandGraph;

    /// <summary>
    ///     This is an internal API that supports the Entity Framework Core infrastructure and not subject to
    ///     the same compatibility standards as public APIs. It may be changed or removed without notice in
    ///     any release. You should only use it directly in your code with extreme caution and knowing that
    ///     doing so can result in application failures when updating to a new Entity Framework Core release.
    /// </summary>
    public CommandBatchPreparer(CommandBatchPreparerDependencies dependencies)
    {
        _minBatchSize =
            dependencies.Options.Extensions.OfType<RelationalOptionsExtension>().FirstOrDefault()?.MinBatchSize
            ?? 1;

        _modificationCommandGraph = new Multigraph<IReadOnlyModificationCommand, CommandDependency>(dependencies.ModificationCommandComparer);
        Dependencies = dependencies;

        if (dependencies.LoggingOptions.IsSensitiveDataLoggingEnabled)
        {
            _sensitiveLoggingEnabled = true;
        }

        if (dependencies.LoggingOptions.DetailedErrorsEnabled)
        {
            _detailedErrorsEnabled = true;
        }
    }

    /// <summary>
    ///     This is an internal API that supports the Entity Framework Core infrastructure and not subject to
    ///     the same compatibility standards as public APIs. It may be changed or removed without notice in
    ///     any release. You should only use it directly in your code with extreme caution and knowing that
    ///     doing so can result in application failures when updating to a new Entity Framework Core release.
    /// </summary>
    protected virtual CommandBatchPreparerDependencies Dependencies { get; }

    /// <summary>
    ///     This is an internal API that supports the Entity Framework Core infrastructure and not subject to
    ///     the same compatibility standards as public APIs. It may be changed or removed without notice in
    ///     any release. You should only use it directly in your code with extreme caution and knowing that
    ///     doing so can result in application failures when updating to a new Entity Framework Core release.
    /// </summary>
    public virtual IEnumerable<ModificationCommandBatch> BatchCommands(
        IList<IUpdateEntry> entries,
        IUpdateAdapter updateAdapter)
    {
        var parameterNameGenerator = Dependencies.ParameterNameGeneratorFactory.Create();
        var commands = CreateModificationCommands(entries, updateAdapter, parameterNameGenerator.GenerateNext);
        var commandSets = TopologicalSort(commands);

        for (var commandSetIndex = 0; commandSetIndex < commandSets.Count; commandSetIndex++)
        {
            var batches = CreateCommandBatches(
                commandSets[commandSetIndex],
                commandSetIndex < commandSets.Count - 1,
                assertColumnModification: true,
                parameterNameGenerator);

            foreach (var batch in batches)
            {
                yield return batch;
            }
        }
    }

    /// <summary>
    ///     This is an internal API that supports the Entity Framework Core infrastructure and not subject to
    ///     the same compatibility standards as public APIs. It may be changed or removed without notice in
    ///     any release. You should only use it directly in your code with extreme caution and knowing that
    ///     doing so can result in application failures when updating to a new Entity Framework Core release.
    /// </summary>
    public virtual IEnumerable<ModificationCommandBatch> CreateCommandBatches(
        IEnumerable<IReadOnlyModificationCommand> commandSet,
        bool moreCommandSets)
        => CreateCommandBatches(commandSet, moreCommandSets, assertColumnModification: false);

    /// <summary>
    ///     This is an internal API that supports the Entity Framework Core infrastructure and not subject to
    ///     the same compatibility standards as public APIs. It may be changed or removed without notice in
    ///     any release. You should only use it directly in your code with extreme caution and knowing that
    ///     doing so can result in application failures when updating to a new Entity Framework Core release.
    /// </summary>
    private IEnumerable<ModificationCommandBatch> CreateCommandBatches(
        IEnumerable<IReadOnlyModificationCommand> commandSet,
        bool moreCommandSets,
        bool assertColumnModification,
        ParameterNameGenerator? parameterNameGenerator = null)
    {
        var batch = Dependencies.ModificationCommandBatchFactory.Create();

        foreach (var modificationCommand in commandSet)
        {
#if DEBUG
            if (assertColumnModification)
            {
                (modificationCommand as ModificationCommand)?.AssertColumnsNotInitialized();
            }
#endif

            if (modificationCommand.EntityState == EntityState.Modified
                && !modificationCommand.ColumnModifications.Any(m => m.IsWrite))
            {
                continue;
            }

            if (!batch.TryAddCommand(modificationCommand))
            {
                if (batch.ModificationCommands.Count == 1
                    || batch.ModificationCommands.Count >= _minBatchSize)
                {
                    if (batch.ModificationCommands.Count > 1)
                    {
                        Dependencies.UpdateLogger.BatchReadyForExecution(
                            batch.ModificationCommands.SelectMany(c => c.Entries), batch.ModificationCommands.Count);
                    }

                    batch.Complete(moreBatchesExpected: true);

                    yield return batch;
                }
                else
                {
                    Dependencies.UpdateLogger.BatchSmallerThanMinBatchSize(
                        batch.ModificationCommands.SelectMany(c => c.Entries), batch.ModificationCommands.Count, _minBatchSize);

                    foreach (var command in batch.ModificationCommands)
                    {
                        batch = StartNewBatch(parameterNameGenerator, command);
                        batch.Complete(moreBatchesExpected: true);

                        yield return batch;
                    }
                }

                batch = StartNewBatch(parameterNameGenerator, modificationCommand);
            }
        }

        if (batch.ModificationCommands.Count == 1
            || batch.ModificationCommands.Count >= _minBatchSize)
        {
            if (batch.ModificationCommands.Count > 1)
            {
                Dependencies.UpdateLogger.BatchReadyForExecution(
                    batch.ModificationCommands.SelectMany(c => c.Entries), batch.ModificationCommands.Count);
            }

            batch.Complete(moreBatchesExpected: moreCommandSets);

            yield return batch;
        }
        else
        {
            Dependencies.UpdateLogger.BatchSmallerThanMinBatchSize(
                batch.ModificationCommands.SelectMany(c => c.Entries), batch.ModificationCommands.Count, _minBatchSize);

            for (var commandIndex = 0; commandIndex < batch.ModificationCommands.Count; commandIndex++)
            {
                var singleCommandBatch = StartNewBatch(parameterNameGenerator, batch.ModificationCommands[commandIndex]);
                singleCommandBatch.Complete(
                    moreBatchesExpected: moreCommandSets || commandIndex < batch.ModificationCommands.Count - 1);

                yield return singleCommandBatch;
            }
        }

        ModificationCommandBatch StartNewBatch(
            ParameterNameGenerator? parameterNameGenerator,
            IReadOnlyModificationCommand modificationCommand)
        {
            parameterNameGenerator?.Reset();
            var batch = Dependencies.ModificationCommandBatchFactory.Create();
            batch.TryAddCommand(modificationCommand);
            return batch;
        }
    }

    /// <summary>
    ///     This is an internal API that supports the Entity Framework Core infrastructure and not subject to
    ///     the same compatibility standards as public APIs. It may be changed or removed without notice in
    ///     any release. You should only use it directly in your code with extreme caution and knowing that
    ///     doing so can result in application failures when updating to a new Entity Framework Core release.
    /// </summary>
    protected virtual IEnumerable<IReadOnlyModificationCommand> CreateModificationCommands(
        IList<IUpdateEntry> entries,
        IUpdateAdapter updateAdapter,
        Func<string> generateParameterName)
    {
        var commands = new List<IModificationCommand>();
        Dictionary<(string Name, string? Schema), SharedTableEntryMap<IModificationCommand>>? sharedTablesCommandsMap = null;
        foreach (var entry in entries)
        {
            if (entry.SharedIdentityEntry != null
                && entry.EntityState == EntityState.Deleted)
            {
                continue;
            }

            var foundMapping = false;

            foreach (var tableMapping in entry.EntityType.GetTableMappings())
            {
                var sprocMapping = entry.EntityState switch
                {
                    EntityState.Added => tableMapping.InsertStoredProcedureMapping,
                    EntityState.Modified => tableMapping.UpdateStoredProcedureMapping,
                    EntityState.Deleted => tableMapping.DeleteStoredProcedureMapping,

                    _ => throw new ArgumentOutOfRangeException("Unexpected entry.EntityState: " + entry.EntityState)
                };

                var table = tableMapping.Table;

                IModificationCommand command;
                var isMainEntry = true;
                if (table.IsShared)
                {
                    Check.DebugAssert(sprocMapping is null, "Shared table with sproc mapping");

                    sharedTablesCommandsMap ??= new Dictionary<(string Name, string? Schema), SharedTableEntryMap<IModificationCommand>>();

                    var tableKey = (table.Name, table.Schema);
                    if (!sharedTablesCommandsMap.TryGetValue(tableKey, out var sharedCommandsMap))
                    {
                        sharedCommandsMap = new SharedTableEntryMap<IModificationCommand>(table, updateAdapter);
                        sharedTablesCommandsMap.Add(tableKey, sharedCommandsMap);
                    }

                    command = sharedCommandsMap.GetOrAddValue(
                        entry,
                        (t, comparer) => Dependencies.ModificationCommandFactory.CreateModificationCommand(
                            new ModificationCommandParameters(
                                t, _sensitiveLoggingEnabled, _detailedErrorsEnabled, comparer, generateParameterName,
                                Dependencies.UpdateLogger)));
                    isMainEntry = sharedCommandsMap.IsMainEntry(entry);
                }
                else
                {
                    command = Dependencies.ModificationCommandFactory.CreateModificationCommand(
                        new ModificationCommandParameters(
                            table, sprocMapping?.StoreStoredProcedure, _sensitiveLoggingEnabled, _detailedErrorsEnabled,
                            comparer: null, generateParameterName, Dependencies.UpdateLogger));
                }

                command.AddEntry(entry, isMainEntry);
                commands.Add(command);

                foundMapping = true;
            }

            if (!foundMapping)
            {
                throw new InvalidOperationException(RelationalStrings.ReadonlyEntitySaved(entry.EntityType.DisplayName()));
            }
        }

        if (sharedTablesCommandsMap != null)
        {
            AddUnchangedSharingEntries(sharedTablesCommandsMap.Values, entries);
        }

        return commands;
    }

    private static void AddUnchangedSharingEntries(
        IEnumerable<SharedTableEntryMap<IModificationCommand>> sharedTablesCommands,
        IList<IUpdateEntry> entries)
    {
        foreach (var sharedCommandsMap in sharedTablesCommands)
        {
            foreach (var command in sharedCommandsMap.Values)
            {
                if (command.EntityState != EntityState.Modified)
                {
                    continue;
                }

                foreach (var entry in sharedCommandsMap.GetAllEntries(command.Entries[0]))
                {
                    if (entry.EntityState != EntityState.Unchanged)
                    {
                        continue;
                    }

                    if (entry.EntityType.IsMappedToJson())
                    {
                        continue;
                    }

                    entry.EntityState = EntityState.Modified;

                    command.AddEntry(entry, sharedCommandsMap.IsMainEntry(entry));
                    entries.Add(entry);
                }
            }
        }
    }

    // To avoid violating store constraints the modification commands must be sorted
    // according to these rules:
    //
    // 1. Commands adding rows or modifying the candidate key values (when supported) must precede
    //     commands adding or modifying rows that will be referencing the former
    // 2. Commands deleting rows or modifying the foreign key values must precede
    //     commands deleting rows or modifying the candidate key values (when supported) of rows
    //     that are currently being referenced by the former
    // 3. Commands deleting rows or modifying unique constraint values must precede
    //     commands adding or modifying unique constraint values to the same values
    /// <summary>
    ///     This is an internal API that supports the Entity Framework Core infrastructure and not subject to
    ///     the same compatibility standards as public APIs. It may be changed or removed without notice in
    ///     any release. You should only use it directly in your code with extreme caution and knowing that
    ///     doing so can result in application failures when updating to a new Entity Framework Core release.
    /// </summary>
    public virtual IReadOnlyList<List<IReadOnlyModificationCommand>> TopologicalSort(
        IEnumerable<IReadOnlyModificationCommand> commands)
    {
        _modificationCommandGraph.Clear();
        _modificationCommandGraph.AddVertices(commands);

        AddForeignKeyEdges();

        AddUniqueValueEdges();

        AddSameTableEdges();

        return _modificationCommandGraph.BatchingTopologicalSort(
            static (_, _, edges) => edges.All(e => e.Breakable),
            FormatCycle);
    }

    private string FormatCycle(
        IReadOnlyList<Tuple<IReadOnlyModificationCommand, IReadOnlyModificationCommand, IEnumerable<CommandDependency>>> data)
    {
        var builder = new StringBuilder();
        for (var i = 0; i < data.Count; i++)
        {
            var (command1, command2, edges) = data[i];
            Format(command1, builder);

            switch (edges.First().Metadata)
            {
                case IForeignKey foreignKey:
                    Format(foreignKey, command1, command2, builder);
                    break;
                case IForeignKeyConstraint foreignKeyConstraint:
                    Format(foreignKeyConstraint, command1, command2, builder);
                    break;
                case IKey key:
                    Format(key, command1, command2, builder);
                    break;
                case IUniqueConstraint key:
                    Format(key, command1, command2, builder);
                    break;
                case ITableIndex index:
                    Format(index, command1, command2, builder);
                    break;
                default:
                    builder.AppendLine(" <-");
                    break;
            }

            if (i == data.Count - 1)
            {
                Format(command2, builder);
            }
        }

        if (!_sensitiveLoggingEnabled)
        {
            builder.Append(CoreStrings.SensitiveDataDisabled);
        }

        return builder.ToString();
    }

    private void Format(IReadOnlyModificationCommand command, StringBuilder builder)
    {
        var entry = command.Entries.First();
        var entityType = entry.EntityType;
        builder.Append(entityType.DisplayName());
        if (_sensitiveLoggingEnabled)
        {
            builder.Append(" { ");
            var properties = entityType.FindPrimaryKey()!.Properties;
            for (var i = 0; i < properties.Count; i++)
            {
                var keyProperty = properties[i];
                builder.Append('\'');
                builder.Append(keyProperty.Name);
                builder.Append("': ");
                builder.Append(entry.GetCurrentValue(keyProperty));

                if (i != properties.Count - 1)
                {
                    builder.Append(", ");
                }
            }

            builder.Append(" } ");
        }
        else
        {
            builder.Append(' ');
        }

        builder.Append('[');
        builder.Append(entry.EntityState);
        builder.Append(']');
    }

    private void Format(
        IForeignKey foreignKey,
        IReadOnlyModificationCommand source,
        IReadOnlyModificationCommand target,
        StringBuilder builder)
    {
        var reverseDependency = !source.Entries.Any(e => foreignKey.DeclaringEntityType.IsAssignableFrom(e.EntityType));
        if (reverseDependency)
        {
            builder.AppendLine(" <-");
        }
        else
        {
            builder.Append(' ');
        }

        builder.Append("ForeignKey ");

        var dependentCommand = reverseDependency ? target : source;
        var dependentEntry = dependentCommand.Entries.First(e => foreignKey.DeclaringEntityType.IsAssignableFrom(e.EntityType));
        builder.Append(dependentEntry.BuildCurrentValuesString(foreignKey.Properties))
            .Append(" ");

        if (!reverseDependency)
        {
            builder.AppendLine("<-");
        }
    }

    private void Format(
        IForeignKeyConstraint foreignKey,
        IReadOnlyModificationCommand source,
        IReadOnlyModificationCommand target,
        StringBuilder builder)
    {
        var reverseDependency = source.Table != foreignKey.Table;
        if (reverseDependency)
        {
            builder.AppendLine(" <-");
        }
        else
        {
            builder.Append(' ');
        }

        builder.Append("ForeignKeyConstraint { ");

        var rowForeignKeyValueFactory = ((ForeignKeyConstraint)foreignKey).GetRowForeignKeyValueFactory();
        var dependentCommand = reverseDependency ? target : source;
        var values = rowForeignKeyValueFactory.CreateDependentKeyValue(dependentCommand, fromOriginalValues: !reverseDependency)!;
        FormatValues(values, foreignKey.Columns, dependentCommand, builder);

        builder.Append(" } ");

        if (!reverseDependency)
        {
            builder.AppendLine("<-");
        }
    }

    private void Format(IKey key, IReadOnlyModificationCommand source, IReadOnlyModificationCommand target, StringBuilder builder)
    {
        var reverseDependency = source.EntityState != EntityState.Deleted;
        if (reverseDependency)
        {
            builder.AppendLine(" <-");
        }
        else
        {
            builder.Append(' ');
        }

        builder.Append("Key ");
        var dependentCommand = reverseDependency ? target : source;
        var dependentEntry = dependentCommand.Entries.First(e => key.DeclaringEntityType.IsAssignableFrom(e.EntityType));
        builder.Append(
            reverseDependency
                ? dependentEntry.BuildCurrentValuesString(key.Properties)
                : dependentEntry.BuildOriginalValuesString(key.Properties));

        builder.Append(" ");

        if (!reverseDependency)
        {
            builder.AppendLine("<-");
        }
    }

    private void Format(
        IUniqueConstraint constraint,
        IReadOnlyModificationCommand source,
        IReadOnlyModificationCommand target,
        StringBuilder builder)
    {
        var reverseDependency = source.EntityState != EntityState.Deleted;
        if (reverseDependency)
        {
            builder.AppendLine(" <-");
        }
        else
        {
            builder.Append(' ');
        }

        builder.Append("UniqueConstraint { ");
        var rowForeignKeyValueFactory = ((UniqueConstraint)constraint).GetRowKeyValueFactory();
        var dependentCommand = reverseDependency ? target : source;
        var values = rowForeignKeyValueFactory.CreateKeyValue(dependentCommand, fromOriginalValues: !reverseDependency)!;
        FormatValues(values, constraint.Columns, dependentCommand, builder);

        builder.Append(" } ");

        if (!reverseDependency)
        {
            builder.AppendLine("<-");
        }
    }

    private void Format(ITableIndex index, IReadOnlyModificationCommand source, IReadOnlyModificationCommand target, StringBuilder builder)
    {
        var reverseDependency = source.EntityState != EntityState.Deleted;
        if (reverseDependency)
        {
            builder.AppendLine(" <-");
        }
        else
        {
            builder.Append(' ');
        }

        builder.Append("Index { ");

        var rowForeignKeyValueFactory = ((TableIndex)index).GetRowIndexValueFactory();
        var dependentCommand = reverseDependency ? target : source;
        var indexValue = rowForeignKeyValueFactory.CreateIndexValue(dependentCommand, fromOriginalValues: !reverseDependency)!;
        FormatValues(indexValue.Value!, index.Columns, dependentCommand, builder);

        builder.Append(" } ");

        if (!reverseDependency)
        {
            builder.AppendLine("<-");
        }
    }

    private void FormatValues(
        object?[] values,
        IReadOnlyList<IColumn> columns,
        IReadOnlyModificationCommand dependentCommand,
        StringBuilder builder)
    {
        for (var i = 0; i < columns.Count; i++)
        {
            var column = columns[i];
            builder.Append('\'');
            builder.Append(column.Name);
            builder.Append('\'');
            if (_sensitiveLoggingEnabled)
            {
                builder.Append(": ");
                var value = values[i];
                if (value != null)
                {
                    builder.Append(values[i]);
                }
                else
                {
                    builder.Append("NULL");
                }
            }

            if (i != columns.Count - 1)
            {
                builder.Append(", ");
            }
        }
    }

    private void AddForeignKeyEdges()
    {
        var predecessorsMap = new Dictionary<object, List<IReadOnlyModificationCommand>>();
        var originalPredecessorsMap = new Dictionary<object, List<IReadOnlyModificationCommand>>();
        foreach (var command in _modificationCommandGraph.Vertices)
        {
            if (command.EntityState is EntityState.Modified or EntityState.Added)
            {
                if (command.Table != null)
                {
                    foreach (var foreignKey in command.Table.ReferencingForeignKeyConstraints)
                    {
                        if (!IsModified(foreignKey.PrincipalUniqueConstraint.Columns, command))
                        {
                            continue;
                        }

                        var principalKeyValue = ((ForeignKeyConstraint)foreignKey).GetRowForeignKeyValueFactory()
                            .CreatePrincipalEquatableKeyValue(command);
                        Check.DebugAssert(principalKeyValue != null, "null principalKeyValue");

                        if (!predecessorsMap.TryGetValue(principalKeyValue, out var predecessorCommands))
                        {
                            predecessorCommands = new List<IReadOnlyModificationCommand>();
                            predecessorsMap.Add(principalKeyValue, predecessorCommands);
                        }

                        predecessorCommands.Add(command);
                    }
                }

                for (var i = 0; i < command.Entries.Count; i++)
                {
                    var entry = command.Entries[i];
                    foreach (var foreignKey in entry.EntityType.GetReferencingForeignKeys())
                    {
                        if (!CanCreateDependency(foreignKey, command, principal: true)
                            || !IsModified(foreignKey.PrincipalKey.Properties, entry)
                            || command.Table != null
                            && !HasTempKey(entry, foreignKey.PrincipalKey))
                        {
                            continue;
                        }

                        var principalKeyValue = foreignKey.GetDependentKeyValueFactory()
                            .CreatePrincipalEquatableKey(entry);
                        Check.DebugAssert(principalKeyValue != null, "null principalKeyValue");

                        if (!predecessorsMap.TryGetValue(principalKeyValue, out var predecessorCommands))
                        {
                            predecessorCommands = new List<IReadOnlyModificationCommand>();
                            predecessorsMap.Add(principalKeyValue, predecessorCommands);
                        }

                        predecessorCommands.Add(command);
                    }
                }
            }

            if (command.EntityState is EntityState.Modified or EntityState.Deleted)
            {
                if (command.Table != null)
                {
                    foreach (var foreignKey in command.Table!.ForeignKeyConstraints)
                    {
                        if (!IsModified(foreignKey.Columns, command))
                        {
                            continue;
                        }

                        var dependentKeyValue = ((ForeignKeyConstraint)foreignKey).GetRowForeignKeyValueFactory()
                            .CreateDependentEquatableKeyValue(command, fromOriginalValues: true);
                        if (dependentKeyValue != null)
                        {
                            if (!originalPredecessorsMap.TryGetValue(dependentKeyValue, out var predecessorCommands))
                            {
                                predecessorCommands = new List<IReadOnlyModificationCommand>();
                                originalPredecessorsMap.Add(dependentKeyValue, predecessorCommands);
                            }

                            predecessorCommands.Add(command);
                        }
                    }
                }
                else
                {
                    foreach (var entry in command.Entries)
                    {
                        foreach (var foreignKey in entry.EntityType.GetForeignKeys())
                        {
                            if (!CanCreateDependency(foreignKey, command, principal: false)
                                || !IsModified(foreignKey.Properties, entry))
                            {
                                continue;
                            }

                            var dependentKeyValue = foreignKey.GetDependentKeyValueFactory()
                                ?.CreateDependentEquatableKey(entry, fromOriginalValues: true);

                            if (dependentKeyValue != null)
                            {
                                if (!originalPredecessorsMap.TryGetValue(dependentKeyValue, out var predecessorCommands))
                                {
                                    predecessorCommands = new List<IReadOnlyModificationCommand>();
                                    originalPredecessorsMap.Add(dependentKeyValue, predecessorCommands);
                                }

                                predecessorCommands.Add(command);
                            }
                        }
                    }
                }
            }
        }

        foreach (var command in _modificationCommandGraph.Vertices)
        {
            if (command.EntityState is EntityState.Modified or EntityState.Added)
            {
                if (command.Table != null)
                {
                    foreach (var foreignKey in command.Table.ForeignKeyConstraints)
                    {
                        if (!IsModified(foreignKey.Columns, command))
                        {
                            continue;
                        }

                        var dependentKeyValue = ((ForeignKeyConstraint)foreignKey).GetRowForeignKeyValueFactory()
                            .CreateDependentEquatableKeyValue(command);
                        if (dependentKeyValue is null)
                        {
                            continue;
                        }

                        AddMatchingPredecessorEdge(
                            predecessorsMap, dependentKeyValue, command, foreignKey, checkStoreGenerated: true);
                    }
                }

                // ReSharper disable once ForCanBeConvertedToForeach
                for (var entryIndex = 0; entryIndex < command.Entries.Count; entryIndex++)
                {
                    var entry = command.Entries[entryIndex];
                    foreach (var foreignKey in entry.EntityType.GetForeignKeys())
                    {
                        if (!CanCreateDependency(foreignKey, command, principal: false)
                            || !IsModified(foreignKey.Properties, entry))
                        {
                            continue;
                        }

                        var dependentKeyValue = foreignKey.GetDependentKeyValueFactory()
                            ?.CreateDependentEquatableKey(entry);
                        if (dependentKeyValue == null)
                        {
                            continue;
                        }

                        AddMatchingPredecessorEdge(
                            predecessorsMap, dependentKeyValue, command, foreignKey, checkStoreGenerated: true);
                    }
                }
            }

            if (command.EntityState is EntityState.Modified or EntityState.Deleted)
            {
                if (command.Table != null)
                {
                    foreach (var foreignKey in command.Table.ReferencingForeignKeyConstraints)
                    {
                        if (!IsModified(foreignKey.PrincipalUniqueConstraint.Columns, command))
                        {
                            continue;
                        }

                        var principalKeyValue = ((ForeignKeyConstraint)foreignKey).GetRowForeignKeyValueFactory()
                            .CreatePrincipalEquatableKeyValue(command, fromOriginalValues: true);
                        Check.DebugAssert(principalKeyValue != null, "null principalKeyValue");
                        AddMatchingPredecessorEdge(
                            originalPredecessorsMap, principalKeyValue, command, foreignKey);
                    }
                }
                else
                {
                    // ReSharper disable once ForCanBeConvertedToForeach
                    for (var entryIndex = 0; entryIndex < command.Entries.Count; entryIndex++)
                    {
                        var entry = command.Entries[entryIndex];
                        foreach (var foreignKey in entry.EntityType.GetReferencingForeignKeys())
                        {
                            if (!CanCreateDependency(foreignKey, command, principal: true))
                            {
                                continue;
                            }

                            var principalKeyValue = foreignKey.GetDependentKeyValueFactory()
                                .CreatePrincipalEquatableKey(entry, fromOriginalValues: true);
                            Check.DebugAssert(principalKeyValue != null, "null principalKeyValue");
                            AddMatchingPredecessorEdge(
                                originalPredecessorsMap, principalKeyValue, command, foreignKey);
                        }
                    }
                }
            }
        }
    }

    private static bool HasTempKey(IUpdateEntry entry, IKey key)
    {
        var keyProperties = key.Properties;

        // ReSharper disable once ForCanBeConvertedToForeach
        // ReSharper disable once LoopCanBeConvertedToQuery
        for (var i = 0; i < keyProperties.Count; i++)
        {
            var keyProperty = keyProperties[i];

            if (entry.HasTemporaryValue(keyProperty))
            {
                return true;
            }
        }

        return false;
    }

    private static bool CanCreateDependency(IForeignKey foreignKey, IReadOnlyModificationCommand command, bool principal)
    {
        if (command.Table != null)
        {
            if (foreignKey.IsRowInternal(StoreObjectIdentifier.Table(command.TableName, command.Schema))
                || (foreignKey.PrincipalEntityType.IsAssignableFrom(foreignKey.DeclaringEntityType)
                    && foreignKey.PrincipalKey.Properties.SequenceEqual(foreignKey.Properties)))
            {
                // Row internal or TPT linking FK
                return false;
            }

            if (foreignKey.GetMappedConstraints().Any(c => (principal ? c.PrincipalTable : c.Table) == command.Table))
            {
                // Handled elsewhere
                return false;
            }

            var properties = principal ? foreignKey.PrincipalKey.Properties : foreignKey.Properties;
            foreach (var property in properties)
            {
                if (command.Table.FindColumn(property) == null)
                {
                    return false;
                }
            }

            return true;
        }

        if (command.StoreStoredProcedure != null)
        {
            if (command.StoreStoredProcedure.StoredProcedures.Any(sp => foreignKey.IsRowInternal(sp.GetStoreIdentifier())))
            {
                return false;
            }

            var properties = principal ? foreignKey.PrincipalKey.Properties : foreignKey.Properties;
            foreach (var property in properties)
            {
                if (command.StoreStoredProcedure.FindResultColumn(property) == null
                    && command.StoreStoredProcedure.FindParameter(property) == null)
                {
                    return false;
                }
            }

            return true;
        }

        return false;
    }

    private static bool CanCreateDependency(IKey key, IReadOnlyModificationCommand command)
    {
        if (command.Table != null)
        {
            if (key.GetMappedConstraints().Any(c => c.Table == command.Table))
            {
                // Handled elsewhere
                return false;
            }

            foreach (var property in key.Properties)
            {
                if (command.Table.FindColumn(property) == null)
                {
                    return false;
                }
            }

            return true;
        }

        if (command.StoreStoredProcedure != null)
        {
            foreach (var property in key.Properties)
            {
                if (command.StoreStoredProcedure.FindResultColumn(property) == null
                    && command.StoreStoredProcedure.FindParameter(property) == null)
                {
                    return false;
                }
            }

            return true;
        }

        return false;
    }

    private static bool IsModified(IReadOnlyList<IProperty> properties, IUpdateEntry entry)
    {
        if (entry.EntityState != EntityState.Modified)
        {
            return true;
        }

        foreach (var property in properties)
        {
            if (entry.IsModified(property))
            {
                return true;
            }
        }

        return false;
    }

    private static bool IsModified(IReadOnlyList<IColumn> columns, IReadOnlyModificationCommand command)
    {
        if (command.EntityState != EntityState.Modified)
        {
            return true;
        }

        for (var columnIndex = 0; columnIndex < columns.Count; columnIndex++)
        {
            var column = columns[columnIndex];
            object? originalValue = null;
            object? currentValue = null;
            ValueComparer? providerValueComparer = null;
            for (var entryIndex = 0; entryIndex < command.Entries.Count; entryIndex++)
            {
                var entry = command.Entries[entryIndex];
                var columnMapping = column.FindColumnMapping(entry.EntityType);
                var property = columnMapping?.Property;
                if (property != null
                    && (property.GetAfterSaveBehavior() == PropertySaveBehavior.Save
                        || (!property.IsPrimaryKey() && entry.EntityState != EntityState.Modified)))
                {
                    switch (entry.EntityState)
                    {
                        case EntityState.Added:
                            currentValue = entry.GetCurrentProviderValue(property);
                            break;
                        case EntityState.Deleted:
                        case EntityState.Unchanged:
                            originalValue ??= entry.GetOriginalProviderValue(property);
                            break;
                        case EntityState.Modified:
                            if (entry.IsModified(property))
                            {
                                return true;
                            }

                            originalValue ??= entry.GetOriginalProviderValue(property);
                            break;
                    }

                    providerValueComparer = property.GetProviderValueComparer();
                }
            }

            if (providerValueComparer != null
                && !providerValueComparer.Equals(originalValue, currentValue))
            {
                return true;
            }
        }

        return false;
    }

    private void AddMatchingPredecessorEdge<T>(
        Dictionary<T, List<IReadOnlyModificationCommand>> predecessorsMap,
        T keyValue,
        IReadOnlyModificationCommand command,
        IForeignKey foreignKey,
        bool checkStoreGenerated = false)
        where T : notnull
    {
        if (predecessorsMap.TryGetValue(keyValue, out var predecessorCommands))
        {
            foreach (var predecessor in predecessorCommands)
            {
                if (predecessor != command)
                {
                    // If we're adding/inserting a dependent where the principal key is being database-generated, then
                    // the dependency edge represents a batching boundary: fetch the principal database-generated
                    // property from the database in separate batch, in order to populate the dependent foreign key
                    // property in the next.
                    var requiresBatchingBoundary = false;

                    if (checkStoreGenerated)
                    {
                        for (var j = 0; j < predecessor.Entries.Count; j++)
                        {
                            var entry = predecessor.Entries[j];
                            if (HasTempKey(entry, foreignKey.PrincipalKey))
                            {
                                requiresBatchingBoundary = true;
                                goto AfterLoop;
                            }
                        }
                    }

                    AfterLoop:
                    _modificationCommandGraph.AddEdge(predecessor, command, new CommandDependency(foreignKey), requiresBatchingBoundary);
                }
            }
        }
    }

    private void AddMatchingPredecessorEdge<T>(
        Dictionary<T, List<IReadOnlyModificationCommand>> predecessorsMap,
        T keyValue,
        IReadOnlyModificationCommand command,
        IForeignKeyConstraint foreignKey,
        bool checkStoreGenerated = false)
        where T : notnull
    {
        if (predecessorsMap.TryGetValue(keyValue, out var predecessorCommands))
        {
            foreach (var predecessor in predecessorCommands)
            {
                if (predecessor != command)
                {
                    // If we're adding/inserting a dependent where the principal key is being database-generated, then
                    // the dependency edge represents a batching boundary: fetch the principal database-generated
                    // property from the database in separate batch, in order to populate the dependent foreign key
                    // property in the next.
                    var requiresBatchingBoundary = false;

                    if (checkStoreGenerated)
                    {
                        for (var j = 0; j < predecessor.Entries.Count; j++)
                        {
                            var entry = predecessor.Entries[j];

                            foreach (var key in foreignKey.PrincipalUniqueConstraint.MappedKeys)
                            {
                                if (key.DeclaringEntityType.IsAssignableFrom(entry.EntityType)
                                    && HasTempKey(entry, key))
                                {
                                    requiresBatchingBoundary = true;
                                    goto AfterLoop;
                                }
                            }
                        }
                    }

                    AfterLoop:
                    _modificationCommandGraph.AddEdge(predecessor, command, new CommandDependency(foreignKey), requiresBatchingBoundary);
                }
            }
        }
    }

    private void AddMatchingPredecessorEdge<T>(
        Dictionary<T, List<IReadOnlyModificationCommand>> predecessorsMap,
        T keyValue,
        IReadOnlyModificationCommand command,
        CommandDependency edge)
        where T : notnull
    {
        if (predecessorsMap.TryGetValue(keyValue, out var predecessorCommands))
        {
            foreach (var predecessor in predecessorCommands)
            {
                if (predecessor != command)
                {
                    _modificationCommandGraph.AddEdge(predecessor, command, edge);
                }
            }
        }
    }

    private void AddUniqueValueEdges()
    {
        Dictionary<object, List<IReadOnlyModificationCommand>>? indexPredecessorsMap = null;
        var keyPredecessorsMap = new Dictionary<object, List<IReadOnlyModificationCommand>>();
        foreach (var command in _modificationCommandGraph.Vertices)
        {
            if (command.EntityState is EntityState.Added)
            {
                continue;
            }

            if (command.Table != null)
            {
                foreach (var index in command.Table.Indexes)
                {
                    if (!index.IsUnique
                        || !IsModified(index.Columns, command))
                    {
                        continue;
                    }

                    var indexValue = ((TableIndex)index).GetRowIndexValueFactory()
                        .CreateEquatableIndexValue(command, fromOriginalValues: true);
                    if (indexValue.Value != null)
                    {
                        indexPredecessorsMap ??= new Dictionary<object, List<IReadOnlyModificationCommand>>();
                        if (!indexPredecessorsMap.TryGetValue(indexValue.Value, out var predecessorCommands))
                        {
                            predecessorCommands = new List<IReadOnlyModificationCommand>();
                            indexPredecessorsMap.Add(indexValue.Value, predecessorCommands);
                        }

                        predecessorCommands.Add(command);
                    }
                }
            }

            if (command.EntityState is not EntityState.Deleted)
            {
                continue;
            }

            if (command.Table != null)
            {
                foreach (var key in command.Table.UniqueConstraints)
                {
                    var keyValue = ((UniqueConstraint)key).GetRowKeyValueFactory()
                        .CreateEquatableKeyValue(command, fromOriginalValues: true);
                    Check.DebugAssert(keyValue != null, "null keyValue");
                    if (!keyPredecessorsMap.TryGetValue((key, keyValue), out var predecessorCommands))
                    {
                        predecessorCommands = new List<IReadOnlyModificationCommand>();
                        keyPredecessorsMap.Add((key, keyValue), predecessorCommands);
                    }

                    predecessorCommands.Add(command);
                }
            }
            else
            {
                for (var entryIndex = 0; entryIndex < command.Entries.Count; entryIndex++)
                {
                    var entry = command.Entries[entryIndex];
                    foreach (var key in entry.EntityType.GetKeys())
                    {
                        if (!CanCreateDependency(key, command))
                        {
                            continue;
                        }

                        var keyValue = key.GetPrincipalKeyValueFactory()
                            .CreateEquatableKey(entry, fromOriginalValues: true);
                        Check.DebugAssert(keyValue != null, "null keyValue");
                        if (!keyPredecessorsMap.TryGetValue((key, keyValue), out var predecessorCommands))
                        {
                            predecessorCommands = new List<IReadOnlyModificationCommand>();
                            keyPredecessorsMap.Add((key, keyValue), predecessorCommands);
                        }

                        predecessorCommands.Add(command);
                    }
                }
            }
        }

        if (indexPredecessorsMap != null)
        {
            foreach (var command in _modificationCommandGraph.Vertices)
            {
                if (command.EntityState is EntityState.Deleted
                    || command.Table == null)
                {
                    continue;
                }

                foreach (var index in command.Table.Indexes)
                {
                    if (!index.IsUnique
                        || !IsModified(index.Columns, command))
                    {
                        continue;
                    }

                    var indexValue = ((TableIndex)index).GetRowIndexValueFactory()
                        .CreateEquatableIndexValue(command);
                    if (indexValue.Value != null)
                    {
                        AddMatchingPredecessorEdge(indexPredecessorsMap, indexValue.Value, command,
<<<<<<< HEAD
                            new CommandDependency(index, breakable: index.Filter != null || indexValue.HasNullValue));
=======
                            new CommandDependency(index, breakable: index.Filter != null
                            || (!QuirkEnabled29647 && indexValue.HasNullValue)));
>>>>>>> ffda3b5a
                    }
                }
            }
        }

        if (keyPredecessorsMap != null)
        {
            foreach (var command in _modificationCommandGraph.Vertices)
            {
                if (command.EntityState is not EntityState.Added)
                {
                    continue;
                }

                if (command.Table != null)
                {
                    foreach (var key in command.Table.UniqueConstraints)
                    {
                        var keyValue = ((UniqueConstraint)key).GetRowKeyValueFactory()
                            .CreateEquatableKeyValue(command, fromOriginalValues: true);
                        Check.DebugAssert(keyValue != null, "null keyValue");

                        AddMatchingPredecessorEdge(keyPredecessorsMap, keyValue, command, new CommandDependency(key));
                    }
                }
                else
                {
                    for (var entryIndex = 0; entryIndex < command.Entries.Count; entryIndex++)
                    {
                        var entry = command.Entries[entryIndex];
                        foreach (var key in entry.EntityType.GetKeys())
                        {
                            if (!CanCreateDependency(key, command))
                            {
                                continue;
                            }

                            var keyValue = key.GetPrincipalKeyValueFactory()
                                .CreateEquatableKey(entry, fromOriginalValues: true);
                            Check.DebugAssert(keyValue != null, "null keyValue");

                            AddMatchingPredecessorEdge(keyPredecessorsMap, keyValue, command, new CommandDependency(key));
                        }
                    }
                }
            }
        }
    }

    private void AddSameTableEdges()
    {
        var deletedDictionary = new Dictionary<(string, string?), (List<IReadOnlyModificationCommand> List, bool EdgesAdded)>();

        foreach (var command in _modificationCommandGraph.Vertices)
        {
            if (command.EntityState == EntityState.Deleted)
            {
                var table = (command.TableName, command.Schema);
                if (!deletedDictionary.TryGetValue(table, out var deletedCommands))
                {
                    deletedCommands = (new List<IReadOnlyModificationCommand>(), false);
                    deletedDictionary.Add(table, deletedCommands);
                }

                deletedCommands.List.Add(command);
            }
        }

        foreach (var command in _modificationCommandGraph.Vertices)
        {
            if (command.EntityState == EntityState.Added)
            {
                var table = (command.TableName, command.Schema);
                if (deletedDictionary.TryGetValue(table, out var deletedCommands))
                {
                    var lastDelete = deletedCommands.List[^1];
                    if (!deletedCommands.EdgesAdded)
                    {
                        for (var i = 0; i < deletedCommands.List.Count - 1; i++)
                        {
                            var deleted = deletedCommands.List[i];
                            _modificationCommandGraph.AddEdge(deleted, lastDelete, new CommandDependency(deleted.Table!, breakable: true));
                        }

                        deletedDictionary[table] = (deletedCommands.List, true);
                    }

                    _modificationCommandGraph.AddEdge(lastDelete, command, new CommandDependency(command.Table!, breakable: true));
                }
            }
        }
    }

    private sealed record class CommandDependency
    {
        public CommandDependency(IAnnotatable metadata, bool breakable = false)
        {
            Metadata = metadata;
            Breakable = breakable;
        }

        public IAnnotatable Metadata { get; init; }
        public bool Breakable { get; init; }
    }
}<|MERGE_RESOLUTION|>--- conflicted
+++ resolved
@@ -1212,12 +1212,7 @@
                     if (indexValue.Value != null)
                     {
                         AddMatchingPredecessorEdge(indexPredecessorsMap, indexValue.Value, command,
-<<<<<<< HEAD
                             new CommandDependency(index, breakable: index.Filter != null || indexValue.HasNullValue));
-=======
-                            new CommandDependency(index, breakable: index.Filter != null
-                            || (!QuirkEnabled29647 && indexValue.HasNullValue)));
->>>>>>> ffda3b5a
                     }
                 }
             }
