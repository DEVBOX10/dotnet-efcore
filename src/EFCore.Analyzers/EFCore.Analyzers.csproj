--- conflicted
+++ resolved
@@ -29,11 +29,6 @@
       <NuspecProperty Include="targetFramework=$(TargetFramework)" />
       <NuspecProperty Include="OutputBinary=$(OutputPath)$(AssemblyName).dll" />
       <NuspecProperty Include="OutputSymbol=$(OutputPath)$(AssemblyName).pdb" />
-<<<<<<< HEAD
-      <NuspecProperty Include="NetStandard13PlaceholderFile=$(NetStandard13PlaceholderFile)" />
-=======
-      <NuspecProperty Include="PackageIcon=$(PackageIconFullPath)" />
->>>>>>> 50fcada1
     </ItemGroup>
   </Target>
 
