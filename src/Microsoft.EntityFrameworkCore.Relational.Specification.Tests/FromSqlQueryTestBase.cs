--- conflicted
+++ resolved
@@ -604,15 +604,9 @@
                 context.Database.OpenConnection();
 
                 var query = context.Customers
-<<<<<<< HEAD
                     .Include(v => v.Orders)
                     .Where(v => v.CustomerID == "MAMRFC")
                     .ToList();
-=======
-                        .Include(v => v.Orders)
-                        .Where(v => v.CustomerID == "MAMRFC")
-                        .ToList();
->>>>>>> ea68c896
 
                 Assert.Empty(query);
                 Assert.Equal(ConnectionState.Open, context.Database.GetDbConnection().State);
@@ -620,7 +614,6 @@
         }
 
         [Fact]
-<<<<<<< HEAD
         public virtual void From_sql_with_db_parameters_called_multiple_times()
         {
             using (var context = CreateContext())
@@ -633,13 +626,15 @@
 
                 var result1 = query.ToList();
 
-                Assert.Equal(1 , result1.Count);
+                Assert.Equal(1, result1.Count);
 
                 // This should not throw exception.
                 var result2 = query.ToList();
 
                 Assert.Equal(1, result2.Count);
-=======
+            }
+        }
+
         public virtual void Include_closed_connection_opened_by_it_when_buffering()
         {
             using (var context = CreateContext())
@@ -655,7 +650,6 @@
 
                 Assert.NotEmpty(query);
                 Assert.Equal(ConnectionState.Closed, connection.State);
->>>>>>> ea68c896
             }
         }
 
