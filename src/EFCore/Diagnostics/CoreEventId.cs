--- conflicted
+++ resolved
@@ -70,11 +70,8 @@
             InvalidIncludePathError,
             QueryCompilationStarting,
             NavigationBaseIncluded,
-<<<<<<< HEAD
+            NavigationBaseIncludeIgnored,
             DistinctAfterOrderByWithoutRowLimitingOperatorWarning,
-=======
-            NavigationBaseIncludeIgnored,
->>>>>>> 54203510
 
             // Infrastructure events
             SensitiveDataLoggingEnabledWarning = CoreBaseId + 400,
