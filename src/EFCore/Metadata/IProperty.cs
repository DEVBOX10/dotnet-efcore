// Licensed to the .NET Foundation under one or more agreements.
// The .NET Foundation licenses this file to you under the MIT license.

<<<<<<< HEAD
=======
using System.Diagnostics.CodeAnalysis;
>>>>>>> 5d0d937a
using Microsoft.EntityFrameworkCore.Internal;

namespace Microsoft.EntityFrameworkCore.Metadata;

/// <summary>
///     Represents a scalar property of an entity type.
/// </summary>
/// <remarks>
///     See <see href="https://aka.ms/efcore-docs-modeling">Modeling entity types and relationships</see> for more information and examples.
/// </remarks>
public interface IProperty : IReadOnlyProperty, IPropertyBase
{
    /// <summary>
    ///     Gets the type that this property belongs to.
    /// </summary>
    new IEntityType DeclaringEntityType { get; }

    /// <summary>
    ///     Creates an <see cref="IEqualityComparer{T}" /> for values of the given property type.
    /// </summary>
    /// <typeparam name="TProperty">The property type.</typeparam>
    /// <returns>A new equality comparer.</returns>
    IEqualityComparer<TProperty> CreateKeyEqualityComparer<TProperty>()
        => NullableComparerAdapter<TProperty>.Wrap(GetKeyValueComparer());

    /// <summary>
    ///     Finds the first principal property that the given property is constrained by
    ///     if the given property is part of a foreign key.
    /// </summary>
    /// <returns>The first associated principal property, or <see langword="null" /> if none exists.</returns>
    new IProperty? FindFirstPrincipal()
        => (IProperty?)((IReadOnlyProperty)this).FindFirstPrincipal();

    /// <summary>
    ///     Finds the list of principal properties including the given property that the given property is constrained by
    ///     if the given property is part of a foreign key.
    /// </summary>
    /// <returns>The list of all associated principal properties including the given property.</returns>
    new IReadOnlyList<IProperty> GetPrincipals()
        => ((IReadOnlyProperty)this).GetPrincipals().Cast<IProperty>().ToList();

    /// <summary>
    ///     Gets all foreign keys that use this property (including composite foreign keys in which this property
    ///     is included).
    /// </summary>
    /// <returns>
    ///     The foreign keys that use this property.
    /// </returns>
    new IEnumerable<IForeignKey> GetContainingForeignKeys();

    /// <summary>
    ///     Gets all indexes that use this property (including composite indexes in which this property
    ///     is included).
    /// </summary>
    /// <returns>
    ///     The indexes that use this property.
    /// </returns>
    new IEnumerable<IIndex> GetContainingIndexes();

    /// <summary>
    ///     Gets the primary key that uses this property (including a composite primary key in which this property
    ///     is included).
    /// </summary>
    /// <returns>
    ///     The primary that use this property, or <see langword="null" /> if it is not part of the primary key.
    /// </returns>
    new IKey? FindContainingPrimaryKey()
        => (IKey?)((IReadOnlyProperty)this).FindContainingPrimaryKey();

    /// <summary>
    ///     Gets all primary or alternate keys that use this property (including composite keys in which this property
    ///     is included).
    /// </summary>
    /// <returns>
    ///     The primary and alternate keys that use this property.
    /// </returns>
    new IEnumerable<IKey> GetContainingKeys();

    /// <summary>
    ///     Gets the <see cref="ValueComparer" /> for this property.
    /// </summary>
    /// <returns>The comparer.</returns>
    new ValueComparer GetValueComparer();

    /// <summary>
    ///     Gets the <see cref="ValueComparer" /> to use with keys for this property.
    /// </summary>
    /// <returns>The comparer.</returns>
    new ValueComparer GetKeyValueComparer();

    /// <summary>
    ///     Gets the <see cref="ValueComparer" /> to use for the provider values for this property.
    /// </summary>
    /// <returns>The comparer.</returns>
    new ValueComparer GetProviderValueComparer();
<<<<<<< HEAD
=======

    internal const DynamicallyAccessedMemberTypes DynamicallyAccessedMemberTypes =
        System.Diagnostics.CodeAnalysis.DynamicallyAccessedMemberTypes.PublicConstructors
        | System.Diagnostics.CodeAnalysis.DynamicallyAccessedMemberTypes.NonPublicConstructors
        | System.Diagnostics.CodeAnalysis.DynamicallyAccessedMemberTypes.PublicProperties
        | System.Diagnostics.CodeAnalysis.DynamicallyAccessedMemberTypes.PublicFields
        | System.Diagnostics.CodeAnalysis.DynamicallyAccessedMemberTypes.NonPublicProperties
        | System.Diagnostics.CodeAnalysis.DynamicallyAccessedMemberTypes.NonPublicFields
        | System.Diagnostics.CodeAnalysis.DynamicallyAccessedMemberTypes.Interfaces;
>>>>>>> 5d0d937a
}<|MERGE_RESOLUTION|>--- conflicted
+++ resolved
@@ -1,10 +1,7 @@
 // Licensed to the .NET Foundation under one or more agreements.
 // The .NET Foundation licenses this file to you under the MIT license.
 
-<<<<<<< HEAD
-=======
 using System.Diagnostics.CodeAnalysis;
->>>>>>> 5d0d937a
 using Microsoft.EntityFrameworkCore.Internal;
 
 namespace Microsoft.EntityFrameworkCore.Metadata;
@@ -100,8 +97,6 @@
     /// </summary>
     /// <returns>The comparer.</returns>
     new ValueComparer GetProviderValueComparer();
-<<<<<<< HEAD
-=======
 
     internal const DynamicallyAccessedMemberTypes DynamicallyAccessedMemberTypes =
         System.Diagnostics.CodeAnalysis.DynamicallyAccessedMemberTypes.PublicConstructors
@@ -111,5 +106,4 @@
         | System.Diagnostics.CodeAnalysis.DynamicallyAccessedMemberTypes.NonPublicProperties
         | System.Diagnostics.CodeAnalysis.DynamicallyAccessedMemberTypes.NonPublicFields
         | System.Diagnostics.CodeAnalysis.DynamicallyAccessedMemberTypes.Interfaces;
->>>>>>> 5d0d937a
 }