--- conflicted
+++ resolved
@@ -1,10 +1,7 @@
 // Licensed to the .NET Foundation under one or more agreements.
 // The .NET Foundation licenses this file to you under the MIT license.
 
-<<<<<<< HEAD
-=======
 using System.Diagnostics.CodeAnalysis;
->>>>>>> 5d0d937a
 using Microsoft.EntityFrameworkCore.ChangeTracking.Internal;
 using Microsoft.EntityFrameworkCore.Internal;
 
@@ -342,10 +339,7 @@
     ///     any release. You should only use it directly in your code with extreme caution and knowing that
     ///     doing so can result in application failures when updating to a new Entity Framework Core release.
     /// </summary>
-<<<<<<< HEAD
-=======
     [DynamicallyAccessedMembers(IEntityType.DynamicallyAccessedMemberTypes)]
->>>>>>> 5d0d937a
     public abstract Type ClrType { get; }
 
     /// <summary>
