--- conflicted
+++ resolved
@@ -1,10 +1,7 @@
 // Licensed to the .NET Foundation under one or more agreements.
 // The .NET Foundation licenses this file to you under the MIT license.
 
-<<<<<<< HEAD
-=======
 using System.Diagnostics.CodeAnalysis;
->>>>>>> 5d0d937a
 using Microsoft.EntityFrameworkCore.Internal;
 using Microsoft.Extensions.DependencyInjection.Extensions;
 
@@ -58,20 +55,12 @@
     /// <param name="contextLifetime">The lifetime with which to register the DbContext service in the container.</param>
     /// <param name="optionsLifetime">The lifetime with which to register the DbContextOptions service in the container.</param>
     /// <returns>The same service collection so that multiple calls can be chained.</returns>
-<<<<<<< HEAD
-    public static IServiceCollection AddDbContext<TContext>(
-        this IServiceCollection serviceCollection,
-        Action<DbContextOptionsBuilder>? optionsAction = null,
-        ServiceLifetime contextLifetime = ServiceLifetime.Scoped,
-        ServiceLifetime optionsLifetime = ServiceLifetime.Scoped)
-=======
     public static IServiceCollection AddDbContext
         <[DynamicallyAccessedMembers(DbContext.DynamicallyAccessedMemberTypes)] TContext>(
             this IServiceCollection serviceCollection,
             Action<DbContextOptionsBuilder>? optionsAction = null,
             ServiceLifetime contextLifetime = ServiceLifetime.Scoped,
             ServiceLifetime optionsLifetime = ServiceLifetime.Scoped)
->>>>>>> 5d0d937a
         where TContext : DbContext
         => AddDbContext<TContext, TContext>(serviceCollection, optionsAction, contextLifetime, optionsLifetime);
 
@@ -118,28 +107,18 @@
     /// <param name="contextLifetime">The lifetime with which to register the DbContext service in the container.</param>
     /// <param name="optionsLifetime">The lifetime with which to register the DbContextOptions service in the container.</param>
     /// <returns>The same service collection so that multiple calls can be chained.</returns>
-<<<<<<< HEAD
-    public static IServiceCollection AddDbContext<TContextService, TContextImplementation>(
-        this IServiceCollection serviceCollection,
-        Action<DbContextOptionsBuilder>? optionsAction = null,
-        ServiceLifetime contextLifetime = ServiceLifetime.Scoped,
-        ServiceLifetime optionsLifetime = ServiceLifetime.Scoped)
-=======
     public static IServiceCollection AddDbContext
         <TContextService, [DynamicallyAccessedMembers(DbContext.DynamicallyAccessedMemberTypes)] TContextImplementation>(
             this IServiceCollection serviceCollection,
             Action<DbContextOptionsBuilder>? optionsAction = null,
             ServiceLifetime contextLifetime = ServiceLifetime.Scoped,
             ServiceLifetime optionsLifetime = ServiceLifetime.Scoped)
->>>>>>> 5d0d937a
         where TContextImplementation : DbContext, TContextService
         => AddDbContext<TContextService, TContextImplementation>(
             serviceCollection,
             optionsAction == null
                 ? null
                 : (_, b) => optionsAction(b), contextLifetime, optionsLifetime);
-<<<<<<< HEAD
-=======
 
     /// <summary>
     ///     Registers the given <see cref="DbContext" /> as a service in the <see cref="IServiceCollection" />,
@@ -187,7 +166,6 @@
             int poolSize = DbContextPool<DbContext>.DefaultPoolSize)
         where TContext : DbContext
         => AddDbContextPool<TContext, TContext>(serviceCollection, optionsAction, poolSize);
->>>>>>> 5d0d937a
 
     /// <summary>
     ///     Registers the given <see cref="DbContext" /> as a service in the <see cref="IServiceCollection" />,
@@ -219,12 +197,8 @@
     ///         <see href="https://aka.ms/efcore-docs-dbcontext-pooling">Using DbContext pooling</see> for more information and examples.
     ///     </para>
     /// </remarks>
-<<<<<<< HEAD
-    /// <typeparam name="TContext">The type of context to be registered.</typeparam>
-=======
     /// <typeparam name="TContextService">The class or interface that will be used to resolve the context from the container.</typeparam>
     /// <typeparam name="TContextImplementation">The concrete implementation type to create.</typeparam>
->>>>>>> 5d0d937a
     /// <param name="serviceCollection">The <see cref="IServiceCollection" /> to add services to.</param>
     /// <param name="optionsAction">
     ///     A required action to configure the <see cref="DbContextOptions" /> for the context. When using
@@ -233,66 +207,6 @@
     /// </param>
     /// <param name="poolSize">Sets the maximum number of instances retained by the pool. Defaults to 1024.</param>
     /// <returns>The same service collection so that multiple calls can be chained.</returns>
-<<<<<<< HEAD
-    public static IServiceCollection AddDbContextPool<TContext>(
-        this IServiceCollection serviceCollection,
-        Action<DbContextOptionsBuilder> optionsAction,
-        int poolSize = DbContextPool<DbContext>.DefaultPoolSize)
-        where TContext : DbContext
-        => AddDbContextPool<TContext, TContext>(serviceCollection, optionsAction, poolSize);
-
-    /// <summary>
-    ///     Registers the given <see cref="DbContext" /> as a service in the <see cref="IServiceCollection" />,
-    ///     and enables DbContext pooling for this registration.
-    /// </summary>
-    /// <remarks>
-    ///     <para>
-    ///         DbContext pooling can increase performance in high-throughput scenarios by re-using context instances.
-    ///         However, for most application this performance gain is very small.
-    ///         Note that when using pooling, the context configuration cannot change between uses, and scoped services
-    ///         injected into the context will only be resolved once from the initial scope.
-    ///         Only consider using DbContext pooling when performance testing indicates it provides a real boost.
-    ///     </para>
-    ///     <para>
-    ///         Use this method when using dependency injection in your application, such as with ASP.NET Core.
-    ///         For applications that don't use dependency injection, consider creating <see cref="DbContext" />
-    ///         instances directly with its constructor. The <see cref="DbContext.OnConfiguring" /> method can then be
-    ///         overridden to configure a connection string and other options.
-    ///     </para>
-    ///     <para>
-    ///         Entity Framework Core does not support multiple parallel operations being run on the same <see cref="DbContext" />
-    ///         instance. This includes both parallel execution of async queries and any explicit concurrent use from multiple threads.
-    ///         Therefore, always await async calls immediately, or use separate DbContext instances for operations that execute
-    ///         in parallel. See <see href="https://aka.ms/efcore-docs-threading">Avoiding DbContext threading issues</see> for more information
-    ///         and examples.
-    ///     </para>
-    ///     <para>
-    ///         See <see href="https://aka.ms/efcore-docs-di">Using DbContext with dependency injection</see> and
-    ///         <see href="https://aka.ms/efcore-docs-dbcontext-pooling">Using DbContext pooling</see> for more information and examples.
-    ///     </para>
-    /// </remarks>
-    /// <typeparam name="TContextService">The class or interface that will be used to resolve the context from the container.</typeparam>
-    /// <typeparam name="TContextImplementation">The concrete implementation type to create.</typeparam>
-    /// <param name="serviceCollection">The <see cref="IServiceCollection" /> to add services to.</param>
-    /// <param name="optionsAction">
-    ///     A required action to configure the <see cref="DbContextOptions" /> for the context. When using
-    ///     context pooling, options configuration must be performed externally; <see cref="DbContext.OnConfiguring" />
-    ///     will not be called.
-    /// </param>
-    /// <param name="poolSize">Sets the maximum number of instances retained by the pool. Defaults to 1024.</param>
-    /// <returns>The same service collection so that multiple calls can be chained.</returns>
-    public static IServiceCollection AddDbContextPool<TContextService, TContextImplementation>(
-        this IServiceCollection serviceCollection,
-        Action<DbContextOptionsBuilder> optionsAction,
-        int poolSize = DbContextPool<DbContext>.DefaultPoolSize)
-        where TContextImplementation : DbContext, TContextService
-        where TContextService : class
-    {
-        Check.NotNull(optionsAction, nameof(optionsAction));
-
-        return AddDbContextPool<TContextService, TContextImplementation>(serviceCollection, (_, ob) => optionsAction(ob), poolSize);
-    }
-=======
     public static IServiceCollection AddDbContextPool
         <TContextService, [DynamicallyAccessedMembers(DbContext.DynamicallyAccessedMemberTypes)] TContextImplementation>(
             this IServiceCollection serviceCollection,
@@ -360,7 +274,6 @@
             int poolSize = DbContextPool<DbContext>.DefaultPoolSize)
         where TContext : DbContext
         => AddDbContextPool<TContext, TContext>(serviceCollection, optionsAction, poolSize);
->>>>>>> 5d0d937a
 
     /// <summary>
     ///     Registers the given <see cref="DbContext" /> as a service in the <see cref="IServiceCollection" />,
@@ -396,12 +309,13 @@
     ///         <see cref="IServiceProvider" />. This is useful if you want to setup Entity Framework Core to resolve
     ///         its internal services from the primary application service provider.
     ///         By default, we recommend using
-<<<<<<< HEAD
-    ///         <see cref="AddDbContextPool{TContext}(IServiceCollection,Action{DbContextOptionsBuilder},int)" /> which allows
-    ///         Entity Framework to create and maintain its own <see cref="IServiceProvider" /> for internal Entity Framework services.
-    ///     </para>
-    /// </remarks>
-    /// <typeparam name="TContext">The type of context to be registered.</typeparam>
+    ///         <see cref="AddDbContextPool{TContext,TContextImplementation}(IServiceCollection,Action{DbContextOptionsBuilder},int)" />
+    ///         which allows Entity Framework to create and maintain its own <see cref="IServiceProvider" /> for internal
+    ///         Entity Framework services.
+    ///     </para>
+    /// </remarks>
+    /// <typeparam name="TContextService">The class or interface that will be used to resolve the context from the container.</typeparam>
+    /// <typeparam name="TContextImplementation">The concrete implementation type to create.</typeparam>
     /// <param name="serviceCollection">The <see cref="IServiceCollection" /> to add services to.</param>
     /// <param name="optionsAction">
     ///     A required action to configure the <see cref="DbContextOptions" /> for the context. When using
@@ -410,76 +324,11 @@
     /// </param>
     /// <param name="poolSize">Sets the maximum number of instances retained by the pool. Defaults to 1024.</param>
     /// <returns>The same service collection so that multiple calls can be chained.</returns>
-    public static IServiceCollection AddDbContextPool<TContext>(
-        this IServiceCollection serviceCollection,
-        Action<IServiceProvider, DbContextOptionsBuilder> optionsAction,
-        int poolSize = DbContextPool<DbContext>.DefaultPoolSize)
-        where TContext : DbContext
-        => AddDbContextPool<TContext, TContext>(serviceCollection, optionsAction, poolSize);
-
-    /// <summary>
-    ///     Registers the given <see cref="DbContext" /> as a service in the <see cref="IServiceCollection" />,
-    ///     and enables DbContext pooling for this registration.
-    /// </summary>
-    /// <remarks>
-    ///     <para>
-    ///         DbContext pooling can increase performance in high-throughput scenarios by re-using context instances.
-    ///         However, for most application this performance gain is very small.
-    ///         Note that when using pooling, the context configuration cannot change between uses, and scoped services
-    ///         injected into the context will only be resolved once from the initial scope.
-    ///         Only consider using DbContext pooling when performance testing indicates it provides a real boost.
-    ///     </para>
-    ///     <para>
-    ///         Use this method when using dependency injection in your application, such as with ASP.NET Core.
-    ///         For applications that don't use dependency injection, consider creating <see cref="DbContext" />
-    ///         instances directly with its constructor. The <see cref="DbContext.OnConfiguring" /> method can then be
-    ///         overridden to configure a connection string and other options.
-    ///     </para>
-    ///     <para>
-    ///         Entity Framework Core does not support multiple parallel operations being run on the same <see cref="DbContext" />
-    ///         instance. This includes both parallel execution of async queries and any explicit concurrent use from multiple threads.
-    ///         Therefore, always await async calls immediately, or use separate DbContext instances for operations that execute
-    ///         in parallel. See <see href="https://aka.ms/efcore-docs-threading">Avoiding DbContext threading issues</see> for more information
-    ///         and examples.
-    ///     </para>
-    ///     <para>
-    ///         See <see href="https://aka.ms/efcore-docs-di">Using DbContext with dependency injection</see> and
-    ///         <see href="https://aka.ms/efcore-docs-dbcontext-pooling">Using DbContext pooling</see> for more information and examples.
-    ///     </para>
-    ///     <para>
-    ///         This overload has an <paramref name="optionsAction" /> that provides the application's
-    ///         <see cref="IServiceProvider" />. This is useful if you want to setup Entity Framework Core to resolve
-    ///         its internal services from the primary application service provider.
-    ///         By default, we recommend using
-=======
->>>>>>> 5d0d937a
-    ///         <see cref="AddDbContextPool{TContext,TContextImplementation}(IServiceCollection,Action{DbContextOptionsBuilder},int)" />
-    ///         which allows Entity Framework to create and maintain its own <see cref="IServiceProvider" /> for internal
-    ///         Entity Framework services.
-    ///     </para>
-    /// </remarks>
-    /// <typeparam name="TContextService">The class or interface that will be used to resolve the context from the container.</typeparam>
-    /// <typeparam name="TContextImplementation">The concrete implementation type to create.</typeparam>
-    /// <param name="serviceCollection">The <see cref="IServiceCollection" /> to add services to.</param>
-    /// <param name="optionsAction">
-    ///     A required action to configure the <see cref="DbContextOptions" /> for the context. When using
-    ///     context pooling, options configuration must be performed externally; <see cref="DbContext.OnConfiguring" />
-    ///     will not be called.
-    /// </param>
-    /// <param name="poolSize">Sets the maximum number of instances retained by the pool. Defaults to 1024.</param>
-    /// <returns>The same service collection so that multiple calls can be chained.</returns>
-<<<<<<< HEAD
-    public static IServiceCollection AddDbContextPool<TContextService, TContextImplementation>(
-        this IServiceCollection serviceCollection,
-        Action<IServiceProvider, DbContextOptionsBuilder> optionsAction,
-        int poolSize = DbContextPool<DbContext>.DefaultPoolSize)
-=======
     public static IServiceCollection AddDbContextPool
         <TContextService, [DynamicallyAccessedMembers(DbContext.DynamicallyAccessedMemberTypes)] TContextImplementation>(
             this IServiceCollection serviceCollection,
             Action<IServiceProvider, DbContextOptionsBuilder> optionsAction,
             int poolSize = DbContextPool<DbContext>.DefaultPoolSize)
->>>>>>> 5d0d937a
         where TContextImplementation : DbContext, TContextService
         where TContextService : class
     {
@@ -501,11 +350,7 @@
         return serviceCollection;
     }
 
-<<<<<<< HEAD
-    private static void AddPoolingOptions<TContext>(
-=======
     private static void AddPoolingOptions<[DynamicallyAccessedMembers(DbContext.DynamicallyAccessedMemberTypes)] TContext>(
->>>>>>> 5d0d937a
         IServiceCollection serviceCollection,
         Action<IServiceProvider, DbContextOptionsBuilder> optionsAction,
         int poolSize)
@@ -558,18 +403,11 @@
     /// <param name="contextLifetime">The lifetime with which to register the DbContext service in the container.</param>
     /// <param name="optionsLifetime">The lifetime with which to register the DbContextOptions service in the container.</param>
     /// <returns>The same service collection so that multiple calls can be chained.</returns>
-<<<<<<< HEAD
-    public static IServiceCollection AddDbContext<TContext>(
-        this IServiceCollection serviceCollection,
-        ServiceLifetime contextLifetime,
-        ServiceLifetime optionsLifetime = ServiceLifetime.Scoped)
-=======
     public static IServiceCollection AddDbContext
         <[DynamicallyAccessedMembers(DbContext.DynamicallyAccessedMemberTypes)] TContext>(
             this IServiceCollection serviceCollection,
             ServiceLifetime contextLifetime,
             ServiceLifetime optionsLifetime = ServiceLifetime.Scoped)
->>>>>>> 5d0d937a
         where TContext : DbContext
         => AddDbContext<TContext, TContext>(serviceCollection, contextLifetime, optionsLifetime);
 
@@ -600,18 +438,11 @@
     /// <param name="contextLifetime">The lifetime with which to register the DbContext service in the container.</param>
     /// <param name="optionsLifetime">The lifetime with which to register the DbContextOptions service in the container.</param>
     /// <returns>The same service collection so that multiple calls can be chained.</returns>
-<<<<<<< HEAD
-    public static IServiceCollection AddDbContext<TContextService, TContextImplementation>(
-        this IServiceCollection serviceCollection,
-        ServiceLifetime contextLifetime,
-        ServiceLifetime optionsLifetime = ServiceLifetime.Scoped)
-=======
     public static IServiceCollection AddDbContext
         <TContextService, [DynamicallyAccessedMembers(DbContext.DynamicallyAccessedMemberTypes)] TContextImplementation>(
             this IServiceCollection serviceCollection,
             ServiceLifetime contextLifetime,
             ServiceLifetime optionsLifetime = ServiceLifetime.Scoped)
->>>>>>> 5d0d937a
         where TContextImplementation : DbContext, TContextService
         where TContextService : class
         => AddDbContext<TContextService, TContextImplementation>(
@@ -678,20 +509,12 @@
     /// <param name="contextLifetime">The lifetime with which to register the DbContext service in the container.</param>
     /// <param name="optionsLifetime">The lifetime with which to register the DbContextOptions service in the container.</param>
     /// <returns>The same service collection so that multiple calls can be chained.</returns>
-<<<<<<< HEAD
-    public static IServiceCollection AddDbContext<TContext>(
-        this IServiceCollection serviceCollection,
-        Action<IServiceProvider, DbContextOptionsBuilder>? optionsAction,
-        ServiceLifetime contextLifetime = ServiceLifetime.Scoped,
-        ServiceLifetime optionsLifetime = ServiceLifetime.Scoped)
-=======
     public static IServiceCollection AddDbContext
         <[DynamicallyAccessedMembers(DbContext.DynamicallyAccessedMemberTypes)] TContext>(
             this IServiceCollection serviceCollection,
             Action<IServiceProvider, DbContextOptionsBuilder>? optionsAction,
             ServiceLifetime contextLifetime = ServiceLifetime.Scoped,
             ServiceLifetime optionsLifetime = ServiceLifetime.Scoped)
->>>>>>> 5d0d937a
         where TContext : DbContext
         => AddDbContext<TContext, TContext>(serviceCollection, optionsAction, contextLifetime, optionsLifetime);
 
@@ -748,20 +571,12 @@
     /// <param name="contextLifetime">The lifetime with which to register the DbContext service in the container.</param>
     /// <param name="optionsLifetime">The lifetime with which to register the DbContextOptions service in the container.</param>
     /// <returns>The same service collection so that multiple calls can be chained.</returns>
-<<<<<<< HEAD
-    public static IServiceCollection AddDbContext<TContextService, TContextImplementation>(
-        this IServiceCollection serviceCollection,
-        Action<IServiceProvider, DbContextOptionsBuilder>? optionsAction,
-        ServiceLifetime contextLifetime = ServiceLifetime.Scoped,
-        ServiceLifetime optionsLifetime = ServiceLifetime.Scoped)
-=======
     public static IServiceCollection AddDbContext
         <TContextService, [DynamicallyAccessedMembers(DbContext.DynamicallyAccessedMemberTypes)] TContextImplementation>(
             this IServiceCollection serviceCollection,
             Action<IServiceProvider, DbContextOptionsBuilder>? optionsAction,
             ServiceLifetime contextLifetime = ServiceLifetime.Scoped,
             ServiceLifetime optionsLifetime = ServiceLifetime.Scoped)
->>>>>>> 5d0d937a
         where TContextImplementation : DbContext, TContextService
     {
         if (contextLifetime == ServiceLifetime.Singleton)
@@ -856,18 +671,11 @@
     ///     The default is <see cref="ServiceLifetime.Singleton" />
     /// </param>
     /// <returns>The same service collection so that multiple calls can be chained.</returns>
-<<<<<<< HEAD
-    public static IServiceCollection AddDbContextFactory<TContext>(
-        this IServiceCollection serviceCollection,
-        Action<DbContextOptionsBuilder>? optionsAction = null,
-        ServiceLifetime lifetime = ServiceLifetime.Singleton)
-=======
     public static IServiceCollection AddDbContextFactory
         <[DynamicallyAccessedMembers(DbContext.DynamicallyAccessedMemberTypes)] TContext>(
             this IServiceCollection serviceCollection,
             Action<DbContextOptionsBuilder>? optionsAction = null,
             ServiceLifetime lifetime = ServiceLifetime.Singleton)
->>>>>>> 5d0d937a
         where TContext : DbContext
         => AddDbContextFactory<TContext, DbContextFactory<TContext>>(serviceCollection, optionsAction, lifetime);
 
@@ -932,13 +740,9 @@
     ///     The default is <see cref="ServiceLifetime.Singleton" />
     /// </param>
     /// <returns>The same service collection so that multiple calls can be chained.</returns>
-<<<<<<< HEAD
-    public static IServiceCollection AddDbContextFactory<TContext, TFactory>(
-=======
     public static IServiceCollection AddDbContextFactory
     <[DynamicallyAccessedMembers(DbContext.DynamicallyAccessedMemberTypes)] TContext,
         [DynamicallyAccessedMembers(DynamicallyAccessedMemberTypes.PublicConstructors)] TFactory>(
->>>>>>> 5d0d937a
         this IServiceCollection serviceCollection,
         Action<DbContextOptionsBuilder>? optionsAction = null,
         ServiceLifetime lifetime = ServiceLifetime.Singleton)
@@ -1015,18 +819,11 @@
     ///     The default is <see cref="ServiceLifetime.Singleton" />
     /// </param>
     /// <returns>The same service collection so that multiple calls can be chained.</returns>
-<<<<<<< HEAD
-    public static IServiceCollection AddDbContextFactory<TContext>(
-        this IServiceCollection serviceCollection,
-        Action<IServiceProvider, DbContextOptionsBuilder> optionsAction,
-        ServiceLifetime lifetime = ServiceLifetime.Singleton)
-=======
     public static IServiceCollection AddDbContextFactory
         <[DynamicallyAccessedMembers(DbContext.DynamicallyAccessedMemberTypes)] TContext>(
             this IServiceCollection serviceCollection,
             Action<IServiceProvider, DbContextOptionsBuilder> optionsAction,
             ServiceLifetime lifetime = ServiceLifetime.Singleton)
->>>>>>> 5d0d937a
         where TContext : DbContext
         => AddDbContextFactory<TContext, DbContextFactory<TContext>>(serviceCollection, optionsAction, lifetime);
 
@@ -1099,13 +896,9 @@
     ///     The default is <see cref="ServiceLifetime.Singleton" />
     /// </param>
     /// <returns>The same service collection so that multiple calls can be chained.</returns>
-<<<<<<< HEAD
-    public static IServiceCollection AddDbContextFactory<TContext, TFactory>(
-=======
     public static IServiceCollection AddDbContextFactory
     <[DynamicallyAccessedMembers(DbContext.DynamicallyAccessedMemberTypes)] TContext,
         [DynamicallyAccessedMembers(DynamicallyAccessedMemberTypes.PublicConstructors)] TFactory>(
->>>>>>> 5d0d937a
         this IServiceCollection serviceCollection,
         Action<IServiceProvider, DbContextOptionsBuilder>? optionsAction,
         ServiceLifetime lifetime = ServiceLifetime.Singleton)
@@ -1172,18 +965,11 @@
     /// </param>
     /// <param name="poolSize">Sets the maximum number of instances retained by the pool. Defaults to 1024.</param>
     /// <returns>The same service collection so that multiple calls can be chained.</returns>
-<<<<<<< HEAD
-    public static IServiceCollection AddPooledDbContextFactory<TContext>(
-        this IServiceCollection serviceCollection,
-        Action<DbContextOptionsBuilder> optionsAction,
-        int poolSize = DbContextPool<DbContext>.DefaultPoolSize)
-=======
     public static IServiceCollection AddPooledDbContextFactory
         <[DynamicallyAccessedMembers(DbContext.DynamicallyAccessedMemberTypes)] TContext>(
             this IServiceCollection serviceCollection,
             Action<DbContextOptionsBuilder> optionsAction,
             int poolSize = DbContextPool<DbContext>.DefaultPoolSize)
->>>>>>> 5d0d937a
         where TContext : DbContext
     {
         Check.NotNull(optionsAction, nameof(optionsAction));
@@ -1230,18 +1016,11 @@
     /// </param>
     /// <param name="poolSize">Sets the maximum number of instances retained by the pool. Defaults to 1024.</param>
     /// <returns>The same service collection so that multiple calls can be chained.</returns>
-<<<<<<< HEAD
-    public static IServiceCollection AddPooledDbContextFactory<TContext>(
-        this IServiceCollection serviceCollection,
-        Action<IServiceProvider, DbContextOptionsBuilder> optionsAction,
-        int poolSize = DbContextPool<DbContext>.DefaultPoolSize)
-=======
     public static IServiceCollection AddPooledDbContextFactory
         <[DynamicallyAccessedMembers(DbContext.DynamicallyAccessedMemberTypes)] TContext>(
             this IServiceCollection serviceCollection,
             Action<IServiceProvider, DbContextOptionsBuilder> optionsAction,
             int poolSize = DbContextPool<DbContext>.DefaultPoolSize)
->>>>>>> 5d0d937a
         where TContext : DbContext
     {
         Check.NotNull(optionsAction, nameof(optionsAction));
