// Licensed to the .NET Foundation under one or more agreements.
// The .NET Foundation licenses this file to you under the MIT license.

using System.ComponentModel;
using System.Diagnostics.CodeAnalysis;
using System.Runtime.CompilerServices;
using Microsoft.EntityFrameworkCore.ChangeTracking.Internal;
using Microsoft.EntityFrameworkCore.Internal;
using Microsoft.EntityFrameworkCore.Metadata.Internal;

namespace Microsoft.EntityFrameworkCore;

/// <summary>
///     A DbContext instance represents a session with the database and can be used to query and save
///     instances of your entities. DbContext is a combination of the Unit Of Work and Repository patterns.
/// </summary>
/// <remarks>
///     <para>
///         Entity Framework Core does not support multiple parallel operations being run on the same DbContext instance. This
///         includes both parallel execution of async queries and any explicit concurrent use from multiple threads.
///         Therefore, always await async calls immediately, or use separate DbContext instances for operations that execute
///         in parallel. See <see href="https://aka.ms/efcore-docs-threading">Avoiding DbContext threading issues</see> for more information
///         and examples.
///     </para>
///     <para>
///         Typically you create a class that derives from DbContext and contains <see cref="DbSet{TEntity}" />
///         properties for each entity in the model. If the <see cref="DbSet{TEntity}" /> properties have a public setter,
///         they are automatically initialized when the instance of the derived context is created.
///     </para>
///     <para>
///         Override the <see cref="OnConfiguring(DbContextOptionsBuilder)" /> method to configure the database (and
///         other options) to be used for the context. Alternatively, if you would rather perform configuration externally
///         instead of inline in your context, you can use <see cref="DbContextOptionsBuilder{TContext}" />
///         (or <see cref="DbContextOptionsBuilder" />) to externally create an instance of <see cref="DbContextOptions{TContext}" />
///         (or <see cref="DbContextOptions" />) and pass it to a base constructor of <see cref="DbContext" />.
///     </para>
///     <para>
///         The model is discovered by running a set of conventions over the entity classes found in the
///         <see cref="DbSet{TEntity}" /> properties on the derived context. To further configure the model that
///         is discovered by convention, you can override the <see cref="OnModelCreating(ModelBuilder)" /> method.
///     </para>
///     <para>
///         See <see href="https://aka.ms/efcore-docs-dbcontext">DbContext lifetime, configuration, and initialization</see>,
///         <see href="https://aka.ms/efcore-docs-query">Querying data with EF Core</see>,
///         <see href="https://aka.ms/efcore-docs-change-tracking">Changing tracking</see>, and
///         <see href="https://aka.ms/efcore-docs-saving-data">Saving data with EF Core</see> for more information and examples.
///     </para>
/// </remarks>
public class DbContext :
    IInfrastructure<IServiceProvider>,
    IDbContextDependencies,
    IDbSetCache,
    IDbContextPoolable
{
    private static readonly bool QuirkEnabled29733
        = AppContext.TryGetSwitch("Microsoft.EntityFrameworkCore.Issue29733", out var enabled) && enabled;

    private readonly DbContextOptions _options;

    private IDictionary<(Type Type, string? Name), object>? _sets;
    private IDbContextServices? _contextServices;
    private IDbContextDependencies? _dbContextDependencies;
    private DatabaseFacade? _database;
    private ChangeTracker? _changeTracker;

    private IServiceScope? _serviceScope;
    private DbContextLease _lease = DbContextLease.InactiveLease;
    private DbContextPoolConfigurationSnapshot? _configurationSnapshot;
    private List<IResettableService>? _cachedResettableServices;
    private bool _initializing;
    private bool _disposed;

    private readonly Guid _contextId = Guid.NewGuid();
    private int _leaseCount;

    /// <summary>
    ///     Initializes a new instance of the <see cref="DbContext" /> class. The
    ///     <see cref="OnConfiguring(DbContextOptionsBuilder)" />
    ///     method will be called to configure the database (and other options) to be used for this context.
    /// </summary>
    /// <remarks>
    ///     See <see href="https://aka.ms/efcore-docs-dbcontext">DbContext lifetime, configuration, and initialization</see>
    ///     for more information and examples.
    /// </remarks>
    [RequiresUnreferencedCode(
        "EF Core isn't fully compatible with trimming, and running the application may generate unexpected runtime failures. "
        + "Some specific coding pattern are usually required to make trimming work properly, see https://aka.ms/efcore-docs-trimming for "
        + "more details.")]
    protected DbContext()
        : this(new DbContextOptions<DbContext>())
    {
    }

    /// <summary>
    ///     Initializes a new instance of the <see cref="DbContext" /> class using the specified options.
    ///     The <see cref="OnConfiguring(DbContextOptionsBuilder)" /> method will still be called to allow further
    ///     configuration of the options.
    /// </summary>
    /// <remarks>
    ///     See <see href="https://aka.ms/efcore-docs-dbcontext">DbContext lifetime, configuration, and initialization</see> and
    ///     <see href="https://aka.ms/efcore-docs-dbcontext-options">Using DbContextOptions</see> for more information and examples.
    /// </remarks>
    /// <param name="options">The options for this context.</param>
    [RequiresUnreferencedCode(
        "EF Core isn't fully compatible with trimming, and running the application may generate unexpected runtime failures. "
        + "Some specific coding pattern are usually required to make trimming work properly, see https://aka.ms/efcore-docs-trimming for "
        + "more details.")]
    public DbContext(DbContextOptions options)
    {
        Check.NotNull(options, nameof(options));

        if (!options.ContextType.IsAssignableFrom(GetType()))
        {
            throw new InvalidOperationException(CoreStrings.NonGenericOptions(GetType().ShortDisplayName()));
        }

        _options = options;

        // This service is not stored in _setInitializer as this may not be the service provider that will be used
        // as the internal service provider going forward, because at this time OnConfiguring has not yet been called.
        // Mostly that isn't a problem because set initialization is done by our internal services, but in the case
        // where some of those services are replaced, this could initialize set using non-replaced services.
        // In this rare case if this is a problem for the app, then the app can just not use this mechanism to create
        // DbSet instances, and this code becomes a no-op. However, if this set initializer is then saved and used later
        // for the Set method, then it makes the problem bigger because now an app is using the non-replaced services
        // even when it doesn't need to.
        ServiceProviderCache.Instance.GetOrAdd(options, providerRequired: false)
            .GetRequiredService<IDbSetInitializer>()
            .InitializeSets(this);

        EntityFrameworkEventSource.Log.DbContextInitializing();
    }

    /// <summary>
    ///     Provides access to database related information and operations for this context.
    /// </summary>
    public virtual DatabaseFacade Database
    {
        get
        {
            CheckDisposed();

            return _database ??= new DatabaseFacade(this);
        }
    }

    /// <summary>
    ///     Provides access to information and operations for entity instances this context is tracking.
    /// </summary>
    /// <remarks>
    ///     See <see href="https://aka.ms/efcore-docs-change-tracking">EF Core change tracking</see> for more information and examples.
    /// </remarks>
    public virtual ChangeTracker ChangeTracker
        => _changeTracker ??= InternalServiceProvider.GetRequiredService<IChangeTrackerFactory>().Create();

    /// <summary>
    ///     The metadata about the shape of entities, the relationships between them, and how they map to the database.
    ///     May not include all the information necessary to initialize the database.
    /// </summary>
    /// <remarks>
    ///     See <see href="https://aka.ms/efcore-docs-modeling">Modeling entity types and relationships</see> for more information and examples.
    /// </remarks>
    public virtual IModel Model
    {
        [DebuggerStepThrough]
        get => ContextServices.Model;
    }

    /// <summary>
    ///     A unique identifier for the context instance and pool lease, if any.
    /// </summary>
    /// <remarks>
    ///     This identifier is primarily intended as a correlation ID for logging and debugging such
    ///     that it is easy to identify that multiple events are using the same or different context instances.
    /// </remarks>
    public virtual DbContextId ContextId
        => new(_contextId, _leaseCount);

    /// <summary>
    ///     This is an internal API that supports the Entity Framework Core infrastructure and not subject to
    ///     the same compatibility standards as public APIs. It may be changed or removed without notice in
    ///     any release. You should only use it directly in your code with extreme caution and knowing that
    ///     doing so can result in application failures when updating to a new Entity Framework Core release.
    /// </summary>
    [EntityFrameworkInternal]
    IDbSetSource IDbContextDependencies.SetSource
        => DbContextDependencies.SetSource;

    /// <summary>
    ///     This is an internal API that supports the Entity Framework Core infrastructure and not subject to
    ///     the same compatibility standards as public APIs. It may be changed or removed without notice in
    ///     any release. You should only use it directly in your code with extreme caution and knowing that
    ///     doing so can result in application failures when updating to a new Entity Framework Core release.
    /// </summary>
    [EntityFrameworkInternal]
    IEntityFinderFactory IDbContextDependencies.EntityFinderFactory
        => DbContextDependencies.EntityFinderFactory;

    /// <summary>
    ///     This is an internal API that supports the Entity Framework Core infrastructure and not subject to
    ///     the same compatibility standards as public APIs. It may be changed or removed without notice in
    ///     any release. You should only use it directly in your code with extreme caution and knowing that
    ///     doing so can result in application failures when updating to a new Entity Framework Core release.
    /// </summary>
    [EntityFrameworkInternal]
    IAsyncQueryProvider IDbContextDependencies.QueryProvider
        => DbContextDependencies.QueryProvider;

    /// <summary>
    ///     This is an internal API that supports the Entity Framework Core infrastructure and not subject to
    ///     the same compatibility standards as public APIs. It may be changed or removed without notice in
    ///     any release. You should only use it directly in your code with extreme caution and knowing that
    ///     doing so can result in application failures when updating to a new Entity Framework Core release.
    /// </summary>
    [EntityFrameworkInternal]
    IStateManager IDbContextDependencies.StateManager
        => DbContextDependencies.StateManager;

    /// <summary>
    ///     This is an internal API that supports the Entity Framework Core infrastructure and not subject to
    ///     the same compatibility standards as public APIs. It may be changed or removed without notice in
    ///     any release. You should only use it directly in your code with extreme caution and knowing that
    ///     doing so can result in application failures when updating to a new Entity Framework Core release.
    /// </summary>
    [EntityFrameworkInternal]
    IChangeDetector IDbContextDependencies.ChangeDetector
        => DbContextDependencies.ChangeDetector;

    /// <summary>
    ///     This is an internal API that supports the Entity Framework Core infrastructure and not subject to
    ///     the same compatibility standards as public APIs. It may be changed or removed without notice in
    ///     any release. You should only use it directly in your code with extreme caution and knowing that
    ///     doing so can result in application failures when updating to a new Entity Framework Core release.
    /// </summary>
    [EntityFrameworkInternal]
    IEntityGraphAttacher IDbContextDependencies.EntityGraphAttacher
        => DbContextDependencies.EntityGraphAttacher;

    /// <summary>
    ///     This is an internal API that supports the Entity Framework Core infrastructure and not subject to
    ///     the same compatibility standards as public APIs. It may be changed or removed without notice in
    ///     any release. You should only use it directly in your code with extreme caution and knowing that
    ///     doing so can result in application failures when updating to a new Entity Framework Core release.
    /// </summary>
    [EntityFrameworkInternal]
    IExceptionDetector IDbContextDependencies.ExceptionDetector
        => DbContextDependencies.ExceptionDetector;

    /// <summary>
    ///     This is an internal API that supports the Entity Framework Core infrastructure and not subject to
    ///     the same compatibility standards as public APIs. It may be changed or removed without notice in
    ///     any release. You should only use it directly in your code with extreme caution and knowing that
    ///     doing so can result in application failures when updating to a new Entity Framework Core release.
    /// </summary>
    [EntityFrameworkInternal]
    IDiagnosticsLogger<DbLoggerCategory.Update> IDbContextDependencies.UpdateLogger
        => DbContextDependencies.UpdateLogger;

    /// <summary>
    ///     This is an internal API that supports the Entity Framework Core infrastructure and not subject to
    ///     the same compatibility standards as public APIs. It may be changed or removed without notice in
    ///     any release. You should only use it directly in your code with extreme caution and knowing that
    ///     doing so can result in application failures when updating to a new Entity Framework Core release.
    /// </summary>
    [EntityFrameworkInternal]
    IDiagnosticsLogger<DbLoggerCategory.Infrastructure> IDbContextDependencies.InfrastructureLogger
        => DbContextDependencies.InfrastructureLogger;

    /// <summary>
    ///     This is an internal API that supports the Entity Framework Core infrastructure and not subject to
    ///     the same compatibility standards as public APIs. It may be changed or removed without notice in
    ///     any release. You should only use it directly in your code with extreme caution and knowing that
    ///     doing so can result in application failures when updating to a new Entity Framework Core release.
    /// </summary>
    [EntityFrameworkInternal]
    object IDbSetCache.GetOrAddSet(
        IDbSetSource source,
        [DynamicallyAccessedMembers(IEntityType.DynamicallyAccessedMemberTypes)] Type type)
    {
        CheckDisposed();

        _sets ??= new Dictionary<(Type Type, string? Name), object>();

        if (!_sets.TryGetValue((type, null), out var set))
        {
            set = source.Create(this, type);
            _sets[(type, null)] = set;
            _cachedResettableServices = null;
        }

        return set;
    }

    /// <summary>
    ///     This is an internal API that supports the Entity Framework Core infrastructure and not subject to
    ///     the same compatibility standards as public APIs. It may be changed or removed without notice in
    ///     any release. You should only use it directly in your code with extreme caution and knowing that
    ///     doing so can result in application failures when updating to a new Entity Framework Core release.
    /// </summary>
    [EntityFrameworkInternal]
    object IDbSetCache.GetOrAddSet(
        IDbSetSource source,
        string entityTypeName,
        [DynamicallyAccessedMembers(IEntityType.DynamicallyAccessedMemberTypes)] Type type)
    {
        CheckDisposed();

        _sets ??= new Dictionary<(Type Type, string? Name), object>();

        if (!_sets.TryGetValue((type, entityTypeName), out var set))
        {
            set = source.Create(this, entityTypeName, type);
            _sets[(type, entityTypeName)] = set;
            _cachedResettableServices = null;
        }

        return set;
    }

    /// <summary>
    ///     This is an internal API that supports the Entity Framework Core infrastructure and not subject to
    ///     the same compatibility standards as public APIs. It may be changed or removed without notice in
    ///     any release. You should only use it directly in your code with extreme caution and knowing that
    ///     doing so can result in application failures when updating to a new Entity Framework Core release.
    /// </summary>
    [EntityFrameworkInternal]
    IEnumerable<object> IDbSetCache.GetSets()
        => _sets?.Values ?? Enumerable.Empty<object>();

    /// <summary>
    ///     Creates a <see cref="DbSet{TEntity}" /> that can be used to query and save instances of <typeparamref name="TEntity" />.
    /// </summary>
    /// <remarks>
    ///     <para>
    ///         Entity Framework Core does not support multiple parallel operations being run on the same DbContext instance. This
    ///         includes both parallel execution of async queries and any explicit concurrent use from multiple threads.
    ///         Therefore, always await async calls immediately, or use separate DbContext instances for operations that execute
    ///         in parallel. See <see href="https://aka.ms/efcore-docs-threading">Avoiding DbContext threading issues</see> for more information
    ///         and examples.
    ///     </para>
    ///     <para>
    ///         See <see href="https://aka.ms/efcore-docs-query">Querying data with EF Core</see> and
    ///         <see href="https://aka.ms/efcore-docs-change-tracking">Changing tracking</see> for more information and examples.
    ///     </para>
    /// </remarks>
    /// <typeparam name="TEntity">The type of entity for which a set should be returned.</typeparam>
    /// <returns>A set for the given entity type.</returns>
    public virtual DbSet<TEntity> Set<[DynamicallyAccessedMembers(IEntityType.DynamicallyAccessedMemberTypes)] TEntity>()
        where TEntity : class
        => (DbSet<TEntity>)((IDbSetCache)this).GetOrAddSet(DbContextDependencies.SetSource, typeof(TEntity));

    /// <summary>
    ///     Creates a <see cref="DbSet{TEntity}" /> for a shared-type entity type that can be used to query and save
    ///     instances of <typeparamref name="TEntity" />.
    /// </summary>
    /// <remarks>
    ///     <para>
    ///         Shared-type entity types are typically used for the join entity in many-to-many relationships.
    ///     </para>
    ///     <para>
    ///         See <see href="https://aka.ms/efcore-docs-query">Querying data with EF Core</see>,
    ///         <see href="https://aka.ms/efcore-docs-change-tracking">Changing tracking</see>, and
    ///         <see href="https://aka.ms/efcore-docs-shared-types">Shared entity types</see>  for more information and examples.
    ///     </para>
    /// </remarks>
    /// <param name="name">The name for the shared-type entity type to use.</param>
    /// <typeparam name="TEntity">The type of entity for which a set should be returned.</typeparam>
    /// <returns>A set for the given entity type.</returns>
    public virtual DbSet<TEntity> Set<[DynamicallyAccessedMembers(IEntityType.DynamicallyAccessedMemberTypes)] TEntity>(string name)
        where TEntity : class
        => (DbSet<TEntity>)((IDbSetCache)this).GetOrAddSet(DbContextDependencies.SetSource, name, typeof(TEntity));

    private IEntityFinder Finder([DynamicallyAccessedMembers(IEntityType.DynamicallyAccessedMemberTypes)] Type type)
    {
        var entityType = Model.FindEntityType(type);
        if (entityType == null)
        {
            if (Model.IsShared(type))
            {
                throw new InvalidOperationException(CoreStrings.InvalidSetSharedType(type.ShortDisplayName()));
            }

            var findSameTypeName = Model.FindSameTypeNameWithDifferentNamespace(type);
            //if the same name exists in your entity types we will show you the full namespace of the type
            if (!string.IsNullOrEmpty(findSameTypeName))
            {
                throw new InvalidOperationException(
                    CoreStrings.InvalidSetSameTypeWithDifferentNamespace(type.DisplayName(), findSameTypeName));
            }

            throw new InvalidOperationException(CoreStrings.InvalidSetType(type.ShortDisplayName()));
        }

        if (entityType.FindPrimaryKey() == null)
        {
            throw new InvalidOperationException(CoreStrings.InvalidSetKeylessOperation(type.ShortDisplayName()));
        }

        return DbContextDependencies.EntityFinderFactory.Create(entityType);
    }

    private IServiceProvider InternalServiceProvider
        => ContextServices.InternalServiceProvider;

    private IDbContextServices ContextServices
    {
        get
        {
            CheckDisposed();

            if (_contextServices != null)
            {
                return _contextServices;
            }

            if (_initializing)
            {
                throw new InvalidOperationException(CoreStrings.RecursiveOnConfiguring);
            }

            try
            {
                _initializing = true;

                var optionsBuilder = new DbContextOptionsBuilder(_options);

                OnConfiguring(optionsBuilder);

                if (_options.IsFrozen
                    && !ReferenceEquals(_options, optionsBuilder.Options))
                {
                    throw new InvalidOperationException(CoreStrings.PoolingOptionsModified);
                }

                var options = optionsBuilder.Options;

                _serviceScope = ServiceProviderCache.Instance.GetOrAdd(options, providerRequired: true)
                    .GetRequiredService<IServiceScopeFactory>()
                    .CreateScope();

                var scopedServiceProvider = _serviceScope.ServiceProvider;

                var contextServices = scopedServiceProvider.GetRequiredService<IDbContextServices>();

                contextServices.Initialize(scopedServiceProvider, options, this);

                _contextServices = contextServices;

                DbContextDependencies.InfrastructureLogger.ContextInitialized(this, options);
            }
            finally
            {
                _initializing = false;
            }

            return _contextServices;
        }
    }

    private IDbContextDependencies DbContextDependencies
    {
        [DebuggerStepThrough]
        get
        {
            CheckDisposed();

            return _dbContextDependencies ??= InternalServiceProvider.GetRequiredService<IDbContextDependencies>();
        }
    }

    [DebuggerStepThrough]
    private void CheckDisposed()
    {
        if (_disposed)
        {
            throw new ObjectDisposedException(GetType().ShortDisplayName(), CoreStrings.ContextDisposed);
        }
    }

    /// <summary>
    ///     Override this method to configure the database (and other options) to be used for this context.
    ///     This method is called for each instance of the context that is created.
    ///     The base implementation does nothing.
    /// </summary>
    /// <remarks>
    ///     <para>
    ///         In situations where an instance of <see cref="DbContextOptions" /> may or may not have been passed
    ///         to the constructor, you can use <see cref="DbContextOptionsBuilder.IsConfigured" /> to determine if
    ///         the options have already been set, and skip some or all of the logic in
    ///         <see cref="OnConfiguring(DbContextOptionsBuilder)" />.
    ///     </para>
    ///     <para>
    ///         See <see href="https://aka.ms/efcore-docs-dbcontext">DbContext lifetime, configuration, and initialization</see>
    ///         for more information and examples.
    ///     </para>
    /// </remarks>
    /// <param name="optionsBuilder">
    ///     A builder used to create or modify options for this context. Databases (and other extensions)
    ///     typically define extension methods on this object that allow you to configure the context.
    /// </param>
    protected internal virtual void OnConfiguring(DbContextOptionsBuilder optionsBuilder)
    {
    }

    /// <summary>
    ///     Override this method to set defaults and configure conventions before they run. This method is invoked before
    ///     <see cref="OnModelCreating" />.
    /// </summary>
    /// <remarks>
    ///     <para>
    ///         If a model is explicitly set on the options for this context (via <see cref="DbContextOptionsBuilder.UseModel(IModel)" />)
    ///         then this method will not be run. However, it will still run when creating a compiled model.
    ///     </para>
    ///     <para>
    ///         See <see href="https://aka.ms/efcore-docs-pre-convention">Pre-convention model building in EF Core</see> for more information and
    ///         examples.
    ///     </para>
    /// </remarks>
    /// <param name="configurationBuilder">
    ///     The builder being used to set defaults and configure conventions that will be used to build the model for this context.
    /// </param>
    protected internal virtual void ConfigureConventions(ModelConfigurationBuilder configurationBuilder)
    {
    }

    /// <summary>
    ///     Override this method to further configure the model that was discovered by convention from the entity types
    ///     exposed in <see cref="DbSet{TEntity}" /> properties on your derived context. The resulting model may be cached
    ///     and re-used for subsequent instances of your derived context.
    /// </summary>
    /// <remarks>
    ///     <para>
    ///         If a model is explicitly set on the options for this context (via <see cref="DbContextOptionsBuilder.UseModel(IModel)" />)
    ///         then this method will not be run. However, it will still run when creating a compiled model.
    ///     </para>
    ///     <para>
    ///         See <see href="https://aka.ms/efcore-docs-modeling">Modeling entity types and relationships</see> for more information and
    ///         examples.
    ///     </para>
    /// </remarks>
    /// <param name="modelBuilder">
    ///     The builder being used to construct the model for this context. Databases (and other extensions) typically
    ///     define extension methods on this object that allow you to configure aspects of the model that are specific
    ///     to a given database.
    /// </param>
    protected internal virtual void OnModelCreating(ModelBuilder modelBuilder)
    {
    }

    /// <summary>
    ///     Saves all changes made in this context to the database.
    /// </summary>
    /// <remarks>
    ///     <para>
    ///         This method will automatically call <see cref="Microsoft.EntityFrameworkCore.ChangeTracking.ChangeTracker.DetectChanges" />
    ///         to discover any changes to entity instances before saving to the underlying database. This can be disabled via
    ///         <see cref="Microsoft.EntityFrameworkCore.ChangeTracking.ChangeTracker.AutoDetectChangesEnabled" />.
    ///     </para>
    ///     <para>
    ///         Entity Framework Core does not support multiple parallel operations being run on the same DbContext instance. This
    ///         includes both parallel execution of async queries and any explicit concurrent use from multiple threads.
    ///         Therefore, always await async calls immediately, or use separate DbContext instances for operations that execute
    ///         in parallel. See <see href="https://aka.ms/efcore-docs-threading">Avoiding DbContext threading issues</see> for more information
    ///         and examples.
    ///     </para>
    ///     <para>
    ///         See <see href="https://aka.ms/efcore-docs-saving-data">Saving data in EF Core</see> for more information and examples.
    ///     </para>
    /// </remarks>
    /// <returns>
    ///     The number of state entries written to the database.
    /// </returns>
    /// <exception cref="DbUpdateException">
    ///     An error is encountered while saving to the database.
    /// </exception>
    /// <exception cref="DbUpdateConcurrencyException">
    ///     A concurrency violation is encountered while saving to the database.
    ///     A concurrency violation occurs when an unexpected number of rows are affected during save.
    ///     This is usually because the data in the database has been modified since it was loaded into memory.
    /// </exception>
    public virtual int SaveChanges()
        => SaveChanges(acceptAllChangesOnSuccess: true);

    /// <summary>
    ///     Saves all changes made in this context to the database.
    /// </summary>
    /// <remarks>
    ///     <para>
    ///         This method will automatically call <see cref="Microsoft.EntityFrameworkCore.ChangeTracking.ChangeTracker.DetectChanges" />
    ///         to discover any changes to entity instances before saving to the underlying database. This can be disabled via
    ///         <see cref="Microsoft.EntityFrameworkCore.ChangeTracking.ChangeTracker.AutoDetectChangesEnabled" />.
    ///     </para>
    ///     <para>
    ///         Entity Framework Core does not support multiple parallel operations being run on the same DbContext instance. This
    ///         includes both parallel execution of async queries and any explicit concurrent use from multiple threads.
    ///         Therefore, always await async calls immediately, or use separate DbContext instances for operations that execute
    ///         in parallel. See <see href="https://aka.ms/efcore-docs-threading">Avoiding DbContext threading issues</see> for more information
    ///         and examples.
    ///     </para>
    ///     <para>
    ///         See <see href="https://aka.ms/efcore-docs-saving-data">Saving data in EF Core</see> for more information and examples.
    ///     </para>
    /// </remarks>
    /// <param name="acceptAllChangesOnSuccess">
    ///     Indicates whether <see cref="Microsoft.EntityFrameworkCore.ChangeTracking.ChangeTracker.AcceptAllChanges" />
    ///     is called after the changes have been sent successfully to the database.
    /// </param>
    /// <returns>
    ///     The number of state entries written to the database.
    /// </returns>
    /// <exception cref="DbUpdateException">
    ///     An error is encountered while saving to the database.
    /// </exception>
    /// <exception cref="DbUpdateConcurrencyException">
    ///     A concurrency violation is encountered while saving to the database.
    ///     A concurrency violation occurs when an unexpected number of rows are affected during save.
    ///     This is usually because the data in the database has been modified since it was loaded into memory.
    /// </exception>
    public virtual int SaveChanges(bool acceptAllChangesOnSuccess)
    {
        CheckDisposed();

        SavingChanges?.Invoke(this, new SavingChangesEventArgs(acceptAllChangesOnSuccess));

        var interceptionResult = DbContextDependencies.UpdateLogger.SaveChangesStarting(this);

        TryDetectChanges();

        try
        {
            var entitiesSaved = interceptionResult.HasResult
                ? interceptionResult.Result
                : DbContextDependencies.StateManager.SaveChanges(acceptAllChangesOnSuccess);

            var result = DbContextDependencies.UpdateLogger.SaveChangesCompleted(this, entitiesSaved);

            SavedChanges?.Invoke(this, new SavedChangesEventArgs(acceptAllChangesOnSuccess, result));

            return result;
        }
        catch (DbUpdateConcurrencyException exception)
        {
            EntityFrameworkEventSource.Log.OptimisticConcurrencyFailure();

            DbContextDependencies.UpdateLogger.SaveChangesFailed(this, exception);

            SaveChangesFailed?.Invoke(this, new SaveChangesFailedEventArgs(acceptAllChangesOnSuccess, exception));

            throw;
        }
        catch (Exception exception)
        {
            if (DbContextDependencies.ExceptionDetector.IsCancellation(exception))
            {
                DbContextDependencies.UpdateLogger.SaveChangesCanceled(this);
            }
            else
            {
                DbContextDependencies.UpdateLogger.SaveChangesFailed(this, exception);

                SaveChangesFailed?.Invoke(this, new SaveChangesFailedEventArgs(acceptAllChangesOnSuccess, exception));
            }

            throw;
        }
    }

    private void TryDetectChanges()
    {
        if (ChangeTracker.AutoDetectChangesEnabled)
        {
            ChangeTracker.DetectChanges();
        }
    }

    private void TryDetectChanges(EntityEntry entry)
    {
        if (ChangeTracker.AutoDetectChangesEnabled)
        {
            entry.DetectChanges();
        }
    }

    /// <summary>
    ///     Saves all changes made in this context to the database.
    /// </summary>
    /// <remarks>
    ///     <para>
    ///         This method will automatically call <see cref="Microsoft.EntityFrameworkCore.ChangeTracking.ChangeTracker.DetectChanges" />
    ///         to discover any changes to entity instances before saving to the underlying database. This can be disabled via
    ///         <see cref="Microsoft.EntityFrameworkCore.ChangeTracking.ChangeTracker.AutoDetectChangesEnabled" />.
    ///     </para>
    ///     <para>
    ///         Entity Framework Core does not support multiple parallel operations being run on the same DbContext instance. This
    ///         includes both parallel execution of async queries and any explicit concurrent use from multiple threads.
    ///         Therefore, always await async calls immediately, or use separate DbContext instances for operations that execute
    ///         in parallel. See <see href="https://aka.ms/efcore-docs-threading">Avoiding DbContext threading issues</see> for more
    ///         information and examples.
    ///     </para>
    ///     <para>
    ///         See <see href="https://aka.ms/efcore-docs-saving-data">Saving data in EF Core</see> for more information and examples.
    ///     </para>
    /// </remarks>
    /// <param name="cancellationToken">A <see cref="CancellationToken" /> to observe while waiting for the task to complete.</param>
    /// <returns>
    ///     A task that represents the asynchronous save operation. The task result contains the
    ///     number of state entries written to the database.
    /// </returns>
    /// <exception cref="DbUpdateException">
    ///     An error is encountered while saving to the database.
    /// </exception>
    /// <exception cref="DbUpdateConcurrencyException">
    ///     A concurrency violation is encountered while saving to the database.
    ///     A concurrency violation occurs when an unexpected number of rows are affected during save.
    ///     This is usually because the data in the database has been modified since it was loaded into memory.
    /// </exception>
    /// <exception cref="OperationCanceledException">If the <see cref="CancellationToken" /> is canceled.</exception>
    public virtual Task<int> SaveChangesAsync(CancellationToken cancellationToken = default)
        => SaveChangesAsync(acceptAllChangesOnSuccess: true, cancellationToken);

    /// <summary>
    ///     Saves all changes made in this context to the database.
    /// </summary>
    /// <remarks>
    ///     <para>
    ///         This method will automatically call <see cref="Microsoft.EntityFrameworkCore.ChangeTracking.ChangeTracker.DetectChanges" />
    ///         to discover any changes to entity instances before saving to the underlying database. This can be disabled via
    ///         <see cref="Microsoft.EntityFrameworkCore.ChangeTracking.ChangeTracker.AutoDetectChangesEnabled" />.
    ///     </para>
    ///     <para>
    ///         Entity Framework Core does not support multiple parallel operations being run on the same DbContext instance. This
    ///         includes both parallel execution of async queries and any explicit concurrent use from multiple threads.
    ///         Therefore, always await async calls immediately, or use separate DbContext instances for operations that execute
    ///         in parallel. See <see href="https://aka.ms/efcore-docs-threading">Avoiding DbContext threading issues</see> for more
    ///         information and examples.
    ///     </para>
    ///     <para>
    ///         See <see href="https://aka.ms/efcore-docs-saving-data">Saving data in EF Core</see> for more information and examples.
    ///     </para>
    /// </remarks>
    /// <param name="acceptAllChangesOnSuccess">
    ///     Indicates whether <see cref="Microsoft.EntityFrameworkCore.ChangeTracking.ChangeTracker.AcceptAllChanges" /> is called after
    ///     the changes have been sent successfully to the database.
    /// </param>
    /// <param name="cancellationToken">A <see cref="CancellationToken" /> to observe while waiting for the task to complete.</param>
    /// <returns>
    ///     A task that represents the asynchronous save operation. The task result contains the
    ///     number of state entries written to the database.
    /// </returns>
    /// <exception cref="DbUpdateException">
    ///     An error is encountered while saving to the database.
    /// </exception>
    /// <exception cref="DbUpdateConcurrencyException">
    ///     A concurrency violation is encountered while saving to the database.
    ///     A concurrency violation occurs when an unexpected number of rows are affected during save.
    ///     This is usually because the data in the database has been modified since it was loaded into memory.
    /// </exception>
    /// <exception cref="OperationCanceledException">If the <see cref="CancellationToken" /> is canceled.</exception>
    public virtual async Task<int> SaveChangesAsync(
        bool acceptAllChangesOnSuccess,
        CancellationToken cancellationToken = default)
    {
        CheckDisposed();

        SavingChanges?.Invoke(this, new SavingChangesEventArgs(acceptAllChangesOnSuccess));

        var interceptionResult = await DbContextDependencies.UpdateLogger
            .SaveChangesStartingAsync(this, cancellationToken).ConfigureAwait(acceptAllChangesOnSuccess);

        TryDetectChanges();

        try
        {
            var entitiesSaved = interceptionResult.HasResult
                ? interceptionResult.Result
                : await DbContextDependencies.StateManager
                    .SaveChangesAsync(acceptAllChangesOnSuccess, cancellationToken)
                    .ConfigureAwait(false);

            var result = await DbContextDependencies.UpdateLogger
                .SaveChangesCompletedAsync(this, entitiesSaved, cancellationToken)
                .ConfigureAwait(false);

            SavedChanges?.Invoke(this, new SavedChangesEventArgs(acceptAllChangesOnSuccess, result));

            return result;
        }
        catch (DbUpdateConcurrencyException exception)
        {
            EntityFrameworkEventSource.Log.OptimisticConcurrencyFailure();

            await DbContextDependencies.UpdateLogger.SaveChangesFailedAsync(this, exception, cancellationToken).ConfigureAwait(false);

            SaveChangesFailed?.Invoke(this, new SaveChangesFailedEventArgs(acceptAllChangesOnSuccess, exception));

            throw;
        }
        catch (Exception exception)
        {
            if (DbContextDependencies.ExceptionDetector.IsCancellation(exception, cancellationToken))
            {
                await DbContextDependencies.UpdateLogger.SaveChangesCanceledAsync(this, cancellationToken).ConfigureAwait(false);
            }
            else
            {
                await DbContextDependencies.UpdateLogger.SaveChangesFailedAsync(this, exception, cancellationToken).ConfigureAwait(false);

                SaveChangesFailed?.Invoke(this, new SaveChangesFailedEventArgs(acceptAllChangesOnSuccess, exception));
            }

            throw;
        }
    }

    /// <summary>
    ///     An event fired at the beginning of a call to <see cref="O:SaveChanges" /> or <see cref="O:SaveChangesAsync" />
    /// </summary>
    /// <remarks>
    ///     See <see href="https://aka.ms/efcore-docs-saving-data">Saving data in EF Core</see> and
    ///     <see href="https://aka.ms/efcore-docs-events">EF Core events</see> for more information and examples.
    /// </remarks>
    public event EventHandler<SavingChangesEventArgs>? SavingChanges;

    /// <summary>
    ///     An event fired at the end of a call to <see cref="O:SaveChanges" /> or <see cref="O:SaveChangesAsync" />
    /// </summary>
    /// <remarks>
    ///     See <see href="https://aka.ms/efcore-docs-saving-data">Saving data in EF Core</see> and
    ///     <see href="https://aka.ms/efcore-docs-events">EF Core events</see> for more information and examples.
    /// </remarks>
    public event EventHandler<SavedChangesEventArgs>? SavedChanges;

    /// <summary>
    ///     An event fired if a call to <see cref="O:SaveChanges" /> or <see cref="O:SaveChangesAsync" /> fails with an exception.
    /// </summary>
    /// <remarks>
    ///     See <see href="https://aka.ms/efcore-docs-saving-data">Saving data in EF Core</see> and
    ///     <see href="https://aka.ms/efcore-docs-events">EF Core events</see> for more information and examples.
    /// </remarks>
    public event EventHandler<SaveChangesFailedEventArgs>? SaveChangesFailed;

    /// <summary>
    ///     This is an internal API that supports the Entity Framework Core infrastructure and not subject to
    ///     the same compatibility standards as public APIs. It may be changed or removed without notice in
    ///     any release. You should only use it directly in your code with extreme caution and knowing that
    ///     doing so can result in application failures when updating to a new Entity Framework Core release.
    /// </summary>
    [EntityFrameworkInternal]
    void IDbContextPoolable.ClearLease()
        => _lease = DbContextLease.InactiveLease;

    /// <summary>
    ///     This is an internal API that supports the Entity Framework Core infrastructure and not subject to
    ///     the same compatibility standards as public APIs. It may be changed or removed without notice in
    ///     any release. You should only use it directly in your code with extreme caution and knowing that
    ///     doing so can result in application failures when updating to a new Entity Framework Core release.
    /// </summary>
    [EntityFrameworkInternal]
    void IDbContextPoolable.SetLease(DbContextLease lease)
        => SetLeaseInternal(lease);

    /// <summary>
    ///     This is an internal API that supports the Entity Framework Core infrastructure and not subject to
    ///     the same compatibility standards as public APIs. It may be changed or removed without notice in
    ///     any release. You should only use it directly in your code with extreme caution and knowing that
    ///     doing so can result in application failures when updating to a new Entity Framework Core release.
    /// </summary>
    [EntityFrameworkInternal]
    Task IDbContextPoolable.SetLeaseAsync(DbContextLease lease, CancellationToken cancellationToken)
    {
        SetLeaseInternal(lease);

        return Task.CompletedTask;
    }

    private void SetLeaseInternal(DbContextLease lease)
    {
        _lease = lease;
        _disposed = false;
        ++_leaseCount;

        Check.DebugAssert(_configurationSnapshot != null, "configurationSnapshot is null");

        if (_changeTracker != null
            || _configurationSnapshot.HasChangeTrackerConfiguration)
        {
            var changeTracker = ChangeTracker;
<<<<<<< HEAD
            ((IResettableService)changeTracker).ResetState();
            changeTracker.AutoDetectChangesEnabled = _configurationSnapshot.AutoDetectChangesEnabled;
            if (_configurationSnapshot.QueryTrackingBehavior.HasValue)
            {
                changeTracker.QueryTrackingBehavior = _configurationSnapshot.QueryTrackingBehavior.Value;
            }
=======
            if (QuirkEnabled29733
                && _configurationSnapshot.QueryTrackingBehavior.HasValue)
            {
                changeTracker.QueryTrackingBehavior = _configurationSnapshot.QueryTrackingBehavior.Value;
            }
            else
            {
                ((IResettableService)changeTracker).ResetState();
                if (_configurationSnapshot.QueryTrackingBehavior.HasValue)
                {
                    changeTracker.QueryTrackingBehavior = _configurationSnapshot.QueryTrackingBehavior.Value;
                }
            }
            changeTracker.AutoDetectChangesEnabled = _configurationSnapshot.AutoDetectChangesEnabled;
>>>>>>> ffda3b5a
            changeTracker.LazyLoadingEnabled = _configurationSnapshot.LazyLoadingEnabled;
            changeTracker.CascadeDeleteTiming = _configurationSnapshot.CascadeDeleteTiming;
            changeTracker.DeleteOrphansTiming = _configurationSnapshot.DeleteOrphansTiming;
        }

        if (_database != null
            || _configurationSnapshot.HasDatabaseConfiguration)
        {
            var database = Database;
            database.AutoTransactionBehavior = _configurationSnapshot.AutoTransactionBehavior;
            database.AutoSavepointsEnabled = _configurationSnapshot.AutoSavepointsEnabled;
        }

        if (_dbContextDependencies != null
            || _configurationSnapshot.HasStateManagerConfiguration)
        {
            DbContextDependencies.StateManager.SetEvents(
                _configurationSnapshot.Tracking,
                _configurationSnapshot.Tracked,
                _configurationSnapshot.StateChanging,
                _configurationSnapshot.StateChanged);
        }

        if (_dbContextDependencies != null
            || _configurationSnapshot.HasChangeDetectorConfiguration)
        {
            DbContextDependencies.ChangeDetector.SetEvents(
                _configurationSnapshot.DetectingAllChanges,
                _configurationSnapshot.DetectedAllChanges,
                _configurationSnapshot.DetectingEntityChanges,
                _configurationSnapshot.DetectedEntityChanges);
        }

        SavingChanges = _configurationSnapshot.SavingChanges;
        SavedChanges = _configurationSnapshot.SavedChanges;
        SaveChangesFailed = _configurationSnapshot.SaveChangesFailed;
    }

    /// <summary>
    ///     This is an internal API that supports the Entity Framework Core infrastructure and not subject to
    ///     the same compatibility standards as public APIs. It may be changed or removed without notice in
    ///     any release. You should only use it directly in your code with extreme caution and knowing that
    ///     doing so can result in application failures when updating to a new Entity Framework Core release.
    /// </summary>
    [EntityFrameworkInternal]
    void IDbContextPoolable.SnapshotConfiguration()
    {
        var stateManagerEvents = _dbContextDependencies?.StateManager.CaptureEvents();
        var changeDetectorEvents = _dbContextDependencies?.ChangeDetector.CaptureEvents();

        _configurationSnapshot = new DbContextPoolConfigurationSnapshot(
            _database != null,
            stateManagerEvents != null,
            _changeTracker != null,
            changeDetectorEvents != null,
            _changeTracker?.AutoDetectChangesEnabled ?? true,
<<<<<<< HEAD
            _changeTracker?.QueryTrackingBehavior,
=======
            QuirkEnabled29733
                ? _changeTracker?.QueryTrackingBehavior ?? QueryTrackingBehavior.TrackAll
                : _changeTracker?.QueryTrackingBehavior,
>>>>>>> ffda3b5a
            _database?.AutoTransactionBehavior ?? AutoTransactionBehavior.WhenNeeded,
            _database?.AutoSavepointsEnabled ?? true,
            _changeTracker?.LazyLoadingEnabled ?? true,
            _changeTracker?.CascadeDeleteTiming ?? CascadeTiming.Immediate,
            _changeTracker?.DeleteOrphansTiming ?? CascadeTiming.Immediate,
            SavingChanges,
            SavedChanges,
            SaveChangesFailed,
            stateManagerEvents?.Tracking,
            stateManagerEvents?.Tracked,
            stateManagerEvents?.StateChanging,
            stateManagerEvents?.StateChanged,
            changeDetectorEvents?.DetectingAllChanges,
            changeDetectorEvents?.DetectedAllChanges,
            changeDetectorEvents?.DetectingEntityChanges,
            changeDetectorEvents?.DetectedEntityChanges);
    }

    /// <summary>
    ///     This is an internal API that supports the Entity Framework Core infrastructure and not subject to
    ///     the same compatibility standards as public APIs. It may be changed or removed without notice in
    ///     any release. You should only use it directly in your code with extreme caution and knowing that
    ///     doing so can result in application failures when updating to a new Entity Framework Core release.
    /// </summary>
    [EntityFrameworkInternal]
    void IResettableService.ResetState()
    {
        foreach (var service in GetResettableServices())
        {
            service.ResetState();
        }

        _disposed = true;
    }

    /// <summary>
    ///     This is an internal API that supports the Entity Framework Core infrastructure and not subject to
    ///     the same compatibility standards as public APIs. It may be changed or removed without notice in
    ///     any release. You should only use it directly in your code with extreme caution and knowing that
    ///     doing so can result in application failures when updating to a new Entity Framework Core release.
    /// </summary>
    [EntityFrameworkInternal]
    async Task IResettableService.ResetStateAsync(CancellationToken cancellationToken)
    {
        foreach (var service in GetResettableServices())
        {
            await service.ResetStateAsync(cancellationToken).ConfigureAwait(false);
        }

        _disposed = true;
    }

    [MethodImpl(MethodImplOptions.AggressiveInlining)]
    private IEnumerable<IResettableService> GetResettableServices()
    {
        if (_cachedResettableServices is not null)
        {
            return _cachedResettableServices;
        }

        var resettableServices = new List<IResettableService>();

        var services = _contextServices?.InternalServiceProvider.GetService<IEnumerable<IResettableService>>();
        if (services is not null)
        {
            resettableServices.AddRange(services);

            // Note that if the context hasn't been initialized yet, we don't cache the resettable services
            // (since some services haven't been added yet).
            _cachedResettableServices = resettableServices;
        }

        if (_sets is not null)
        {
            resettableServices.AddRange(_sets.Values.OfType<IResettableService>());
        }

        return resettableServices;
    }

    /// <summary>
    ///     Releases the allocated resources for this context.
    /// </summary>
    /// <remarks>
    ///     See <see href="https://aka.ms/efcore-docs-dbcontext">DbContext lifetime, configuration, and initialization</see>
    ///     for more information and examples.
    /// </remarks>
    public virtual void Dispose()
    {
        var lease = _lease;
        var contextShouldBeDisposed = lease.IsActive && _lease.IsStandalone;

        if (DisposeSync(lease.IsActive, contextShouldBeDisposed))
        {
            _serviceScope?.Dispose();
        }

        lease.ContextDisposed();
    }

    /// <summary>
    ///     Releases the allocated resources for this context.
    /// </summary>
    /// <remarks>
    ///     <para>
    ///         Entity Framework Core does not support multiple parallel operations being run on the same DbContext instance. This
    ///         includes both parallel execution of async queries and any explicit concurrent use from multiple threads.
    ///         Therefore, always await async calls immediately, or use separate DbContext instances for operations that execute
    ///         in parallel. See <see href="https://aka.ms/efcore-docs-threading">Avoiding DbContext threading issues</see>
    ///         for more information and examples.
    ///     </para>
    ///     <para>
    ///         See <see href="https://aka.ms/efcore-docs-dbcontext">DbContext lifetime, configuration, and initialization</see>
    ///         for more information and examples.
    ///     </para>
    /// </remarks>
    public virtual async ValueTask DisposeAsync()
    {
        var lease = _lease;
        var contextShouldBeDisposed = lease.IsActive && _lease.IsStandalone;

        if (DisposeSync(lease.IsActive, contextShouldBeDisposed))
        {
            await _serviceScope.DisposeAsyncIfAvailable().ConfigureAwait(false);
        }

        await lease.ContextDisposedAsync().ConfigureAwait(false);
    }

    private bool DisposeSync(bool leaseActive, bool contextShouldBeDisposed)
    {
        if (leaseActive)
        {
            if (contextShouldBeDisposed)
            {
                _disposed = true;
                _lease = DbContextLease.InactiveLease;
            }
        }
        else if (!_disposed)
        {
            EntityFrameworkEventSource.Log.DbContextDisposing();

            _dbContextDependencies?.InfrastructureLogger.ContextDisposed(this);

            _disposed = true;

            _dbContextDependencies?.StateManager.Unsubscribe(resetting: true);

            _dbContextDependencies = null;
            _changeTracker = null;
            _database = null;
            _configurationSnapshot = null;

            SavingChanges = null;
            SavedChanges = null;
            SaveChangesFailed = null;

            return true;
        }

        return false;
    }

    /// <summary>
    ///     Gets an <see cref="EntityEntry{TEntity}" /> for the given entity. The entry provides
    ///     access to change tracking information and operations for the entity.
    /// </summary>
    /// <remarks>
    ///     See <see href="https://aka.ms/efcore-docs-entity-entries">Accessing tracked entities in EF Core</see> for more information and
    ///     examples.
    /// </remarks>
    /// <typeparam name="TEntity">The type of the entity.</typeparam>
    /// <param name="entity">The entity to get the entry for.</param>
    /// <returns>The entry for the given entity.</returns>
    public virtual EntityEntry<TEntity> Entry<TEntity>(TEntity entity)
        where TEntity : class
    {
        Check.NotNull(entity, nameof(entity));
        CheckDisposed();

        var entry = EntryWithoutDetectChanges(entity);

        TryDetectChanges(entry);

        return entry;
    }

    private EntityEntry<TEntity> EntryWithoutDetectChanges<TEntity>(TEntity entity)
        where TEntity : class
        => new(DbContextDependencies.StateManager.GetOrCreateEntry(entity));

    /// <summary>
    ///     Gets an <see cref="EntityEntry" /> for the given entity. The entry provides
    ///     access to change tracking information and operations for the entity.
    /// </summary>
    /// <remarks>
    ///     <para>
    ///         This method may be called on an entity that is not tracked. You can then
    ///         set the <see cref="EntityEntry.State" /> property on the returned entry
    ///         to have the context begin tracking the entity in the specified state.
    ///     </para>
    ///     <para>
    ///         See <see href="https://aka.ms/efcore-docs-entity-entries">Accessing tracked entities in EF Core</see> for more information and
    ///         examples.
    ///     </para>
    /// </remarks>
    /// <param name="entity">The entity to get the entry for.</param>
    /// <returns>The entry for the given entity.</returns>
    public virtual EntityEntry Entry(object entity)
    {
        Check.NotNull(entity, nameof(entity));
        CheckDisposed();

        var entry = EntryWithoutDetectChanges(entity);

        TryDetectChanges(entry);

        return entry;
    }

    private EntityEntry EntryWithoutDetectChanges(object entity)
        => new(DbContextDependencies.StateManager.GetOrCreateEntry(entity));

    private void SetEntityState(InternalEntityEntry entry, EntityState entityState)
    {
        if (entry.EntityState == EntityState.Detached)
        {
            DbContextDependencies.EntityGraphAttacher.AttachGraph(
                entry,
                entityState,
                entityState,
                forceStateWhenUnknownKey: true);
        }
        else
        {
            entry.SetEntityState(
                entityState,
                acceptChanges: true,
                forceStateWhenUnknownKey: entityState);
        }
    }

    private Task SetEntityStateAsync(
        InternalEntityEntry entry,
        EntityState entityState,
        CancellationToken cancellationToken)
        => entry.EntityState == EntityState.Detached
            ? DbContextDependencies.EntityGraphAttacher.AttachGraphAsync(
                entry,
                entityState,
                entityState,
                forceStateWhenUnknownKey: true,
                cancellationToken)
            : entry.SetEntityStateAsync(
                entityState,
                acceptChanges: true,
                forceStateWhenUnknownKey: entityState,
                cancellationToken: cancellationToken);

    /// <summary>
    ///     Begins tracking the given entity, and any other reachable entities that are
    ///     not already being tracked, in the <see cref="EntityState.Added" /> state such that
    ///     they will be inserted into the database when <see cref="SaveChanges()" /> is called.
    /// </summary>
    /// <remarks>
    ///     <para>
    ///         Use <see cref="EntityEntry.State" /> to set the state of only a single entity.
    ///     </para>
    ///     <para>
    ///         See <see href="https://aka.ms/efcore-docs-change-tracking">EF Core change tracking</see> for more information and examples.
    ///     </para>
    /// </remarks>
    /// <typeparam name="TEntity">The type of the entity.</typeparam>
    /// <param name="entity">The entity to add.</param>
    /// <returns>
    ///     The <see cref="EntityEntry{TEntity}" /> for the entity. The entry provides
    ///     access to change tracking information and operations for the entity.
    /// </returns>
    public virtual EntityEntry<TEntity> Add<TEntity>(TEntity entity)
        where TEntity : class
    {
        CheckDisposed();

        return SetEntityState(Check.NotNull(entity, nameof(entity)), EntityState.Added);
    }

    /// <summary>
    ///     Begins tracking the given entity, and any other reachable entities that are
    ///     not already being tracked, in the <see cref="EntityState.Added" /> state such that they will
    ///     be inserted into the database when <see cref="SaveChanges()" /> is called.
    /// </summary>
    /// <remarks>
    ///     <para>
    ///         This method is async only to allow special value generators, such as the one used by
    ///         'Microsoft.EntityFrameworkCore.Metadata.SqlServerValueGenerationStrategy.SequenceHiLo',
    ///         to access the database asynchronously. For all other cases the non async method should be used.
    ///     </para>
    ///     <para>
    ///         Entity Framework Core does not support multiple parallel operations being run on the same DbContext instance. This
    ///         includes both parallel execution of async queries and any explicit concurrent use from multiple threads.
    ///         Therefore, always await async calls immediately, or use separate DbContext instances for operations that execute
    ///         in parallel. See <see href="https://aka.ms/efcore-docs-threading">Avoiding DbContext threading issues</see>
    ///         for more information and examples.
    ///     </para>
    ///     <para>
    ///         See <see href="https://aka.ms/efcore-docs-change-tracking">EF Core change tracking</see> for more information and examples.
    ///     </para>
    /// </remarks>
    /// <typeparam name="TEntity">The type of the entity.</typeparam>
    /// <param name="entity">The entity to add.</param>
    /// <param name="cancellationToken">A <see cref="CancellationToken" /> to observe while waiting for the task to complete.</param>
    /// <returns>
    ///     A task that represents the asynchronous Add operation. The task result contains the
    ///     <see cref="EntityEntry{TEntity}" /> for the entity. The entry provides access to change tracking
    ///     information and operations for the entity.
    /// </returns>
    /// <exception cref="OperationCanceledException">If the <see cref="CancellationToken" /> is canceled.</exception>
    public virtual async ValueTask<EntityEntry<TEntity>> AddAsync<TEntity>(
        TEntity entity,
        CancellationToken cancellationToken = default)
        where TEntity : class
    {
        CheckDisposed();

        var entry = EntryWithoutDetectChanges(Check.NotNull(entity, nameof(entity)));

        await SetEntityStateAsync(entry.GetInfrastructure(), EntityState.Added, cancellationToken)
            .ConfigureAwait(false);

        return entry;
    }

    /// <summary>
    ///     Begins tracking the given entity and entries reachable from the given entity using
    ///     the <see cref="EntityState.Unchanged" /> state by default, but see below for cases
    ///     when a different state will be used.
    /// </summary>
    /// <remarks>
    ///     <para>
    ///         Generally, no database interaction will be performed until <see cref="SaveChanges()" /> is called.
    ///     </para>
    ///     <para>
    ///         A recursive search of the navigation properties will be performed to find reachable entities
    ///         that are not already being tracked by the context. All entities found will be tracked
    ///         by the context.
    ///     </para>
    ///     <para>
    ///         For entity types with generated keys if an entity has its primary key value set
    ///         then it will be tracked in the <see cref="EntityState.Unchanged" /> state. If the primary key
    ///         value is not set then it will be tracked in the <see cref="EntityState.Added" /> state.
    ///         This helps ensure only new entities will be inserted.
    ///         An entity is considered to have its primary key value set if the primary key property is set
    ///         to anything other than the CLR default for the property type.
    ///     </para>
    ///     <para>
    ///         For entity types without generated keys, the state set is always <see cref="EntityState.Unchanged" />.
    ///     </para>
    ///     <para>
    ///         Use <see cref="EntityEntry.State" /> to set the state of only a single entity.
    ///     </para>
    ///     <para>
    ///         See <see href="https://aka.ms/efcore-docs-change-tracking">EF Core change tracking</see> for more information and examples.
    ///     </para>
    /// </remarks>
    /// <typeparam name="TEntity">The type of the entity.</typeparam>
    /// <param name="entity">The entity to attach.</param>
    /// <returns>
    ///     The <see cref="EntityEntry{TEntity}" /> for the entity. The entry provides
    ///     access to change tracking information and operations for the entity.
    /// </returns>
    public virtual EntityEntry<TEntity> Attach<TEntity>(TEntity entity)
        where TEntity : class
    {
        CheckDisposed();

        return SetEntityState(Check.NotNull(entity, nameof(entity)), EntityState.Unchanged);
    }

    /// <summary>
    ///     Begins tracking the given entity and entries reachable from the given entity using
    ///     the <see cref="EntityState.Modified" /> state by default, but see below for cases
    ///     when a different state will be used.
    /// </summary>
    /// <remarks>
    ///     <para>
    ///         Generally, no database interaction will be performed until <see cref="SaveChanges()" /> is called.
    ///     </para>
    ///     <para>
    ///         A recursive search of the navigation properties will be performed to find reachable entities
    ///         that are not already being tracked by the context. All entities found will be tracked
    ///         by the context.
    ///     </para>
    ///     <para>
    ///         For entity types with generated keys if an entity has its primary key value set
    ///         then it will be tracked in the <see cref="EntityState.Modified" /> state. If the primary key
    ///         value is not set then it will be tracked in the <see cref="EntityState.Added" /> state.
    ///         This helps ensure new entities will be inserted, while existing entities will be updated.
    ///         An entity is considered to have its primary key value set if the primary key property is set
    ///         to anything other than the CLR default for the property type.
    ///     </para>
    ///     <para>
    ///         For entity types without generated keys, the state set is always <see cref="EntityState.Modified" />.
    ///     </para>
    ///     <para>
    ///         Use <see cref="EntityEntry.State" /> to set the state of only a single entity.
    ///     </para>
    ///     <para>
    ///         See <see href="https://aka.ms/efcore-docs-change-tracking">EF Core change tracking</see> for more information and examples.
    ///     </para>
    /// </remarks>
    /// <typeparam name="TEntity">The type of the entity.</typeparam>
    /// <param name="entity">The entity to update.</param>
    /// <returns>
    ///     The <see cref="EntityEntry{TEntity}" /> for the entity. The entry provides
    ///     access to change tracking information and operations for the entity.
    /// </returns>
    public virtual EntityEntry<TEntity> Update<TEntity>(TEntity entity)
        where TEntity : class
    {
        CheckDisposed();

        return SetEntityState(Check.NotNull(entity, nameof(entity)), EntityState.Modified);
    }

    /// <summary>
    ///     Begins tracking the given entity in the <see cref="EntityState.Deleted" /> state such that it will
    ///     be removed from the database when <see cref="SaveChanges()" /> is called.
    /// </summary>
    /// <remarks>
    ///     <para>
    ///         If the entity is already tracked in the <see cref="EntityState.Added" /> state then the context will
    ///         stop tracking the entity (rather than marking it as <see cref="EntityState.Deleted" />) since the
    ///         entity was previously added to the context and does not exist in the database.
    ///     </para>
    ///     <para>
    ///         Any other reachable entities that are not already being tracked will be tracked in the same way that
    ///         they would be if <see cref="Attach{TEntity}(TEntity)" /> was called before calling this method.
    ///         This allows any cascading actions to be applied when <see cref="SaveChanges()" /> is called.
    ///     </para>
    ///     <para>
    ///         Use <see cref="EntityEntry.State" /> to set the state of only a single entity.
    ///     </para>
    ///     <para>
    ///         See <see href="https://aka.ms/efcore-docs-change-tracking">EF Core change tracking</see> for more information and examples.
    ///     </para>
    /// </remarks>
    /// <typeparam name="TEntity">The type of the entity.</typeparam>
    /// <param name="entity">The entity to remove.</param>
    /// <returns>
    ///     The <see cref="EntityEntry{TEntity}" /> for the entity. The entry provides
    ///     access to change tracking information and operations for the entity.
    /// </returns>
    public virtual EntityEntry<TEntity> Remove<TEntity>(TEntity entity)
        where TEntity : class
    {
        Check.NotNull(entity, nameof(entity));
        CheckDisposed();

        var entry = EntryWithoutDetectChanges(entity);

        var initialState = entry.State;
        if (initialState == EntityState.Detached)
        {
            SetEntityState(entry.GetInfrastructure(), EntityState.Unchanged);
        }

        // An Added entity does not yet exist in the database. If it is then marked as deleted there is
        // nothing to delete because it was not yet inserted, so just make sure it doesn't get inserted.
        entry.State =
            initialState == EntityState.Added
                ? EntityState.Detached
                : EntityState.Deleted;

        return entry;
    }

    private EntityEntry<TEntity> SetEntityState<TEntity>(
        TEntity entity,
        EntityState entityState)
        where TEntity : class
    {
        var entry = EntryWithoutDetectChanges(entity);

        SetEntityState(entry.GetInfrastructure(), entityState);

        return entry;
    }

    /// <summary>
    ///     Begins tracking the given entity, and any other reachable entities that are
    ///     not already being tracked, in the <see cref="EntityState.Added" /> state such that they will
    ///     be inserted into the database when <see cref="SaveChanges()" /> is called.
    /// </summary>
    /// <remarks>
    ///     <para>
    ///         Use <see cref="EntityEntry.State" /> to set the state of only a single entity.
    ///     </para>
    ///     <para>
    ///         See <see href="https://aka.ms/efcore-docs-change-tracking">EF Core change tracking</see> for more information and examples.
    ///     </para>
    /// </remarks>
    /// <param name="entity">The entity to add.</param>
    /// <returns>
    ///     The <see cref="EntityEntry" /> for the entity. The entry provides
    ///     access to change tracking information and operations for the entity.
    /// </returns>
    public virtual EntityEntry Add(object entity)
    {
        CheckDisposed();

        return SetEntityState(Check.NotNull(entity, nameof(entity)), EntityState.Added);
    }

    /// <summary>
    ///     Begins tracking the given entity, and any other reachable entities that are
    ///     not already being tracked, in the <see cref="EntityState.Added" /> state such that they will
    ///     be inserted into the database when <see cref="SaveChanges()" /> is called.
    /// </summary>
    /// <remarks>
    ///     <para>
    ///         Use <see cref="EntityEntry.State" /> to set the state of only a single entity.
    ///     </para>
    ///     <para>
    ///         This method is async only to allow special value generators, such as the one used by
    ///         'Microsoft.EntityFrameworkCore.Metadata.SqlServerValueGenerationStrategy.SequenceHiLo',
    ///         to access the database asynchronously. For all other cases the non async method should be used.
    ///     </para>
    ///     <para>
    ///         Entity Framework Core does not support multiple parallel operations being run on the same DbContext instance. This
    ///         includes both parallel execution of async queries and any explicit concurrent use from multiple threads.
    ///         Therefore, always await async calls immediately, or use separate DbContext instances for operations that execute
    ///         in parallel. See <see href="https://aka.ms/efcore-docs-threading">Avoiding DbContext threading issues</see>
    ///         for more information and examples.
    ///     </para>
    ///     <para>
    ///         See <see href="https://aka.ms/efcore-docs-change-tracking">EF Core change tracking</see> for more information and examples.
    ///     </para>
    /// </remarks>
    /// <param name="entity">The entity to add.</param>
    /// <param name="cancellationToken">A <see cref="CancellationToken" /> to observe while waiting for the task to complete.</param>
    /// <returns>
    ///     A task that represents the asynchronous Add operation. The task result contains the
    ///     <see cref="EntityEntry" /> for the entity. The entry provides access to change tracking
    ///     information and operations for the entity.
    /// </returns>
    /// <exception cref="OperationCanceledException">If the <see cref="CancellationToken" /> is canceled.</exception>
    public virtual async ValueTask<EntityEntry> AddAsync(
        object entity,
        CancellationToken cancellationToken = default)
    {
        CheckDisposed();

        var entry = EntryWithoutDetectChanges(Check.NotNull(entity, nameof(entity)));

        await SetEntityStateAsync(entry.GetInfrastructure(), EntityState.Added, cancellationToken)
            .ConfigureAwait(false);

        return entry;
    }

    /// <summary>
    ///     Begins tracking the given entity and entries reachable from the given entity using
    ///     the <see cref="EntityState.Unchanged" /> state by default, but see below for cases
    ///     when a different state will be used.
    /// </summary>
    /// <remarks>
    ///     <para>
    ///         Generally, no database interaction will be performed until <see cref="SaveChanges()" /> is called.
    ///     </para>
    ///     <para>
    ///         A recursive search of the navigation properties will be performed to find reachable entities
    ///         that are not already being tracked by the context. All entities found will be tracked
    ///         by the context.
    ///     </para>
    ///     <para>
    ///         For entity types with generated keys if an entity has its primary key value set
    ///         then it will be tracked in the <see cref="EntityState.Unchanged" /> state. If the primary key
    ///         value is not set then it will be tracked in the <see cref="EntityState.Added" /> state.
    ///         This helps ensure only new entities will be inserted.
    ///         An entity is considered to have its primary key value set if the primary key property is set
    ///         to anything other than the CLR default for the property type.
    ///     </para>
    ///     <para>
    ///         For entity types without generated keys, the state set is always <see cref="EntityState.Unchanged" />.
    ///     </para>
    ///     <para>
    ///         Use <see cref="EntityEntry.State" /> to set the state of only a single entity.
    ///     </para>
    ///     <para>
    ///         See <see href="https://aka.ms/efcore-docs-change-tracking">EF Core change tracking</see> for more information and examples.
    ///     </para>
    /// </remarks>
    /// <param name="entity">The entity to attach.</param>
    /// <returns>
    ///     The <see cref="EntityEntry" /> for the entity. The entry provides
    ///     access to change tracking information and operations for the entity.
    /// </returns>
    public virtual EntityEntry Attach(object entity)
    {
        CheckDisposed();

        return SetEntityState(Check.NotNull(entity, nameof(entity)), EntityState.Unchanged);
    }

    /// <summary>
    ///     Begins tracking the given entity and entries reachable from the given entity using
    ///     the <see cref="EntityState.Modified" /> state by default, but see below for cases
    ///     when a different state will be used.
    /// </summary>
    /// <remarks>
    ///     <para>
    ///         Generally, no database interaction will be performed until <see cref="SaveChanges()" /> is called.
    ///     </para>
    ///     <para>
    ///         A recursive search of the navigation properties will be performed to find reachable entities
    ///         that are not already being tracked by the context. All entities found will be tracked
    ///         by the context.
    ///     </para>
    ///     <para>
    ///         For entity types with generated keys if an entity has its primary key value set
    ///         then it will be tracked in the <see cref="EntityState.Modified" /> state. If the primary key
    ///         value is not set then it will be tracked in the <see cref="EntityState.Added" /> state.
    ///         This helps ensure new entities will be inserted, while existing entities will be updated.
    ///         An entity is considered to have its primary key value set if the primary key property is set
    ///         to anything other than the CLR default for the property type.
    ///     </para>
    ///     <para>
    ///         For entity types without generated keys, the state set is always <see cref="EntityState.Modified" />.
    ///     </para>
    ///     <para>
    ///         Use <see cref="EntityEntry.State" /> to set the state of only a single entity.
    ///     </para>
    ///     <para>
    ///         See <see href="https://aka.ms/efcore-docs-change-tracking">EF Core change tracking</see> for more information and examples.
    ///     </para>
    /// </remarks>
    /// <param name="entity">The entity to update.</param>
    /// <returns>
    ///     The <see cref="EntityEntry" /> for the entity. The entry provides
    ///     access to change tracking information and operations for the entity.
    /// </returns>
    public virtual EntityEntry Update(object entity)
    {
        CheckDisposed();

        return SetEntityState(Check.NotNull(entity, nameof(entity)), EntityState.Modified);
    }

    /// <summary>
    ///     Begins tracking the given entity in the <see cref="EntityState.Deleted" /> state such that it will
    ///     be removed from the database when <see cref="SaveChanges()" /> is called.
    /// </summary>
    /// <remarks>
    ///     <para>
    ///         If the entity is already tracked in the <see cref="EntityState.Added" /> state then the context will
    ///         stop tracking the entity (rather than marking it as <see cref="EntityState.Deleted" />) since the
    ///         entity was previously added to the context and does not exist in the database.
    ///     </para>
    ///     <para>
    ///         Any other reachable entities that are not already being tracked will be tracked in the same way that
    ///         they would be if <see cref="Attach(object)" /> was called before calling this method.
    ///         This allows any cascading actions to be applied when <see cref="SaveChanges()" /> is called.
    ///     </para>
    ///     <para>
    ///         Use <see cref="EntityEntry.State" /> to set the state of only a single entity.
    ///     </para>
    ///     <para>
    ///         See <see href="https://aka.ms/efcore-docs-change-tracking">EF Core change tracking</see> for more information and examples.
    ///     </para>
    /// </remarks>
    /// <param name="entity">The entity to remove.</param>
    /// <returns>
    ///     The <see cref="EntityEntry" /> for the entity. The entry provides
    ///     access to change tracking information and operations for the entity.
    /// </returns>
    public virtual EntityEntry Remove(object entity)
    {
        Check.NotNull(entity, nameof(entity));
        CheckDisposed();

        var entry = EntryWithoutDetectChanges(entity);

        var initialState = entry.State;
        if (initialState == EntityState.Detached)
        {
            SetEntityState(entry.GetInfrastructure(), EntityState.Unchanged);
        }

        // An Added entity does not yet exist in the database. If it is then marked as deleted there is
        // nothing to delete because it was not yet inserted, so just make sure it doesn't get inserted.
        entry.State =
            initialState == EntityState.Added
                ? EntityState.Detached
                : EntityState.Deleted;

        return entry;
    }

    private EntityEntry SetEntityState(object entity, EntityState entityState)
    {
        var entry = EntryWithoutDetectChanges(entity);

        SetEntityState(entry.GetInfrastructure(), entityState);

        return entry;
    }

    /// <summary>
    ///     Begins tracking the given entities, and any other reachable entities that are
    ///     not already being tracked, in the <see cref="EntityState.Added" /> state such that they will
    ///     be inserted into the database when <see cref="SaveChanges()" /> is called.
    /// </summary>
    /// <remarks>
    ///     See <see href="https://aka.ms/efcore-docs-change-tracking">EF Core change tracking</see>
    ///     and <see href="https://aka.ms/efcore-docs-attach-range">Using AddRange, UpdateRange, AttachRange, and RemoveRange</see>
    ///     for more information and examples.
    /// </remarks>
    /// <param name="entities">The entities to add.</param>
    public virtual void AddRange(params object[] entities)
    {
        CheckDisposed();

        AddRange((IEnumerable<object>)entities);
    }

    /// <summary>
    ///     Begins tracking the given entity, and any other reachable entities that are
    ///     not already being tracked, in the <see cref="EntityState.Added" /> state such that they will
    ///     be inserted into the database when <see cref="SaveChanges()" /> is called.
    /// </summary>
    /// <remarks>
    ///     <para>
    ///         This method is async only to allow special value generators, such as the one used by
    ///         'Microsoft.EntityFrameworkCore.Metadata.SqlServerValueGenerationStrategy.SequenceHiLo',
    ///         to access the database asynchronously. For all other cases the non async method should be used.
    ///     </para>
    ///     <para>
    ///         Entity Framework Core does not support multiple parallel operations being run on the same DbContext instance. This
    ///         includes both parallel execution of async queries and any explicit concurrent use from multiple threads.
    ///         Therefore, always await async calls immediately, or use separate DbContext instances for operations that execute
    ///         in parallel. See <see href="https://aka.ms/efcore-docs-threading">Avoiding DbContext threading issues</see>
    ///         for more information and examples.
    ///     </para>
    ///     <para>
    ///         See <see href="https://aka.ms/efcore-docs-change-tracking">EF Core change tracking</see>
    ///         and <see href="https://aka.ms/efcore-docs-attach-range">Using AddRange, UpdateRange, AttachRange, and RemoveRange</see>
    ///         for more information and examples.
    ///     </para>
    /// </remarks>
    /// <param name="entities">The entities to add.</param>
    /// <returns>A task that represents the asynchronous operation.</returns>
    public virtual Task AddRangeAsync(params object[] entities)
    {
        CheckDisposed();

        return AddRangeAsync((IEnumerable<object>)entities);
    }

    /// <summary>
    ///     Begins tracking the given entities and entries reachable from the given entities using
    ///     the <see cref="EntityState.Unchanged" /> state by default, but see below for cases
    ///     when a different state will be used.
    /// </summary>
    /// <remarks>
    ///     <para>
    ///         Generally, no database interaction will be performed until <see cref="SaveChanges()" /> is called.
    ///     </para>
    ///     <para>
    ///         A recursive search of the navigation properties will be performed to find reachable entities
    ///         that are not already being tracked by the context. All entities found will be tracked
    ///         by the context.
    ///     </para>
    ///     <para>
    ///         For entity types with generated keys if an entity has its primary key value set
    ///         then it will be tracked in the <see cref="EntityState.Unchanged" /> state. If the primary key
    ///         value is not set then it will be tracked in the <see cref="EntityState.Added" /> state.
    ///         This helps ensure only new entities will be inserted.
    ///         An entity is considered to have its primary key value set if the primary key property is set
    ///         to anything other than the CLR default for the property type.
    ///     </para>
    ///     <para>
    ///         For entity types without generated keys, the state set is always <see cref="EntityState.Unchanged" />.
    ///     </para>
    ///     <para>
    ///         Use <see cref="EntityEntry.State" /> to set the state of only a single entity.
    ///     </para>
    ///     <para>
    ///         See <see href="https://aka.ms/efcore-docs-change-tracking">EF Core change tracking</see>
    ///         and <see href="https://aka.ms/efcore-docs-attach-range">Using AddRange, UpdateRange, AttachRange, and RemoveRange</see>
    ///         for more information and examples.
    ///     </para>
    /// </remarks>
    /// <param name="entities">The entities to attach.</param>
    public virtual void AttachRange(params object[] entities)
    {
        CheckDisposed();

        AttachRange((IEnumerable<object>)entities);
    }

    /// <summary>
    ///     Begins tracking the given entities and entries reachable from the given entities using
    ///     the <see cref="EntityState.Modified" /> state by default, but see below for cases
    ///     when a different state will be used.
    /// </summary>
    /// <remarks>
    ///     <para>
    ///         Generally, no database interaction will be performed until <see cref="SaveChanges()" /> is called.
    ///     </para>
    ///     <para>
    ///         A recursive search of the navigation properties will be performed to find reachable entities
    ///         that are not already being tracked by the context. All entities found will be tracked
    ///         by the context.
    ///     </para>
    ///     <para>
    ///         For entity types with generated keys if an entity has its primary key value set
    ///         then it will be tracked in the <see cref="EntityState.Modified" /> state. If the primary key
    ///         value is not set then it will be tracked in the <see cref="EntityState.Added" /> state.
    ///         This helps ensure new entities will be inserted, while existing entities will be updated.
    ///         An entity is considered to have its primary key value set if the primary key property is set
    ///         to anything other than the CLR default for the property type.
    ///     </para>
    ///     <para>
    ///         For entity types without generated keys, the state set is always <see cref="EntityState.Modified" />.
    ///     </para>
    ///     <para>
    ///         Use <see cref="EntityEntry.State" /> to set the state of only a single entity.
    ///     </para>
    ///     <para>
    ///         See <see href="https://aka.ms/efcore-docs-change-tracking">EF Core change tracking</see>
    ///         and <see href="https://aka.ms/efcore-docs-attach-range">Using AddRange, UpdateRange, AttachRange, and RemoveRange</see>
    ///         for more information and examples.
    ///     </para>
    /// </remarks>
    /// <param name="entities">The entities to update.</param>
    public virtual void UpdateRange(params object[] entities)
    {
        CheckDisposed();

        UpdateRange((IEnumerable<object>)entities);
    }

    /// <summary>
    ///     Begins tracking the given entity in the <see cref="EntityState.Deleted" /> state such that it will
    ///     be removed from the database when <see cref="SaveChanges()" /> is called.
    /// </summary>
    /// <remarks>
    ///     <para>
    ///         If any of the entities are already tracked in the <see cref="EntityState.Added" /> state then the context will
    ///         stop tracking those entities (rather than marking them as <see cref="EntityState.Deleted" />) since those
    ///         entities were previously added to the context and do not exist in the database.
    ///     </para>
    ///     <para>
    ///         Any other reachable entities that are not already being tracked will be tracked in the same way that
    ///         they would be if <see cref="AttachRange(object[])" /> was called before calling this method.
    ///         This allows any cascading actions to be applied when <see cref="SaveChanges()" /> is called.
    ///     </para>
    ///     <para>
    ///         See <see href="https://aka.ms/efcore-docs-change-tracking">EF Core change tracking</see>
    ///         and <see href="https://aka.ms/efcore-docs-attach-range">Using AddRange, UpdateRange, AttachRange, and RemoveRange</see>
    ///         for more information and examples.
    ///     </para>
    /// </remarks>
    /// <param name="entities">The entities to remove.</param>
    public virtual void RemoveRange(params object[] entities)
    {
        CheckDisposed();

        RemoveRange((IEnumerable<object>)entities);
    }

    private void SetEntityStates(IEnumerable<object> entities, EntityState entityState)
    {
        var stateManager = DbContextDependencies.StateManager;

        foreach (var entity in entities)
        {
            SetEntityState(stateManager.GetOrCreateEntry(entity), entityState);
        }
    }

    /// <summary>
    ///     Begins tracking the given entities, and any other reachable entities that are
    ///     not already being tracked, in the <see cref="EntityState.Added" /> state such that they will
    ///     be inserted into the database when <see cref="SaveChanges()" /> is called.
    /// </summary>
    /// <remarks>
    ///     See <see href="https://aka.ms/efcore-docs-change-tracking">EF Core change tracking</see>
    ///     and <see href="https://aka.ms/efcore-docs-attach-range">Using AddRange, UpdateRange, AttachRange, and RemoveRange</see>
    ///     for more information and examples.
    /// </remarks>
    /// <param name="entities">The entities to add.</param>
    public virtual void AddRange(IEnumerable<object> entities)
    {
        CheckDisposed();

        SetEntityStates(Check.NotNull(entities, nameof(entities)), EntityState.Added);
    }

    /// <summary>
    ///     Begins tracking the given entity, and any other reachable entities that are
    ///     not already being tracked, in the <see cref="EntityState.Added" /> state such that they will
    ///     be inserted into the database when <see cref="SaveChanges()" /> is called.
    /// </summary>
    /// <remarks>
    ///     <para>
    ///         This method is async only to allow special value generators, such as the one used by
    ///         'Microsoft.EntityFrameworkCore.Metadata.SqlServerValueGenerationStrategy.SequenceHiLo',
    ///         to access the database asynchronously. For all other cases the non async method should be used.
    ///     </para>
    ///     <para>
    ///         Entity Framework Core does not support multiple parallel operations being run on the same DbContext instance. This
    ///         includes both parallel execution of async queries and any explicit concurrent use from multiple threads.
    ///         Therefore, always await async calls immediately, or use separate DbContext instances for operations that execute
    ///         in parallel. See <see href="https://aka.ms/efcore-docs-threading">Avoiding DbContext threading issues</see>
    ///         for more information and examples.
    ///     </para>
    ///     <para>
    ///         See <see href="https://aka.ms/efcore-docs-change-tracking">EF Core change tracking</see>
    ///         and <see href="https://aka.ms/efcore-docs-attach-range">Using AddRange, UpdateRange, AttachRange, and RemoveRange</see>
    ///         for more information and examples.
    ///     </para>
    /// </remarks>
    /// <param name="entities">The entities to add.</param>
    /// <param name="cancellationToken">A <see cref="CancellationToken" /> to observe while waiting for the task to complete.</param>
    /// <returns>
    ///     A task that represents the asynchronous operation.
    /// </returns>
    /// <exception cref="OperationCanceledException">If the <see cref="CancellationToken" /> is canceled.</exception>
    public virtual async Task AddRangeAsync(
        IEnumerable<object> entities,
        CancellationToken cancellationToken = default)
    {
        CheckDisposed();

        var stateManager = DbContextDependencies.StateManager;

        foreach (var entity in entities)
        {
            await SetEntityStateAsync(
                    stateManager.GetOrCreateEntry(entity),
                    EntityState.Added,
                    cancellationToken)
                .ConfigureAwait(false);
        }
    }

    /// <summary>
    ///     Begins tracking the given entities and entries reachable from the given entities using
    ///     the <see cref="EntityState.Unchanged" /> state by default, but see below for cases
    ///     when a different state will be used.
    /// </summary>
    /// <remarks>
    ///     <para>
    ///         Generally, no database interaction will be performed until <see cref="SaveChanges()" /> is called.
    ///     </para>
    ///     <para>
    ///         A recursive search of the navigation properties will be performed to find reachable entities
    ///         that are not already being tracked by the context. All entities found will be tracked
    ///         by the context.
    ///     </para>
    ///     <para>
    ///         For entity types with generated keys if an entity has its primary key value set
    ///         then it will be tracked in the <see cref="EntityState.Unchanged" /> state. If the primary key
    ///         value is not set then it will be tracked in the <see cref="EntityState.Added" /> state.
    ///         This helps ensure only new entities will be inserted.
    ///         An entity is considered to have its primary key value set if the primary key property is set
    ///         to anything other than the CLR default for the property type.
    ///     </para>
    ///     <para>
    ///         For entity types without generated keys, the state set is always <see cref="EntityState.Unchanged" />.
    ///     </para>
    ///     <para>
    ///         Use <see cref="EntityEntry.State" /> to set the state of only a single entity.
    ///     </para>
    ///     <para>
    ///         See <see href="https://aka.ms/efcore-docs-change-tracking">EF Core change tracking</see>
    ///         and <see href="https://aka.ms/efcore-docs-attach-range">Using AddRange, UpdateRange, AttachRange, and RemoveRange</see>
    ///         for more information and examples.
    ///     </para>
    /// </remarks>
    /// <param name="entities">The entities to attach.</param>
    public virtual void AttachRange(IEnumerable<object> entities)
    {
        CheckDisposed();

        SetEntityStates(Check.NotNull(entities, nameof(entities)), EntityState.Unchanged);
    }

    /// <summary>
    ///     Begins tracking the given entities and entries reachable from the given entities using
    ///     the <see cref="EntityState.Modified" /> state by default, but see below for cases
    ///     when a different state will be used.
    /// </summary>
    /// <remarks>
    ///     <para>
    ///         Generally, no database interaction will be performed until <see cref="SaveChanges()" /> is called.
    ///     </para>
    ///     <para>
    ///         A recursive search of the navigation properties will be performed to find reachable entities
    ///         that are not already being tracked by the context. All entities found will be tracked
    ///         by the context.
    ///     </para>
    ///     <para>
    ///         For entity types with generated keys if an entity has its primary key value set
    ///         then it will be tracked in the <see cref="EntityState.Modified" /> state. If the primary key
    ///         value is not set then it will be tracked in the <see cref="EntityState.Added" /> state.
    ///         This helps ensure new entities will be inserted, while existing entities will be updated.
    ///         An entity is considered to have its primary key value set if the primary key property is set
    ///         to anything other than the CLR default for the property type.
    ///     </para>
    ///     <para>
    ///         For entity types without generated keys, the state set is always <see cref="EntityState.Modified" />.
    ///     </para>
    ///     <para>
    ///         Use <see cref="EntityEntry.State" /> to set the state of only a single entity.
    ///     </para>
    ///     <para>
    ///         See <see href="https://aka.ms/efcore-docs-change-tracking">EF Core change tracking</see>
    ///         and <see href="https://aka.ms/efcore-docs-attach-range">Using AddRange, UpdateRange, AttachRange, and RemoveRange</see>
    ///         for more information and examples.
    ///     </para>
    /// </remarks>
    /// <param name="entities">The entities to update.</param>
    public virtual void UpdateRange(IEnumerable<object> entities)
    {
        CheckDisposed();

        SetEntityStates(Check.NotNull(entities, nameof(entities)), EntityState.Modified);
    }

    /// <summary>
    ///     Begins tracking the given entity in the <see cref="EntityState.Deleted" /> state such that it will
    ///     be removed from the database when <see cref="SaveChanges()" /> is called.
    /// </summary>
    /// <remarks>
    ///     <para>
    ///         If any of the entities are already tracked in the <see cref="EntityState.Added" /> state then the context will
    ///         stop tracking those entities (rather than marking them as <see cref="EntityState.Deleted" />) since those
    ///         entities were previously added to the context and do not exist in the database.
    ///     </para>
    ///     <para>
    ///         Any other reachable entities that are not already being tracked will be tracked in the same way that
    ///         they would be if <see cref="AttachRange(IEnumerable{object})" /> was called before calling this method.
    ///         This allows any cascading actions to be applied when <see cref="SaveChanges()" /> is called.
    ///     </para>
    ///     <para>
    ///         See <see href="https://aka.ms/efcore-docs-change-tracking">EF Core change tracking</see>
    ///         and <see href="https://aka.ms/efcore-docs-attach-range">Using AddRange, UpdateRange, AttachRange, and RemoveRange</see>
    ///         for more information and examples.
    ///     </para>
    /// </remarks>
    /// <param name="entities">The entities to remove.</param>
    public virtual void RemoveRange(IEnumerable<object> entities)
    {
        Check.NotNull(entities, nameof(entities));
        CheckDisposed();

        var stateManager = DbContextDependencies.StateManager;

        // An Added entity does not yet exist in the database. If it is then marked as deleted there is
        // nothing to delete because it was not yet inserted, so just make sure it doesn't get inserted.
        foreach (var entity in entities)
        {
            var entry = stateManager.GetOrCreateEntry(entity);

            var initialState = entry.EntityState;
            if (initialState == EntityState.Detached)
            {
                SetEntityState(entry, EntityState.Unchanged);
            }

            entry.SetEntityState(
                initialState == EntityState.Added
                    ? EntityState.Detached
                    : EntityState.Deleted);
        }
    }

    /// <summary>
    ///     Finds an entity with the given primary key values. If an entity with the given primary key values
    ///     is being tracked by the context, then it is returned immediately without making a request to the
    ///     database. Otherwise, a query is made to the database for an entity with the given primary key values
    ///     and this entity, if found, is attached to the context and returned. If no entity is found, then
    ///     null is returned.
    /// </summary>
    /// <remarks>
    ///     See <see href="https://aka.ms/efcore-docs-find">Using Find and FindAsync</see> for more information and examples.
    /// </remarks>
    /// <param name="entityType">The type of entity to find.</param>
    /// <param name="keyValues">The values of the primary key for the entity to be found.</param>
    /// <returns>The entity found, or <see langword="null" />.</returns>
    public virtual object? Find(
        [DynamicallyAccessedMembers(IEntityType.DynamicallyAccessedMemberTypes)] Type entityType,
        params object?[]? keyValues)
    {
        CheckDisposed();

        return Finder(entityType).Find(keyValues);
    }

    /// <summary>
    ///     Finds an entity with the given primary key values. If an entity with the given primary key values
    ///     is being tracked by the context, then it is returned immediately without making a request to the
    ///     database. Otherwise, a query is made to the database for an entity with the given primary key values
    ///     and this entity, if found, is attached to the context and returned. If no entity is found, then
    ///     null is returned.
    /// </summary>
    /// <remarks>
    ///     <para>
    ///         Entity Framework Core does not support multiple parallel operations being run on the same DbContext instance. This
    ///         includes both parallel execution of async queries and any explicit concurrent use from multiple threads.
    ///         Therefore, always await async calls immediately, or use separate DbContext instances for operations that execute
    ///         in parallel. See <see href="https://aka.ms/efcore-docs-threading">Avoiding DbContext threading issues</see>
    ///         for more information and examples.
    ///     </para>
    ///     <para>
    ///         See <see href="https://aka.ms/efcore-docs-find">Using Find and FindAsync</see> for more information and examples.
    ///     </para>
    /// </remarks>
    /// <param name="entityType">The type of entity to find.</param>
    /// <param name="keyValues">The values of the primary key for the entity to be found.</param>
    /// <returns>The entity found, or <see langword="null" />.</returns>
    public virtual ValueTask<object?> FindAsync(
        [DynamicallyAccessedMembers(IEntityType.DynamicallyAccessedMemberTypes)] Type entityType,
        params object?[]? keyValues)
    {
        CheckDisposed();

        return Finder(entityType).FindAsync(keyValues);
    }

    /// <summary>
    ///     Finds an entity with the given primary key values. If an entity with the given primary key values
    ///     is being tracked by the context, then it is returned immediately without making a request to the
    ///     database. Otherwise, a query is made to the database for an entity with the given primary key values
    ///     and this entity, if found, is attached to the context and returned. If no entity is found, then
    ///     null is returned.
    /// </summary>
    /// <remarks>
    ///     <para>
    ///         Entity Framework Core does not support multiple parallel operations being run on the same DbContext instance. This
    ///         includes both parallel execution of async queries and any explicit concurrent use from multiple threads.
    ///         Therefore, always await async calls immediately, or use separate DbContext instances for operations that execute
    ///         in parallel. See <see href="https://aka.ms/efcore-docs-threading">Avoiding DbContext threading issues</see>
    ///         for more information and examples.
    ///     </para>
    ///     <para>
    ///         See <see href="https://aka.ms/efcore-docs-find">Using Find and FindAsync</see> for more information and examples.
    ///     </para>
    /// </remarks>
    /// <param name="entityType">The type of entity to find.</param>
    /// <param name="keyValues">The values of the primary key for the entity to be found.</param>
    /// <param name="cancellationToken">A <see cref="CancellationToken" /> to observe while waiting for the task to complete.</param>
    /// <returns>The entity found, or <see langword="null" />.</returns>
    /// <exception cref="OperationCanceledException">If the <see cref="CancellationToken" /> is canceled.</exception>
    public virtual ValueTask<object?> FindAsync(
        [DynamicallyAccessedMembers(IEntityType.DynamicallyAccessedMemberTypes)] Type entityType,
        object?[]? keyValues,
        CancellationToken cancellationToken)
    {
        CheckDisposed();

        return Finder(entityType).FindAsync(keyValues, cancellationToken);
    }

    /// <summary>
    ///     Finds an entity with the given primary key values. If an entity with the given primary key values
    ///     is being tracked by the context, then it is returned immediately without making a request to the
    ///     database. Otherwise, a query is made to the database for an entity with the given primary key values
    ///     and this entity, if found, is attached to the context and returned. If no entity is found, then
    ///     null is returned.
    /// </summary>
    /// <remarks>
    ///     See <see href="https://aka.ms/efcore-docs-find">Using Find and FindAsync</see> for more information and examples.
    /// </remarks>
    /// <typeparam name="TEntity">The type of entity to find.</typeparam>
    /// <param name="keyValues">The values of the primary key for the entity to be found.</param>
    /// <returns>The entity found, or <see langword="null" />.</returns>
    public virtual TEntity? Find<[DynamicallyAccessedMembers(IEntityType.DynamicallyAccessedMemberTypes)] TEntity>(
        params object?[]? keyValues)
        where TEntity : class
    {
        CheckDisposed();

        return Set<TEntity>().Find(keyValues);
    }

    /// <summary>
    ///     Finds an entity with the given primary key values. If an entity with the given primary key values
    ///     is being tracked by the context, then it is returned immediately without making a request to the
    ///     database. Otherwise, a query is made to the database for an entity with the given primary key values
    ///     and this entity, if found, is attached to the context and returned. If no entity is found, then
    ///     null is returned.
    /// </summary>
    /// <remarks>
    ///     <para>
    ///         Entity Framework Core does not support multiple parallel operations being run on the same DbContext instance. This
    ///         includes both parallel execution of async queries and any explicit concurrent use from multiple threads.
    ///         Therefore, always await async calls immediately, or use separate DbContext instances for operations that execute
    ///         in parallel. See <see href="https://aka.ms/efcore-docs-threading">Avoiding DbContext threading issues</see>
    ///         for more information and examples.
    ///     </para>
    ///     <para>
    ///         See <see href="https://aka.ms/efcore-docs-find">Using Find and FindAsync</see> for more information and examples.
    ///     </para>
    /// </remarks>
    /// <typeparam name="TEntity">The type of entity to find.</typeparam>
    /// <param name="keyValues">The values of the primary key for the entity to be found.</param>
    /// <returns>The entity found, or <see langword="null" />.</returns>
    public virtual ValueTask<TEntity?> FindAsync<
        [DynamicallyAccessedMembers(IEntityType.DynamicallyAccessedMemberTypes)] TEntity>(params object?[]? keyValues)
        where TEntity : class
    {
        CheckDisposed();

        return Set<TEntity>().FindAsync(keyValues);
    }

    /// <summary>
    ///     Finds an entity with the given primary key values. If an entity with the given primary key values
    ///     is being tracked by the context, then it is returned immediately without making a request to the
    ///     database. Otherwise, a query is made to the database for an entity with the given primary key values
    ///     and this entity, if found, is attached to the context and returned. If no entity is found, then
    ///     null is returned.
    /// </summary>
    /// <remarks>
    ///     <para>
    ///         Entity Framework Core does not support multiple parallel operations being run on the same DbContext instance. This
    ///         includes both parallel execution of async queries and any explicit concurrent use from multiple threads.
    ///         Therefore, always await async calls immediately, or use separate DbContext instances for operations that execute
    ///         in parallel. See <see href="https://aka.ms/efcore-docs-threading">Avoiding DbContext threading issues</see>
    ///         for more information and examples.
    ///     </para>
    ///     <para>
    ///         See <see href="https://aka.ms/efcore-docs-find">Using Find and FindAsync</see> for more information and examples.
    ///     </para>
    /// </remarks>
    /// <typeparam name="TEntity">The type of entity to find.</typeparam>
    /// <param name="keyValues">The values of the primary key for the entity to be found.</param>
    /// <param name="cancellationToken">A <see cref="CancellationToken" /> to observe while waiting for the task to complete.</param>
    /// <returns>The entity found, or <see langword="null" />.</returns>
    /// <exception cref="OperationCanceledException">If the <see cref="CancellationToken" /> is canceled.</exception>
    public virtual ValueTask<TEntity?> FindAsync<[DynamicallyAccessedMembers(IEntityType.DynamicallyAccessedMemberTypes)] TEntity>(
        object?[]? keyValues,
        CancellationToken cancellationToken)
        where TEntity : class
    {
        CheckDisposed();

        return Set<TEntity>().FindAsync(keyValues, cancellationToken);
    }

    /// <summary>
    ///     <para>
    ///         Gets the scoped <see cref="IServiceProvider" /> being used to resolve services.
    ///     </para>
    ///     <para>
    ///         This property is intended for use by extension methods that need to make use of services
    ///         not directly exposed in the public API surface.
    ///     </para>
    /// </summary>
    /// <remarks>
    ///     See <see href="https://aka.ms/efcore-docs-services">Accessing DbContext services</see> for more information and examples.
    /// </remarks>
    IServiceProvider IInfrastructure<IServiceProvider>.Instance
        => InternalServiceProvider;

    /// <summary>
    ///     Creates a queryable for given query expression.
    /// </summary>
    /// <remarks>
    ///     See <see href="https://aka.ms/efcore-docs-query">Querying data with EF Core</see> for more information and examples.
    /// </remarks>
    /// <typeparam name="TResult">The result type of the query expression.</typeparam>
    /// <param name="expression">The query expression to create.</param>
    /// <returns>An <see cref="IQueryable{T}" /> representing the query.</returns>
    public virtual IQueryable<TResult> FromExpression<TResult>(Expression<Func<IQueryable<TResult>>> expression)
    {
        Check.NotNull(expression, nameof(expression));

        return DbContextDependencies.QueryProvider.CreateQuery<TResult>(expression.Body);
    }

    #region Hidden System.Object members

    /// <summary>
    ///     Returns a string that represents the current object.
    /// </summary>
    /// <returns>A string that represents the current object.</returns>
    [EditorBrowsable(EditorBrowsableState.Never)]
    public override string? ToString()
        => base.ToString();

    /// <summary>
    ///     Determines whether the specified object is equal to the current object.
    /// </summary>
    /// <param name="obj">The object to compare with the current object.</param>
    /// <returns><see langword="true" /> if the specified object is equal to the current object; otherwise, <see langword="false" />.</returns>
    [EditorBrowsable(EditorBrowsableState.Never)]
    public override bool Equals(object? obj)
        => base.Equals(obj);

    /// <summary>
    ///     Serves as the default hash function.
    /// </summary>
    /// <returns>A hash code for the current object.</returns>
    [EditorBrowsable(EditorBrowsableState.Never)]
    public override int GetHashCode()
        => base.GetHashCode();

    #endregion

    internal const DynamicallyAccessedMemberTypes DynamicallyAccessedMemberTypes =
        System.Diagnostics.CodeAnalysis.DynamicallyAccessedMemberTypes.PublicConstructors
        | System.Diagnostics.CodeAnalysis.DynamicallyAccessedMemberTypes.NonPublicConstructors
        // We preserve public properties on contexts to make sure DbSet properties - and in particular their setters - aren't trimmed.
        // Since EF implicitly injects DbSet properties via reflection and the user doesn't contain any explicit use, setters get trimmed
        // and our injection logic no longer recognizes them for injection.
        // Note that this works only using the DI APIs (e.g. AddDbContext) or DbContextFactory, but not when the context is instantiated
        // directly (there's no API accepting Type where we'd put [DynamicallyAccessedMemberTypes]).
        | System.Diagnostics.CodeAnalysis.DynamicallyAccessedMemberTypes.PublicProperties;
}<|MERGE_RESOLUTION|>--- conflicted
+++ resolved
@@ -885,29 +885,12 @@
             || _configurationSnapshot.HasChangeTrackerConfiguration)
         {
             var changeTracker = ChangeTracker;
-<<<<<<< HEAD
             ((IResettableService)changeTracker).ResetState();
             changeTracker.AutoDetectChangesEnabled = _configurationSnapshot.AutoDetectChangesEnabled;
             if (_configurationSnapshot.QueryTrackingBehavior.HasValue)
             {
                 changeTracker.QueryTrackingBehavior = _configurationSnapshot.QueryTrackingBehavior.Value;
             }
-=======
-            if (QuirkEnabled29733
-                && _configurationSnapshot.QueryTrackingBehavior.HasValue)
-            {
-                changeTracker.QueryTrackingBehavior = _configurationSnapshot.QueryTrackingBehavior.Value;
-            }
-            else
-            {
-                ((IResettableService)changeTracker).ResetState();
-                if (_configurationSnapshot.QueryTrackingBehavior.HasValue)
-                {
-                    changeTracker.QueryTrackingBehavior = _configurationSnapshot.QueryTrackingBehavior.Value;
-                }
-            }
-            changeTracker.AutoDetectChangesEnabled = _configurationSnapshot.AutoDetectChangesEnabled;
->>>>>>> ffda3b5a
             changeTracker.LazyLoadingEnabled = _configurationSnapshot.LazyLoadingEnabled;
             changeTracker.CascadeDeleteTiming = _configurationSnapshot.CascadeDeleteTiming;
             changeTracker.DeleteOrphansTiming = _configurationSnapshot.DeleteOrphansTiming;
@@ -964,13 +947,7 @@
             _changeTracker != null,
             changeDetectorEvents != null,
             _changeTracker?.AutoDetectChangesEnabled ?? true,
-<<<<<<< HEAD
             _changeTracker?.QueryTrackingBehavior,
-=======
-            QuirkEnabled29733
-                ? _changeTracker?.QueryTrackingBehavior ?? QueryTrackingBehavior.TrackAll
-                : _changeTracker?.QueryTrackingBehavior,
->>>>>>> ffda3b5a
             _database?.AutoTransactionBehavior ?? AutoTransactionBehavior.WhenNeeded,
             _database?.AutoSavepointsEnabled ?? true,
             _changeTracker?.LazyLoadingEnabled ?? true,
