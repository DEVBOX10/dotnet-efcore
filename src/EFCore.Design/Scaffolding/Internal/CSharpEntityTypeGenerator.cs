--- conflicted
+++ resolved
@@ -158,11 +158,7 @@
                 {
                     attributeWriter.AddParameter(_code.UnknownLiteral(argument));
                 }
-<<<<<<< HEAD
-                
-=======
-
->>>>>>> 750ae5d0
+
                 _sb.AppendLine(attributeWriter.ToString());
             }
         }
@@ -322,11 +318,7 @@
                 {
                     attributeWriter.AddParameter(_code.UnknownLiteral(argument));
                 }
-<<<<<<< HEAD
-                
-=======
-
->>>>>>> 750ae5d0
+
                 _sb.AppendLine(attributeWriter.ToString());
             }
         }
