// Licensed to the .NET Foundation under one or more agreements.
// The .NET Foundation licenses this file to you under the MIT license.

using Microsoft.EntityFrameworkCore.InMemory.Internal;
using ExpressionExtensions = Microsoft.EntityFrameworkCore.Infrastructure.ExpressionExtensions;

namespace Microsoft.EntityFrameworkCore.InMemory.Query.Internal;
<<<<<<< HEAD

/// <summary>
///     This is an internal API that supports the Entity Framework Core infrastructure and not subject to
///     the same compatibility standards as public APIs. It may be changed or removed without notice in
///     any release. You should only use it directly in your code with extreme caution and knowing that
///     doing so can result in application failures when updating to a new Entity Framework Core release.
/// </summary>
public partial class InMemoryQueryExpression : Expression, IPrintableExpression
{
    private static readonly ConstructorInfo ValueBufferConstructor
        = typeof(ValueBuffer).GetConstructors().Single(ci => ci.GetParameters().Length == 1);

    private static readonly PropertyInfo ValueBufferCountMemberInfo
        = typeof(ValueBuffer).GetTypeInfo().GetProperty(nameof(ValueBuffer.Count))!;

    private static readonly MethodInfo LeftJoinMethodInfo = typeof(InMemoryQueryExpression).GetTypeInfo()
        .GetDeclaredMethods(nameof(LeftJoin)).Single(mi => mi.GetParameters().Length == 6);

    private static readonly ConstructorInfo ResultEnumerableConstructor
        = typeof(ResultEnumerable).GetConstructors().Single();

    private readonly ParameterExpression _valueBufferParameter;
    private ParameterExpression? _groupingParameter;
    private MethodInfo? _singleResultMethodInfo;
    private bool _scalarServerQuery;

    private CloningExpressionVisitor? _cloningExpressionVisitor;

    private Dictionary<ProjectionMember, Expression> _projectionMapping = new();
    private readonly List<Expression> _clientProjections = new();
    private readonly List<Expression> _projectionMappingExpressions = new();

=======

/// <summary>
///     This is an internal API that supports the Entity Framework Core infrastructure and not subject to
///     the same compatibility standards as public APIs. It may be changed or removed without notice in
///     any release. You should only use it directly in your code with extreme caution and knowing that
///     doing so can result in application failures when updating to a new Entity Framework Core release.
/// </summary>
public partial class InMemoryQueryExpression : Expression, IPrintableExpression
{
    private static readonly ConstructorInfo ValueBufferConstructor
        = typeof(ValueBuffer).GetConstructors().Single(ci => ci.GetParameters().Length == 1);

    private static readonly PropertyInfo ValueBufferCountMemberInfo
        = typeof(ValueBuffer).GetTypeInfo().GetProperty(nameof(ValueBuffer.Count))!;

    private static readonly MethodInfo LeftJoinMethodInfo = typeof(InMemoryQueryExpression).GetTypeInfo()
        .GetDeclaredMethods(nameof(LeftJoin)).Single(mi => mi.GetParameters().Length == 6);

    private static readonly ConstructorInfo ResultEnumerableConstructor
        = typeof(ResultEnumerable).GetConstructors().Single();

    private readonly ParameterExpression _valueBufferParameter;
    private ParameterExpression? _groupingParameter;
    private MethodInfo? _singleResultMethodInfo;
    private bool _scalarServerQuery;

    private CloningExpressionVisitor? _cloningExpressionVisitor;

    private Dictionary<ProjectionMember, Expression> _projectionMapping = new();
    private readonly List<Expression> _clientProjections = new();
    private readonly List<Expression> _projectionMappingExpressions = new();

>>>>>>> 5d0d937a
    private InMemoryQueryExpression(
        Expression serverQueryExpression,
        ParameterExpression valueBufferParameter)
    {
        ServerQueryExpression = serverQueryExpression;
        _valueBufferParameter = valueBufferParameter;
    }

    /// <summary>
    ///     This is an internal API that supports the Entity Framework Core infrastructure and not subject to
    ///     the same compatibility standards as public APIs. It may be changed or removed without notice in
    ///     any release. You should only use it directly in your code with extreme caution and knowing that
    ///     doing so can result in application failures when updating to a new Entity Framework Core release.
    /// </summary>
    public InMemoryQueryExpression(IEntityType entityType)
    {
        _valueBufferParameter = Parameter(typeof(ValueBuffer), "valueBuffer");
        ServerQueryExpression = new InMemoryTableExpression(entityType);
        var propertyExpressionsMap = new Dictionary<IProperty, MethodCallExpression>();
        var selectorExpressions = new List<Expression>();
        foreach (var property in entityType.GetAllBaseTypesInclusive().SelectMany(et => et.GetDeclaredProperties()))
        {
            var propertyExpression = CreateReadValueExpression(property.ClrType, property.GetIndex(), property);
            selectorExpressions.Add(propertyExpression);

            Check.DebugAssert(
                property.GetIndex() == selectorExpressions.Count - 1,
                "Properties should be ordered in same order as their indexes.");
            propertyExpressionsMap[property] = propertyExpression;
            _projectionMappingExpressions.Add(propertyExpression);
        }

        var discriminatorProperty = entityType.FindDiscriminatorProperty();
        if (discriminatorProperty != null)
        {
            var keyValueComparer = discriminatorProperty.GetKeyValueComparer();
            foreach (var derivedEntityType in entityType.GetDerivedTypes())
            {
                var entityCheck = derivedEntityType.GetConcreteDerivedTypesInclusive()
                    .Select(
                        e => keyValueComparer.ExtractEqualsBody(
                            propertyExpressionsMap[discriminatorProperty],
                            Constant(e.GetDiscriminatorValue(), discriminatorProperty.ClrType)))
                    .Aggregate((l, r) => OrElse(l, r));

                foreach (var property in derivedEntityType.GetDeclaredProperties())
                {
                    // We read nullable value from property of derived type since it could be null.
                    var typeToRead = property.ClrType.MakeNullable();
                    var propertyExpression = Condition(
                        entityCheck,
                        CreateReadValueExpression(typeToRead, property.GetIndex(), property),
                        Default(typeToRead));

                    selectorExpressions.Add(propertyExpression);
                    var readExpression = CreateReadValueExpression(propertyExpression.Type, selectorExpressions.Count - 1, property);
                    propertyExpressionsMap[property] = readExpression;
                    _projectionMappingExpressions.Add(readExpression);
                }
            }

            // Force a selector if entity projection has complex expressions.
            var selectorLambda = Lambda(
                New(
                    ValueBufferConstructor,
                    NewArrayInit(
                        typeof(object),
                        selectorExpressions.Select(e => e.Type.IsValueType ? Convert(e, typeof(object)) : e))),
                CurrentParameter);

            ServerQueryExpression = Call(
                EnumerableMethods.Select.MakeGenericMethod(typeof(ValueBuffer), typeof(ValueBuffer)),
                ServerQueryExpression,
                selectorLambda);
        }

        var entityProjection = new EntityProjectionExpression(entityType, propertyExpressionsMap);
        _projectionMapping[new ProjectionMember()] = entityProjection;
    }

    /// <summary>
    ///     This is an internal API that supports the Entity Framework Core infrastructure and not subject to
    ///     the same compatibility standards as public APIs. It may be changed or removed without notice in
    ///     any release. You should only use it directly in your code with extreme caution and knowing that
    ///     doing so can result in application failures when updating to a new Entity Framework Core release.
    /// </summary>
    public virtual Expression ServerQueryExpression { get; private set; }

    /// <summary>
    ///     This is an internal API that supports the Entity Framework Core infrastructure and not subject to
    ///     the same compatibility standards as public APIs. It may be changed or removed without notice in
    ///     any release. You should only use it directly in your code with extreme caution and knowing that
    ///     doing so can result in application failures when updating to a new Entity Framework Core release.
    /// </summary>
    public virtual ParameterExpression CurrentParameter
        => _groupingParameter ?? _valueBufferParameter;

    /// <summary>
    ///     This is an internal API that supports the Entity Framework Core infrastructure and not subject to
    ///     the same compatibility standards as public APIs. It may be changed or removed without notice in
    ///     any release. You should only use it directly in your code with extreme caution and knowing that
    ///     doing so can result in application failures when updating to a new Entity Framework Core release.
    /// </summary>
    public virtual void ReplaceProjection(IReadOnlyList<Expression> clientProjections)
    {
        _projectionMapping.Clear();
        _projectionMappingExpressions.Clear();
        _clientProjections.Clear();
        _clientProjections.AddRange(clientProjections);
    }

    /// <summary>
    ///     This is an internal API that supports the Entity Framework Core infrastructure and not subject to
    ///     the same compatibility standards as public APIs. It may be changed or removed without notice in
    ///     any release. You should only use it directly in your code with extreme caution and knowing that
    ///     doing so can result in application failures when updating to a new Entity Framework Core release.
    /// </summary>
    public virtual void ReplaceProjection(IReadOnlyDictionary<ProjectionMember, Expression> projectionMapping)
    {
        _projectionMapping.Clear();
        _projectionMappingExpressions.Clear();
        _clientProjections.Clear();
        var selectorExpressions = new List<Expression>();
        foreach (var (projectionMember, expression) in projectionMapping)
        {
            if (expression is EntityProjectionExpression entityProjectionExpression)
            {
                _projectionMapping[projectionMember] = AddEntityProjection(entityProjectionExpression);
<<<<<<< HEAD
            }
            else
            {
                selectorExpressions.Add(expression);
                var readExpression = CreateReadValueExpression(
                    expression.Type, selectorExpressions.Count - 1, InferPropertyFromInner(expression));
                _projectionMapping[projectionMember] = readExpression;
                _projectionMappingExpressions.Add(readExpression);
=======
>>>>>>> 5d0d937a
            }
            else
            {
                selectorExpressions.Add(expression);
                var readExpression = CreateReadValueExpression(
                    expression.Type, selectorExpressions.Count - 1, InferPropertyFromInner(expression));
                _projectionMapping[projectionMember] = readExpression;
                _projectionMappingExpressions.Add(readExpression);
            }
        }

        if (selectorExpressions.Count == 0)
        {
            // No server correlated term in projection so add dummy 1.
            selectorExpressions.Add(Constant(1));
        }

<<<<<<< HEAD
        if (selectorExpressions.Count == 0)
        {
            // No server correlated term in projection so add dummy 1.
            selectorExpressions.Add(Constant(1));
        }

=======
>>>>>>> 5d0d937a
        var selectorLambda = Lambda(
            New(
                ValueBufferConstructor,
                NewArrayInit(
                    typeof(object),
                    selectorExpressions.Select(e => e.Type.IsValueType ? Convert(e, typeof(object)) : e).ToArray())),
            CurrentParameter);

        ServerQueryExpression = Call(
            EnumerableMethods.Select.MakeGenericMethod(CurrentParameter.Type, typeof(ValueBuffer)),
            ServerQueryExpression,
            selectorLambda);

        _groupingParameter = null;

        EntityProjectionExpression AddEntityProjection(EntityProjectionExpression entityProjectionExpression)
        {
            var readExpressionMap = new Dictionary<IProperty, MethodCallExpression>();
            foreach (var property in GetAllPropertiesInHierarchy(entityProjectionExpression.EntityType))
            {
                var expression = entityProjectionExpression.BindProperty(property);
                selectorExpressions.Add(expression);
                var newExpression = CreateReadValueExpression(expression.Type, selectorExpressions.Count - 1, property);
                readExpressionMap[property] = newExpression;
                _projectionMappingExpressions.Add(newExpression);
            }

            var result = new EntityProjectionExpression(entityProjectionExpression.EntityType, readExpressionMap);

            // Also compute nested entity projections
            foreach (var navigation in entityProjectionExpression.EntityType.GetAllBaseTypes()
                         .Concat(entityProjectionExpression.EntityType.GetDerivedTypesInclusive())
                         .SelectMany(t => t.GetDeclaredNavigations()))
            {
                var boundEntityShaperExpression = entityProjectionExpression.BindNavigation(navigation);
                if (boundEntityShaperExpression != null)
                {
                    var innerEntityProjection = (EntityProjectionExpression)boundEntityShaperExpression.ValueBufferExpression;
                    var newInnerEntityProjection = AddEntityProjection(innerEntityProjection);
                    boundEntityShaperExpression = boundEntityShaperExpression.Update(newInnerEntityProjection);
                    result.AddNavigationBinding(navigation, boundEntityShaperExpression);
                }
            }

            return result;
        }
    }

    /// <summary>
    ///     This is an internal API that supports the Entity Framework Core infrastructure and not subject to
    ///     the same compatibility standards as public APIs. It may be changed or removed without notice in
    ///     any release. You should only use it directly in your code with extreme caution and knowing that
    ///     doing so can result in application failures when updating to a new Entity Framework Core release.
    /// </summary>
    public virtual Expression GetProjection(ProjectionBindingExpression projectionBindingExpression)
        => projectionBindingExpression.ProjectionMember != null
            ? _projectionMapping[projectionBindingExpression.ProjectionMember]
            : _clientProjections[projectionBindingExpression.Index!.Value];

    /// <summary>
    ///     This is an internal API that supports the Entity Framework Core infrastructure and not subject to
    ///     the same compatibility standards as public APIs. It may be changed or removed without notice in
    ///     any release. You should only use it directly in your code with extreme caution and knowing that
    ///     doing so can result in application failures when updating to a new Entity Framework Core release.
    /// </summary>
    public virtual void ApplyProjection()
    {
        if (_scalarServerQuery)
        {
            _projectionMapping[new ProjectionMember()] = Constant(0);
            return;
        }

        var selectorExpressions = new List<Expression>();
        if (_clientProjections.Count > 0)
        {
            for (var i = 0; i < _clientProjections.Count; i++)
            {
                var projection = _clientProjections[i];
                switch (projection)
                {
                    case EntityProjectionExpression entityProjectionExpression:
                    {
                        var indexMap = new Dictionary<IProperty, int>();
                        foreach (var property in GetAllPropertiesInHierarchy(entityProjectionExpression.EntityType))
                        {
                            selectorExpressions.Add(entityProjectionExpression.BindProperty(property));
                            indexMap[property] = selectorExpressions.Count - 1;
                        }

                        _clientProjections[i] = Constant(indexMap);
                        break;
                    }

                    case InMemoryQueryExpression inMemoryQueryExpression:
                    {
                        var singleResult = inMemoryQueryExpression._scalarServerQuery
                            || inMemoryQueryExpression._singleResultMethodInfo != null;
                        inMemoryQueryExpression.ApplyProjection();
                        var serverQuery = inMemoryQueryExpression.ServerQueryExpression;
                        if (singleResult)
                        {
                            serverQuery = ((LambdaExpression)((NewExpression)serverQuery).Arguments[0]).Body;
                        }

                        selectorExpressions.Add(serverQuery);
                        _clientProjections[i] = Constant(selectorExpressions.Count - 1);
                        break;
                    }

                    default:
                        selectorExpressions.Add(projection);
                        _clientProjections[i] = Constant(selectorExpressions.Count - 1);
                        break;
                }
            }
        }
        else
        {
            var newProjectionMapping = new Dictionary<ProjectionMember, Expression>();
            foreach (var (projectionMember, expression) in _projectionMapping)
            {
                if (expression is EntityProjectionExpression entityProjectionExpression)
                {
                    var indexMap = new Dictionary<IProperty, int>();
                    foreach (var property in GetAllPropertiesInHierarchy(entityProjectionExpression.EntityType))
                    {
                        selectorExpressions.Add(entityProjectionExpression.BindProperty(property));
                        indexMap[property] = selectorExpressions.Count - 1;
                    }

                    newProjectionMapping[projectionMember] = Constant(indexMap);
                }
                else
                {
                    selectorExpressions.Add(expression);
                    newProjectionMapping[projectionMember] = Constant(selectorExpressions.Count - 1);
                }
            }

            _projectionMapping = newProjectionMapping;
            _projectionMappingExpressions.Clear();
        }

        var selectorLambda = Lambda(
            New(
                ValueBufferConstructor,
                NewArrayInit(
                    typeof(object),
                    selectorExpressions.Select(e => e.Type.IsValueType ? Convert(e, typeof(object)) : e).ToArray())),
            CurrentParameter);

        ServerQueryExpression = Call(
            EnumerableMethods.Select.MakeGenericMethod(CurrentParameter.Type, typeof(ValueBuffer)),
            ServerQueryExpression,
            selectorLambda);

        _groupingParameter = null;

        if (_singleResultMethodInfo != null)
        {
            ServerQueryExpression = Call(
                _singleResultMethodInfo.MakeGenericMethod(CurrentParameter.Type),
                ServerQueryExpression);

            ConvertToEnumerable();

            _singleResultMethodInfo = null;
        }
    }

    /// <summary>
    ///     This is an internal API that supports the Entity Framework Core infrastructure and not subject to
    ///     the same compatibility standards as public APIs. It may be changed or removed without notice in
    ///     any release. You should only use it directly in your code with extreme caution and knowing that
    ///     doing so can result in application failures when updating to a new Entity Framework Core release.
    /// </summary>
    public virtual void UpdateServerQueryExpression(Expression serverQueryExpression)
        => ServerQueryExpression = serverQueryExpression;

    /// <summary>
    ///     This is an internal API that supports the Entity Framework Core infrastructure and not subject to
    ///     the same compatibility standards as public APIs. It may be changed or removed without notice in
    ///     any release. You should only use it directly in your code with extreme caution and knowing that
    ///     doing so can result in application failures when updating to a new Entity Framework Core release.
    /// </summary>
    public virtual void ApplySetOperation(MethodInfo setOperationMethodInfo, InMemoryQueryExpression source2)
    {
        Check.DebugAssert(_groupingParameter == null, "Cannot apply set operation after GroupBy without flattening.");
        if (_clientProjections.Count == 0)
        {
            var projectionMapping = new Dictionary<ProjectionMember, Expression>();
            var source1SelectorExpressions = new List<Expression>();
            var source2SelectorExpressions = new List<Expression>();
            foreach (var (key, value1, value2) in _projectionMapping.Join(
                         source2._projectionMapping, kv => kv.Key, kv => kv.Key,
                         (kv1, kv2) => (kv1.Key, Value1: kv1.Value, Value2: kv2.Value)))
            {
                if (value1 is EntityProjectionExpression entityProjection1
                    && value2 is EntityProjectionExpression entityProjection2)
                {
                    var map = new Dictionary<IProperty, MethodCallExpression>();
                    foreach (var property in GetAllPropertiesInHierarchy(entityProjection1.EntityType))
                    {
                        var expressionToAdd1 = entityProjection1.BindProperty(property);
                        var expressionToAdd2 = entityProjection2.BindProperty(property);
                        source1SelectorExpressions.Add(expressionToAdd1);
                        source2SelectorExpressions.Add(expressionToAdd2);
                        var type = expressionToAdd1.Type;
                        if (!type.IsNullableType()
                            && expressionToAdd2.Type.IsNullableType())
                        {
                            type = expressionToAdd2.Type;
                        }

                        map[property] = CreateReadValueExpression(type, source1SelectorExpressions.Count - 1, property);
                    }

                    projectionMapping[key] = new EntityProjectionExpression(entityProjection1.EntityType, map);
                }
                else
                {
                    source1SelectorExpressions.Add(value1);
                    source2SelectorExpressions.Add(value2);
                    var type = value1.Type;
                    if (!type.IsNullableType()
                        && value2.Type.IsNullableType())
                    {
                        type = value2.Type;
                    }

                    projectionMapping[key] = CreateReadValueExpression(
                        type, source1SelectorExpressions.Count - 1, InferPropertyFromInner(value1));
                }
            }

            _projectionMapping = projectionMapping;

            ServerQueryExpression = Call(
                EnumerableMethods.Select.MakeGenericMethod(ServerQueryExpression.Type.GetSequenceType(), typeof(ValueBuffer)),
                ServerQueryExpression,
                Lambda(
                    New(
                        ValueBufferConstructor,
                        NewArrayInit(
                            typeof(object),
                            source1SelectorExpressions.Select(e => e.Type.IsValueType ? Convert(e, typeof(object)) : e))),
                    CurrentParameter));

            source2.ServerQueryExpression = Call(
                EnumerableMethods.Select.MakeGenericMethod(source2.ServerQueryExpression.Type.GetSequenceType(), typeof(ValueBuffer)),
                source2.ServerQueryExpression,
                Lambda(
                    New(
                        ValueBufferConstructor,
                        NewArrayInit(
                            typeof(object),
                            source2SelectorExpressions.Select(e => e.Type.IsValueType ? Convert(e, typeof(object)) : e))),
                    source2.CurrentParameter));
        }
        else
        {
            throw new InvalidOperationException(InMemoryStrings.SetOperationsNotAllowedAfterClientEvaluation);
        }

        ServerQueryExpression = Call(
            setOperationMethodInfo.MakeGenericMethod(typeof(ValueBuffer)), ServerQueryExpression, source2.ServerQueryExpression);
    }

    /// <summary>
    ///     This is an internal API that supports the Entity Framework Core infrastructure and not subject to
    ///     the same compatibility standards as public APIs. It may be changed or removed without notice in
    ///     any release. You should only use it directly in your code with extreme caution and knowing that
    ///     doing so can result in application failures when updating to a new Entity Framework Core release.
    /// </summary>
    public virtual void ApplyDefaultIfEmpty()
    {
        if (_clientProjections.Count != 0)
        {
            throw new InvalidOperationException(InMemoryStrings.DefaultIfEmptyAppliedAfterProjection);
        }

        var projectionMapping = new Dictionary<ProjectionMember, Expression>();
        foreach (var (projectionMember, expression) in _projectionMapping)
        {
            projectionMapping[projectionMember] = expression is EntityProjectionExpression entityProjectionExpression
                ? MakeEntityProjectionNullable(entityProjectionExpression)
                : MakeReadValueNullable(expression);
        }

        _projectionMapping = projectionMapping;
        var projectionMappingExpressions = _projectionMappingExpressions.Select(e => MakeReadValueNullable(e)).ToList();
        _projectionMappingExpressions.Clear();
        _projectionMappingExpressions.AddRange(projectionMappingExpressions);
        _groupingParameter = null;
<<<<<<< HEAD

        ServerQueryExpression = Call(
            EnumerableMethods.DefaultIfEmptyWithArgument.MakeGenericMethod(typeof(ValueBuffer)),
            ServerQueryExpression,
            Constant(new ValueBuffer(Enumerable.Repeat((object?)null, _projectionMappingExpressions.Count).ToArray())));
    }

=======

        ServerQueryExpression = Call(
            EnumerableMethods.DefaultIfEmptyWithArgument.MakeGenericMethod(typeof(ValueBuffer)),
            ServerQueryExpression,
            Constant(new ValueBuffer(Enumerable.Repeat((object?)null, _projectionMappingExpressions.Count).ToArray())));
    }

>>>>>>> 5d0d937a
    /// <summary>
    ///     This is an internal API that supports the Entity Framework Core infrastructure and not subject to
    ///     the same compatibility standards as public APIs. It may be changed or removed without notice in
    ///     any release. You should only use it directly in your code with extreme caution and knowing that
    ///     doing so can result in application failures when updating to a new Entity Framework Core release.
    /// </summary>
    public virtual void ApplyDistinct()
    {
        Check.DebugAssert(!_scalarServerQuery && _singleResultMethodInfo == null, "Cannot apply distinct on single result query");
        Check.DebugAssert(_groupingParameter == null, "Cannot apply distinct after GroupBy before flattening.");

        var selectorExpressions = new List<Expression>();
        if (_clientProjections.Count == 0)
        {
            selectorExpressions.AddRange(_projectionMappingExpressions);
            if (selectorExpressions.Count == 0)
            {
                // No server correlated term in projection so add dummy 1.
                selectorExpressions.Add(Constant(1));
            }
        }
        else
        {
            for (var i = 0; i < _clientProjections.Count; i++)
            {
                var projection = _clientProjections[i];
                if (projection is InMemoryQueryExpression)
                {
                    throw new InvalidOperationException(InMemoryStrings.DistinctOnSubqueryNotSupported);
                }

                if (projection is EntityProjectionExpression entityProjectionExpression)
                {
                    _clientProjections[i] = TraverseEntityProjection(
                        selectorExpressions, entityProjectionExpression, makeNullable: false);
                }
                else
                {
                    selectorExpressions.Add(projection);
                    _clientProjections[i] = CreateReadValueExpression(
                        projection.Type, selectorExpressions.Count - 1, InferPropertyFromInner(projection));
                }
            }
        }

        var selectorLambda = Lambda(
            New(
                ValueBufferConstructor,
                NewArrayInit(
                    typeof(object),
                    selectorExpressions.Select(e => e.Type.IsValueType ? Convert(e, typeof(object)) : e).ToArray())),
            CurrentParameter);

        ServerQueryExpression = Call(
            EnumerableMethods.Distinct.MakeGenericMethod(typeof(ValueBuffer)),
            Call(
                EnumerableMethods.Select.MakeGenericMethod(CurrentParameter.Type, typeof(ValueBuffer)),
                ServerQueryExpression,
                selectorLambda));
    }

    /// <summary>
    ///     This is an internal API that supports the Entity Framework Core infrastructure and not subject to
    ///     the same compatibility standards as public APIs. It may be changed or removed without notice in
    ///     any release. You should only use it directly in your code with extreme caution and knowing that
    ///     doing so can result in application failures when updating to a new Entity Framework Core release.
    /// </summary>
    public virtual GroupByShaperExpression ApplyGrouping(
        Expression groupingKey,
        Expression shaperExpression,
        bool defaultElementSelector)
    {
        var source = ServerQueryExpression;
        Expression? selector;
        if (defaultElementSelector)
        {
            selector = Lambda(
                New(
                    ValueBufferConstructor,
                    NewArrayInit(
                        typeof(object),
                        _projectionMappingExpressions.Select(e => e.Type.IsValueType ? Convert(e, typeof(object)) : e))),
                _valueBufferParameter);
        }
        else
        {
            var selectMethodCall = (MethodCallExpression)ServerQueryExpression;
            source = selectMethodCall.Arguments[0];
            selector = selectMethodCall.Arguments[1];
        }

        _groupingParameter = Parameter(typeof(IGrouping<ValueBuffer, ValueBuffer>), "grouping");
        var groupingKeyAccessExpression = PropertyOrField(_groupingParameter, nameof(IGrouping<int, int>.Key));
        var groupingKeyExpressions = new List<Expression>();
        groupingKey = GetGroupingKey(groupingKey, groupingKeyExpressions, groupingKeyAccessExpression);
        var keySelector = Lambda(
            New(
                ValueBufferConstructor,
                NewArrayInit(
                    typeof(object),
                    groupingKeyExpressions.Select(e => e.Type.IsValueType ? Convert(e, typeof(object)) : e))),
            _valueBufferParameter);

        ServerQueryExpression = Call(
            EnumerableMethods.GroupByWithKeyElementSelector.MakeGenericMethod(
                typeof(ValueBuffer), typeof(ValueBuffer), typeof(ValueBuffer)),
            source,
            keySelector,
            selector);

        var clonedInMemoryQueryExpression = Clone();
        clonedInMemoryQueryExpression.UpdateServerQueryExpression(_groupingParameter);
        clonedInMemoryQueryExpression._groupingParameter = null;

        return new GroupByShaperExpression(
            groupingKey,
            new ShapedQueryExpression(
                clonedInMemoryQueryExpression,
                new QueryExpressionReplacingExpressionVisitor(this, clonedInMemoryQueryExpression).Visit(shaperExpression)));
    }

    /// <summary>
    ///     This is an internal API that supports the Entity Framework Core infrastructure and not subject to
    ///     the same compatibility standards as public APIs. It may be changed or removed without notice in
    ///     any release. You should only use it directly in your code with extreme caution and knowing that
    ///     doing so can result in application failures when updating to a new Entity Framework Core release.
    /// </summary>
    public virtual Expression AddInnerJoin(
        InMemoryQueryExpression innerQueryExpression,
        LambdaExpression outerKeySelector,
        LambdaExpression innerKeySelector,
        Expression outerShaperExpression,
        Expression innerShaperExpression)
        => AddJoin(
            innerQueryExpression, outerKeySelector, innerKeySelector, outerShaperExpression, innerShaperExpression,
            innerNullable: false);

    /// <summary>
    ///     This is an internal API that supports the Entity Framework Core infrastructure and not subject to
    ///     the same compatibility standards as public APIs. It may be changed or removed without notice in
    ///     any release. You should only use it directly in your code with extreme caution and knowing that
    ///     doing so can result in application failures when updating to a new Entity Framework Core release.
    /// </summary>
    public virtual Expression AddLeftJoin(
        InMemoryQueryExpression innerQueryExpression,
        LambdaExpression outerKeySelector,
        LambdaExpression innerKeySelector,
        Expression outerShaperExpression,
        Expression innerShaperExpression)
        => AddJoin(
            innerQueryExpression, outerKeySelector, innerKeySelector, outerShaperExpression, innerShaperExpression,
            innerNullable: true);

    /// <summary>
    ///     This is an internal API that supports the Entity Framework Core infrastructure and not subject to
    ///     the same compatibility standards as public APIs. It may be changed or removed without notice in
    ///     any release. You should only use it directly in your code with extreme caution and knowing that
    ///     doing so can result in application failures when updating to a new Entity Framework Core release.
    /// </summary>
    public virtual Expression AddSelectMany(
        InMemoryQueryExpression innerQueryExpression,
        Expression outerShaperExpression,
        Expression innerShaperExpression,
        bool innerNullable)
        => AddJoin(innerQueryExpression, null, null, outerShaperExpression, innerShaperExpression, innerNullable);

    /// <summary>
    ///     This is an internal API that supports the Entity Framework Core infrastructure and not subject to
    ///     the same compatibility standards as public APIs. It may be changed or removed without notice in
    ///     any release. You should only use it directly in your code with extreme caution and knowing that
    ///     doing so can result in application failures when updating to a new Entity Framework Core release.
    /// </summary>
    public virtual EntityShaperExpression AddNavigationToWeakEntityType(
        EntityProjectionExpression entityProjectionExpression,
        INavigation navigation,
        InMemoryQueryExpression innerQueryExpression,
        LambdaExpression outerKeySelector,
        LambdaExpression innerKeySelector)
    {
        Check.DebugAssert(_clientProjections.Count == 0, "Cannot expand weak entity navigation after client projection yet.");
        var outerParameter = Parameter(typeof(ValueBuffer), "outer");
        var innerParameter = Parameter(typeof(ValueBuffer), "inner");
        var replacingVisitor = new ReplacingExpressionVisitor(
            new Expression[] { CurrentParameter, innerQueryExpression.CurrentParameter },
            new Expression[] { outerParameter, innerParameter });

        var selectorExpressions = _projectionMappingExpressions.Select(e => replacingVisitor.Visit(e)).ToList();
        var outerIndex = selectorExpressions.Count;
        var innerEntityProjection = (EntityProjectionExpression)innerQueryExpression._projectionMapping[new ProjectionMember()];
        var innerReadExpressionMap = new Dictionary<IProperty, MethodCallExpression>();
        foreach (var property in GetAllPropertiesInHierarchy(innerEntityProjection.EntityType))
        {
            var propertyExpression = innerEntityProjection.BindProperty(property);
            propertyExpression = MakeReadValueNullable(propertyExpression);
<<<<<<< HEAD

            selectorExpressions.Add(propertyExpression);
            var readValueExpression = CreateReadValueExpression(propertyExpression.Type, selectorExpressions.Count - 1, property);
            innerReadExpressionMap[property] = readValueExpression;
            _projectionMappingExpressions.Add(readValueExpression);
        }

        innerEntityProjection = new EntityProjectionExpression(innerEntityProjection.EntityType, innerReadExpressionMap);

        var resultSelector = Lambda(
            New(
                ValueBufferConstructor,
                NewArrayInit(
                    typeof(object),
                    selectorExpressions
                        .Select(e => replacingVisitor.Visit(e))
                        .Select(e => e.Type.IsValueType ? Convert(e, typeof(object)) : e))),
            outerParameter,
            innerParameter);

        ServerQueryExpression = Call(
            LeftJoinMethodInfo.MakeGenericMethod(
                typeof(ValueBuffer), typeof(ValueBuffer), outerKeySelector.ReturnType, typeof(ValueBuffer)),
            ServerQueryExpression,
            innerQueryExpression.ServerQueryExpression,
            outerKeySelector,
            innerKeySelector,
            resultSelector,
            Constant(
                new ValueBuffer(
                    Enumerable.Repeat((object?)null, selectorExpressions.Count - outerIndex).ToArray())));

        var entityShaper = new EntityShaperExpression(innerEntityProjection.EntityType, innerEntityProjection, nullable: true);
        entityProjectionExpression.AddNavigationBinding(navigation, entityShaper);

        return entityShaper;
    }

    /// <summary>
    ///     This is an internal API that supports the Entity Framework Core infrastructure and not subject to
    ///     the same compatibility standards as public APIs. It may be changed or removed without notice in
    ///     any release. You should only use it directly in your code with extreme caution and knowing that
    ///     doing so can result in application failures when updating to a new Entity Framework Core release.
    /// </summary>
    public virtual ShapedQueryExpression Clone(Expression shaperExpression)
    {
        var clonedInMemoryQueryExpression = Clone();

        return new ShapedQueryExpression(
            clonedInMemoryQueryExpression,
            new QueryExpressionReplacingExpressionVisitor(this, clonedInMemoryQueryExpression).Visit(shaperExpression));
    }

=======

            selectorExpressions.Add(propertyExpression);
            var readValueExpression = CreateReadValueExpression(propertyExpression.Type, selectorExpressions.Count - 1, property);
            innerReadExpressionMap[property] = readValueExpression;
            _projectionMappingExpressions.Add(readValueExpression);
        }

        innerEntityProjection = new EntityProjectionExpression(innerEntityProjection.EntityType, innerReadExpressionMap);

        var resultSelector = Lambda(
            New(
                ValueBufferConstructor,
                NewArrayInit(
                    typeof(object),
                    selectorExpressions
                        .Select(e => replacingVisitor.Visit(e))
                        .Select(e => e.Type.IsValueType ? Convert(e, typeof(object)) : e))),
            outerParameter,
            innerParameter);

        ServerQueryExpression = Call(
            LeftJoinMethodInfo.MakeGenericMethod(
                typeof(ValueBuffer), typeof(ValueBuffer), outerKeySelector.ReturnType, typeof(ValueBuffer)),
            ServerQueryExpression,
            innerQueryExpression.ServerQueryExpression,
            outerKeySelector,
            innerKeySelector,
            resultSelector,
            Constant(
                new ValueBuffer(
                    Enumerable.Repeat((object?)null, selectorExpressions.Count - outerIndex).ToArray())));

        var entityShaper = new EntityShaperExpression(innerEntityProjection.EntityType, innerEntityProjection, nullable: true);
        entityProjectionExpression.AddNavigationBinding(navigation, entityShaper);

        return entityShaper;
    }

    /// <summary>
    ///     This is an internal API that supports the Entity Framework Core infrastructure and not subject to
    ///     the same compatibility standards as public APIs. It may be changed or removed without notice in
    ///     any release. You should only use it directly in your code with extreme caution and knowing that
    ///     doing so can result in application failures when updating to a new Entity Framework Core release.
    /// </summary>
    public virtual ShapedQueryExpression Clone(Expression shaperExpression)
    {
        var clonedInMemoryQueryExpression = Clone();

        return new ShapedQueryExpression(
            clonedInMemoryQueryExpression,
            new QueryExpressionReplacingExpressionVisitor(this, clonedInMemoryQueryExpression).Visit(shaperExpression));
    }

>>>>>>> 5d0d937a
    /// <summary>
    ///     This is an internal API that supports the Entity Framework Core infrastructure and not subject to
    ///     the same compatibility standards as public APIs. It may be changed or removed without notice in
    ///     any release. You should only use it directly in your code with extreme caution and knowing that
    ///     doing so can result in application failures when updating to a new Entity Framework Core release.
    /// </summary>
    public virtual Expression GetSingleScalarProjection()
    {
        var expression = CreateReadValueExpression(ServerQueryExpression.Type, 0, null);
        _projectionMapping.Clear();
        _projectionMappingExpressions.Clear();
        _clientProjections.Clear();
        _projectionMapping[new ProjectionMember()] = expression;
        _projectionMappingExpressions.Add(expression);
        _groupingParameter = null;

        _scalarServerQuery = true;
        ConvertToEnumerable();

        return new ProjectionBindingExpression(this, new ProjectionMember(), expression.Type.MakeNullable());
    }

    /// <summary>
    ///     This is an internal API that supports the Entity Framework Core infrastructure and not subject to
    ///     the same compatibility standards as public APIs. It may be changed or removed without notice in
    ///     any release. You should only use it directly in your code with extreme caution and knowing that
    ///     doing so can result in application failures when updating to a new Entity Framework Core release.
    /// </summary>
    public virtual void ConvertToSingleResult(MethodInfo methodInfo)
        => _singleResultMethodInfo = methodInfo;

    /// <summary>
    ///     This is an internal API that supports the Entity Framework Core infrastructure and not subject to
    ///     the same compatibility standards as public APIs. It may be changed or removed without notice in
    ///     any release. You should only use it directly in your code with extreme caution and knowing that
    ///     doing so can result in application failures when updating to a new Entity Framework Core release.
    /// </summary>
    public override Type Type
        => typeof(IEnumerable<ValueBuffer>);

    /// <summary>
    ///     This is an internal API that supports the Entity Framework Core infrastructure and not subject to
    ///     the same compatibility standards as public APIs. It may be changed or removed without notice in
    ///     any release. You should only use it directly in your code with extreme caution and knowing that
    ///     doing so can result in application failures when updating to a new Entity Framework Core release.
    /// </summary>
    public sealed override ExpressionType NodeType
        => ExpressionType.Extension;

    /// <summary>
    ///     This is an internal API that supports the Entity Framework Core infrastructure and not subject to
    ///     the same compatibility standards as public APIs. It may be changed or removed without notice in
    ///     any release. You should only use it directly in your code with extreme caution and knowing that
    ///     doing so can result in application failures when updating to a new Entity Framework Core release.
    /// </summary>
    void IPrintableExpression.Print(ExpressionPrinter expressionPrinter)
    {
        expressionPrinter.AppendLine(nameof(InMemoryQueryExpression) + ": ");
        using (expressionPrinter.Indent())
        {
            expressionPrinter.AppendLine(nameof(ServerQueryExpression) + ": ");
            using (expressionPrinter.Indent())
            {
                expressionPrinter.Visit(ServerQueryExpression);
            }

            expressionPrinter.AppendLine();
            if (_clientProjections.Count > 0)
            {
                expressionPrinter.AppendLine("ClientProjections:");
                using (expressionPrinter.Indent())
                {
                    for (var i = 0; i < _clientProjections.Count; i++)
                    {
                        expressionPrinter.AppendLine();
                        expressionPrinter.Append(i.ToString()).Append(" -> ");
                        expressionPrinter.Visit(_clientProjections[i]);
                    }
                }
            }
            else
            {
                expressionPrinter.AppendLine("ProjectionMapping:");
                using (expressionPrinter.Indent())
                {
                    foreach (var (projectionMember, expression) in _projectionMapping)
                    {
                        expressionPrinter.Append("Member: " + projectionMember + " Projection: ");
                        expressionPrinter.Visit(expression);
                        expressionPrinter.AppendLine(",");
                    }
                }
            }

            expressionPrinter.AppendLine();
        }
    }

    private InMemoryQueryExpression Clone()
    {
        _cloningExpressionVisitor ??= new CloningExpressionVisitor();
<<<<<<< HEAD

        return (InMemoryQueryExpression)_cloningExpressionVisitor.Visit(this);
    }

    private static Expression GetGroupingKey(Expression key, List<Expression> groupingExpressions, Expression groupingKeyAccessExpression)
    {
        switch (key)
        {
            case NewExpression newExpression:
                var arguments = new Expression[newExpression.Arguments.Count];
                for (var i = 0; i < arguments.Length; i++)
                {
                    arguments[i] = GetGroupingKey(newExpression.Arguments[i], groupingExpressions, groupingKeyAccessExpression);
                }

                return newExpression.Update(arguments);

            case MemberInitExpression memberInitExpression:
                if (memberInitExpression.Bindings.Any(mb => !(mb is MemberAssignment)))
                {
                    goto default;
                }

                var updatedNewExpression = (NewExpression)GetGroupingKey(
                    memberInitExpression.NewExpression, groupingExpressions, groupingKeyAccessExpression);
                var memberBindings = new MemberAssignment[memberInitExpression.Bindings.Count];
                for (var i = 0; i < memberBindings.Length; i++)
                {
                    var memberAssignment = (MemberAssignment)memberInitExpression.Bindings[i];
                    memberBindings[i] = memberAssignment.Update(
                        GetGroupingKey(
                            memberAssignment.Expression,
                            groupingExpressions,
                            groupingKeyAccessExpression));
                }

                return memberInitExpression.Update(updatedNewExpression, memberBindings);
=======

        return (InMemoryQueryExpression)_cloningExpressionVisitor.Visit(this);
    }

    private static Expression GetGroupingKey(Expression key, List<Expression> groupingExpressions, Expression groupingKeyAccessExpression)
    {
        switch (key)
        {
            case NewExpression newExpression:
                var arguments = new Expression[newExpression.Arguments.Count];
                for (var i = 0; i < arguments.Length; i++)
                {
                    arguments[i] = GetGroupingKey(newExpression.Arguments[i], groupingExpressions, groupingKeyAccessExpression);
                }

                return newExpression.Update(arguments);

            case MemberInitExpression memberInitExpression:
                if (memberInitExpression.Bindings.Any(mb => !(mb is MemberAssignment)))
                {
                    goto default;
                }

                var updatedNewExpression = (NewExpression)GetGroupingKey(
                    memberInitExpression.NewExpression, groupingExpressions, groupingKeyAccessExpression);
                var memberBindings = new MemberAssignment[memberInitExpression.Bindings.Count];
                for (var i = 0; i < memberBindings.Length; i++)
                {
                    var memberAssignment = (MemberAssignment)memberInitExpression.Bindings[i];
                    memberBindings[i] = memberAssignment.Update(
                        GetGroupingKey(
                            memberAssignment.Expression,
                            groupingExpressions,
                            groupingKeyAccessExpression));
                }

                return memberInitExpression.Update(updatedNewExpression, memberBindings);

            case EntityShaperExpression entityShaperExpression
                when entityShaperExpression.ValueBufferExpression is ProjectionBindingExpression projectionBindingExpression:
                var entityProjectionExpression = (EntityProjectionExpression)((InMemoryQueryExpression)projectionBindingExpression.QueryExpression)
                    .GetProjection(projectionBindingExpression);
                var readExpressions = new Dictionary<IProperty, MethodCallExpression>();
                foreach (var property in GetAllPropertiesInHierarchy(entityProjectionExpression.EntityType))
                {
                    readExpressions[property] = (MethodCallExpression)GetGroupingKey(
                        entityProjectionExpression.BindProperty(property),
                        groupingExpressions,
                        groupingKeyAccessExpression);
                }

                return entityShaperExpression.Update(
                    new EntityProjectionExpression(entityProjectionExpression.EntityType, readExpressions));
>>>>>>> 5d0d937a

            default:
                var index = groupingExpressions.Count;
                groupingExpressions.Add(key);
                return groupingKeyAccessExpression.CreateValueBufferReadValueExpression(
                    key.Type,
                    index,
                    InferPropertyFromInner(key));
        }
    }

    private Expression AddJoin(
        InMemoryQueryExpression innerQueryExpression,
        LambdaExpression? outerKeySelector,
        LambdaExpression? innerKeySelector,
        Expression outerShaperExpression,
        Expression innerShaperExpression,
        bool innerNullable)
    {
        var transparentIdentifierType = TransparentIdentifierFactory.Create(outerShaperExpression.Type, innerShaperExpression.Type);
        var outerMemberInfo = transparentIdentifierType.GetTypeInfo().GetDeclaredField("Outer")!;
        var innerMemberInfo = transparentIdentifierType.GetTypeInfo().GetDeclaredField("Inner")!;
        var outerClientEval = _clientProjections.Count > 0;
        var innerClientEval = innerQueryExpression._clientProjections.Count > 0;
        var resultSelectorExpressions = new List<Expression>();
        var outerParameter = Parameter(typeof(ValueBuffer), "outer");
        var innerParameter = Parameter(typeof(ValueBuffer), "inner");
        var replacingVisitor = new ReplacingExpressionVisitor(
            new Expression[] { CurrentParameter, innerQueryExpression.CurrentParameter },
            new Expression[] { outerParameter, innerParameter });
        int outerIndex;

        if (outerClientEval)
        {
            // Outer projection are already populated
            if (innerClientEval)
            {
                // Add inner to projection and update indexes
                var indexMap = new int[innerQueryExpression._clientProjections.Count];
                for (var i = 0; i < innerQueryExpression._clientProjections.Count; i++)
                {
                    var projectionToAdd = innerQueryExpression._clientProjections[i];
                    projectionToAdd = MakeNullable(projectionToAdd, innerNullable);
                    _clientProjections.Add(projectionToAdd);
                    indexMap[i] = _clientProjections.Count - 1;
                }

                innerQueryExpression._clientProjections.Clear();

                innerShaperExpression =
                    new ProjectionIndexRemappingExpressionVisitor(innerQueryExpression, this, indexMap).Visit(innerShaperExpression);
            }
            else
            {
                // Apply inner projection mapping and convert projection member binding to indexes
                var mapping = ConvertProjectionMappingToClientProjections(innerQueryExpression._projectionMapping, innerNullable);
                innerShaperExpression =
                    new ProjectionMemberToIndexConvertingExpressionVisitor(this, mapping).Visit(innerShaperExpression);
            }

            // TODO: We still need to populate and generate result selector
            // Further for a subquery in projection we may need to update correlation terms used inside it.
            throw new NotImplementedException();
        }

        if (innerClientEval)
        {
            // Since inner projections are populated, we need to populate outer also
            var mapping = ConvertProjectionMappingToClientProjections(_projectionMapping);
            outerShaperExpression = new ProjectionMemberToIndexConvertingExpressionVisitor(this, mapping).Visit(outerShaperExpression);

            var indexMap = new int[innerQueryExpression._clientProjections.Count];
            for (var i = 0; i < innerQueryExpression._clientProjections.Count; i++)
            {
                var projectionToAdd = innerQueryExpression._clientProjections[i];
                projectionToAdd = MakeNullable(projectionToAdd, innerNullable);
                _clientProjections.Add(projectionToAdd);
                indexMap[i] = _clientProjections.Count - 1;
            }

            innerQueryExpression._clientProjections.Clear();

            innerShaperExpression =
                new ProjectionIndexRemappingExpressionVisitor(innerQueryExpression, this, indexMap).Visit(innerShaperExpression);
            // TODO: We still need to populate and generate result selector
            // Further for a subquery in projection we may need to update correlation terms used inside it.
            throw new NotImplementedException();
        }
        else
        {
            var projectionMapping = new Dictionary<ProjectionMember, Expression>();
            var mapping = new Dictionary<ProjectionMember, ProjectionMember>();
            foreach (var (projectionMember, expression) in _projectionMapping)
            {
                var newProjectionMember = projectionMember.Prepend(outerMemberInfo);
                mapping[projectionMember] = newProjectionMember;
                if (expression is EntityProjectionExpression entityProjectionExpression)
                {
                    projectionMapping[newProjectionMember] = TraverseEntityProjection(
                        resultSelectorExpressions, entityProjectionExpression, makeNullable: false);
                }
                else
                {
                    resultSelectorExpressions.Add(expression);
                    projectionMapping[newProjectionMember] = CreateReadValueExpression(
                        expression.Type, resultSelectorExpressions.Count - 1, InferPropertyFromInner(expression));
                }
            }

            outerShaperExpression = new ProjectionMemberRemappingExpressionVisitor(this, mapping).Visit(outerShaperExpression);
            mapping.Clear();

            outerIndex = resultSelectorExpressions.Count;
            foreach (var projection in innerQueryExpression._projectionMapping)
            {
                var newProjectionMember = projection.Key.Prepend(innerMemberInfo);
                mapping[projection.Key] = newProjectionMember;
                if (projection.Value is EntityProjectionExpression entityProjectionExpression)
                {
                    projectionMapping[newProjectionMember] = TraverseEntityProjection(
                        resultSelectorExpressions, entityProjectionExpression, innerNullable);
                }
                else
                {
                    var expression = projection.Value;
                    if (innerNullable)
                    {
                        expression = MakeReadValueNullable(expression);
                    }

                    resultSelectorExpressions.Add(expression);
                    projectionMapping[newProjectionMember] = CreateReadValueExpression(
                        expression.Type, resultSelectorExpressions.Count - 1, InferPropertyFromInner(projection.Value));
                }
            }

            innerShaperExpression = new ProjectionMemberRemappingExpressionVisitor(this, mapping).Visit(innerShaperExpression);
            mapping.Clear();

            _projectionMapping = projectionMapping;
        }

        var resultSelector = Lambda(
            New(
                ValueBufferConstructor, NewArrayInit(
                    typeof(object),
                    resultSelectorExpressions.Select(
                        (e, i) =>
                        {
                            var expression = replacingVisitor.Visit(e);
                            if (innerNullable
                                && i > outerIndex)
                            {
                                expression = MakeReadValueNullable(expression);
                            }

                            if (expression.Type.IsValueType)
                            {
                                expression = Convert(expression, typeof(object));
                            }

                            return expression;
                        }))),
            outerParameter,
            innerParameter);

        if (outerKeySelector != null
            && innerKeySelector != null)
        {
            if (innerNullable)
            {
                ServerQueryExpression = Call(
                    LeftJoinMethodInfo.MakeGenericMethod(
                        typeof(ValueBuffer), typeof(ValueBuffer), outerKeySelector.ReturnType, typeof(ValueBuffer)),
                    ServerQueryExpression,
                    innerQueryExpression.ServerQueryExpression,
                    outerKeySelector,
                    innerKeySelector,
                    resultSelector,
                    Constant(
                        new ValueBuffer(
                            Enumerable.Repeat((object?)null, resultSelectorExpressions.Count - outerIndex).ToArray())));
            }
            else
            {
                ServerQueryExpression = Call(
                    EnumerableMethods.Join.MakeGenericMethod(
                        typeof(ValueBuffer), typeof(ValueBuffer), outerKeySelector.ReturnType, typeof(ValueBuffer)),
                    ServerQueryExpression,
                    innerQueryExpression.ServerQueryExpression,
                    outerKeySelector,
                    innerKeySelector,
                    resultSelector);
            }
        }
        else
        {
            // inner nullable should do something different here
            // Issue#17536
            ServerQueryExpression = Call(
                EnumerableMethods.SelectManyWithCollectionSelector.MakeGenericMethod(
                    typeof(ValueBuffer), typeof(ValueBuffer), typeof(ValueBuffer)),
                ServerQueryExpression,
                Lambda(innerQueryExpression.ServerQueryExpression, CurrentParameter),
                resultSelector);
        }

        if (innerNullable)
        {
            innerShaperExpression = new EntityShaperNullableMarkingExpressionVisitor().Visit(innerShaperExpression);
        }

        return New(
            transparentIdentifierType.GetTypeInfo().DeclaredConstructors.Single(),
            new[] { outerShaperExpression, innerShaperExpression }, outerMemberInfo, innerMemberInfo);

        static Expression MakeNullable(Expression expression, bool nullable)
            => nullable
                ? expression is EntityProjectionExpression entityProjection
                    ? MakeEntityProjectionNullable(entityProjection)
                    : MakeReadValueNullable(expression)
                : expression;
    }

    private void ConvertToEnumerable()
    {
        if (_scalarServerQuery || _singleResultMethodInfo != null)
        {
            if (ServerQueryExpression.Type != typeof(ValueBuffer))
            {
                if (ServerQueryExpression.Type.IsValueType)
                {
                    ServerQueryExpression = Convert(ServerQueryExpression, typeof(object));
                }

                ServerQueryExpression = New(
                    ResultEnumerableConstructor,
                    Lambda<Func<ValueBuffer>>(
                        New(
                            ValueBufferConstructor,
                            NewArrayInit(typeof(object), ServerQueryExpression))));
            }
            else
            {
                ServerQueryExpression = New(
                    ResultEnumerableConstructor,
                    Lambda<Func<ValueBuffer>>(ServerQueryExpression));
            }
        }
    }

    private MethodCallExpression CreateReadValueExpression(Type type, int index, IPropertyBase? property)
        => (MethodCallExpression)_valueBufferParameter.CreateValueBufferReadValueExpression(type, index, property);

    private static IEnumerable<IProperty> GetAllPropertiesInHierarchy(IEntityType entityType)
        => entityType.GetAllBaseTypes().Concat(entityType.GetDerivedTypesInclusive())
            .SelectMany(t => t.GetDeclaredProperties());

    private static IPropertyBase? InferPropertyFromInner(Expression expression)
        => expression is MethodCallExpression methodCallExpression
            && methodCallExpression.Method.IsGenericMethod
            && methodCallExpression.Method.GetGenericMethodDefinition() == ExpressionExtensions.ValueBufferTryReadValueMethod
                ? methodCallExpression.Arguments[2].GetConstantValue<IPropertyBase>()
                : null;

    private static EntityProjectionExpression MakeEntityProjectionNullable(EntityProjectionExpression entityProjectionExpression)
    {
        var readExpressionMap = new Dictionary<IProperty, MethodCallExpression>();
        foreach (var property in GetAllPropertiesInHierarchy(entityProjectionExpression.EntityType))
        {
            readExpressionMap[property] = MakeReadValueNullable(entityProjectionExpression.BindProperty(property));
        }

        var result = new EntityProjectionExpression(entityProjectionExpression.EntityType, readExpressionMap);

        // Also compute nested entity projections
        foreach (var navigation in entityProjectionExpression.EntityType.GetAllBaseTypes()
                     .Concat(entityProjectionExpression.EntityType.GetDerivedTypesInclusive())
                     .SelectMany(t => t.GetDeclaredNavigations()))
        {
            var boundEntityShaperExpression = entityProjectionExpression.BindNavigation(navigation);
            if (boundEntityShaperExpression != null)
            {
                var innerEntityProjection = (EntityProjectionExpression)boundEntityShaperExpression.ValueBufferExpression;
                var newInnerEntityProjection = MakeEntityProjectionNullable(innerEntityProjection);
                boundEntityShaperExpression = boundEntityShaperExpression.Update(newInnerEntityProjection);
                result.AddNavigationBinding(navigation, boundEntityShaperExpression);
            }
        }

        return result;
    }

    private Dictionary<ProjectionMember, int> ConvertProjectionMappingToClientProjections(
        Dictionary<ProjectionMember, Expression> projectionMapping,
        bool makeNullable = false)
    {
        var mapping = new Dictionary<ProjectionMember, int>();
        var entityProjectionCache = new Dictionary<EntityProjectionExpression, int>(ReferenceEqualityComparer.Instance);
        foreach (var projection in projectionMapping)
        {
            var projectionMember = projection.Key;
            var projectionToAdd = projection.Value;

            if (projectionToAdd is EntityProjectionExpression entityProjection)
            {
                if (!entityProjectionCache.TryGetValue(entityProjection, out var value))
                {
                    var entityProjectionToCache = entityProjection;
                    if (makeNullable)
                    {
                        entityProjection = MakeEntityProjectionNullable(entityProjection);
                    }

                    _clientProjections.Add(entityProjection);
                    value = _clientProjections.Count - 1;
                    entityProjectionCache[entityProjectionToCache] = value;
                }

                mapping[projectionMember] = value;
            }
            else
            {
                if (makeNullable)
                {
                    projectionToAdd = MakeReadValueNullable(projectionToAdd);
                }

                var existingIndex = _clientProjections.FindIndex(e => e.Equals(projectionToAdd));
                if (existingIndex == -1)
                {
                    _clientProjections.Add(projectionToAdd);
                    existingIndex = _clientProjections.Count - 1;
                }

                mapping[projectionMember] = existingIndex;
            }
        }

        projectionMapping.Clear();

        return mapping;
    }

    private static IEnumerable<TResult> LeftJoin<TOuter, TInner, TKey, TResult>(
        IEnumerable<TOuter> outer,
        IEnumerable<TInner> inner,
        Func<TOuter, TKey> outerKeySelector,
        Func<TInner, TKey> innerKeySelector,
        Func<TOuter, TInner, TResult> resultSelector,
        TInner defaultValue)
        => outer.GroupJoin(inner, outerKeySelector, innerKeySelector, (oe, ies) => new { oe, ies })
            .SelectMany(t => t.ies.DefaultIfEmpty(defaultValue), (t, i) => resultSelector(t.oe, i));

    private static MethodCallExpression MakeReadValueNullable(Expression expression)
    {
        Check.DebugAssert(expression is MethodCallExpression, "Expression must be method call expression.");

        var methodCallExpression = (MethodCallExpression)expression;

        return methodCallExpression.Type.IsNullableType()
            ? methodCallExpression
            : Call(
                ExpressionExtensions.ValueBufferTryReadValueMethod.MakeGenericMethod(methodCallExpression.Type.MakeNullable()),
                methodCallExpression.Arguments);
    }

    private EntityProjectionExpression TraverseEntityProjection(
        List<Expression> selectorExpressions,
        EntityProjectionExpression entityProjectionExpression,
        bool makeNullable)
    {
        var readExpressionMap = new Dictionary<IProperty, MethodCallExpression>();
        foreach (var property in GetAllPropertiesInHierarchy(entityProjectionExpression.EntityType))
        {
            var expression = entityProjectionExpression.BindProperty(property);
            if (makeNullable)
            {
                expression = MakeReadValueNullable(expression);
            }

            selectorExpressions.Add(expression);
            var newExpression = CreateReadValueExpression(expression.Type, selectorExpressions.Count - 1, property);
            readExpressionMap[property] = newExpression;
        }

        var result = new EntityProjectionExpression(entityProjectionExpression.EntityType, readExpressionMap);

        // Also compute nested entity projections
        foreach (var navigation in entityProjectionExpression.EntityType.GetAllBaseTypes()
                     .Concat(entityProjectionExpression.EntityType.GetDerivedTypesInclusive())
                     .SelectMany(t => t.GetDeclaredNavigations()))
        {
            var boundEntityShaperExpression = entityProjectionExpression.BindNavigation(navigation);
            if (boundEntityShaperExpression != null)
            {
                var innerEntityProjection = (EntityProjectionExpression)boundEntityShaperExpression.ValueBufferExpression;
                var newInnerEntityProjection = TraverseEntityProjection(selectorExpressions, innerEntityProjection, makeNullable);
                boundEntityShaperExpression = boundEntityShaperExpression.Update(newInnerEntityProjection);
                result.AddNavigationBinding(navigation, boundEntityShaperExpression);
            }
        }

        return result;
    }
}<|MERGE_RESOLUTION|>--- conflicted
+++ resolved
@@ -5,7 +5,6 @@
 using ExpressionExtensions = Microsoft.EntityFrameworkCore.Infrastructure.ExpressionExtensions;
 
 namespace Microsoft.EntityFrameworkCore.InMemory.Query.Internal;
-<<<<<<< HEAD
 
 /// <summary>
 ///     This is an internal API that supports the Entity Framework Core infrastructure and not subject to
@@ -38,40 +37,6 @@
     private readonly List<Expression> _clientProjections = new();
     private readonly List<Expression> _projectionMappingExpressions = new();
 
-=======
-
-/// <summary>
-///     This is an internal API that supports the Entity Framework Core infrastructure and not subject to
-///     the same compatibility standards as public APIs. It may be changed or removed without notice in
-///     any release. You should only use it directly in your code with extreme caution and knowing that
-///     doing so can result in application failures when updating to a new Entity Framework Core release.
-/// </summary>
-public partial class InMemoryQueryExpression : Expression, IPrintableExpression
-{
-    private static readonly ConstructorInfo ValueBufferConstructor
-        = typeof(ValueBuffer).GetConstructors().Single(ci => ci.GetParameters().Length == 1);
-
-    private static readonly PropertyInfo ValueBufferCountMemberInfo
-        = typeof(ValueBuffer).GetTypeInfo().GetProperty(nameof(ValueBuffer.Count))!;
-
-    private static readonly MethodInfo LeftJoinMethodInfo = typeof(InMemoryQueryExpression).GetTypeInfo()
-        .GetDeclaredMethods(nameof(LeftJoin)).Single(mi => mi.GetParameters().Length == 6);
-
-    private static readonly ConstructorInfo ResultEnumerableConstructor
-        = typeof(ResultEnumerable).GetConstructors().Single();
-
-    private readonly ParameterExpression _valueBufferParameter;
-    private ParameterExpression? _groupingParameter;
-    private MethodInfo? _singleResultMethodInfo;
-    private bool _scalarServerQuery;
-
-    private CloningExpressionVisitor? _cloningExpressionVisitor;
-
-    private Dictionary<ProjectionMember, Expression> _projectionMapping = new();
-    private readonly List<Expression> _clientProjections = new();
-    private readonly List<Expression> _projectionMappingExpressions = new();
-
->>>>>>> 5d0d937a
     private InMemoryQueryExpression(
         Expression serverQueryExpression,
         ParameterExpression valueBufferParameter)
@@ -200,7 +165,6 @@
             if (expression is EntityProjectionExpression entityProjectionExpression)
             {
                 _projectionMapping[projectionMember] = AddEntityProjection(entityProjectionExpression);
-<<<<<<< HEAD
             }
             else
             {
@@ -209,16 +173,6 @@
                     expression.Type, selectorExpressions.Count - 1, InferPropertyFromInner(expression));
                 _projectionMapping[projectionMember] = readExpression;
                 _projectionMappingExpressions.Add(readExpression);
-=======
->>>>>>> 5d0d937a
-            }
-            else
-            {
-                selectorExpressions.Add(expression);
-                var readExpression = CreateReadValueExpression(
-                    expression.Type, selectorExpressions.Count - 1, InferPropertyFromInner(expression));
-                _projectionMapping[projectionMember] = readExpression;
-                _projectionMappingExpressions.Add(readExpression);
             }
         }
 
@@ -228,15 +182,6 @@
             selectorExpressions.Add(Constant(1));
         }
 
-<<<<<<< HEAD
-        if (selectorExpressions.Count == 0)
-        {
-            // No server correlated term in projection so add dummy 1.
-            selectorExpressions.Add(Constant(1));
-        }
-
-=======
->>>>>>> 5d0d937a
         var selectorLambda = Lambda(
             New(
                 ValueBufferConstructor,
@@ -532,7 +477,6 @@
         _projectionMappingExpressions.Clear();
         _projectionMappingExpressions.AddRange(projectionMappingExpressions);
         _groupingParameter = null;
-<<<<<<< HEAD
 
         ServerQueryExpression = Call(
             EnumerableMethods.DefaultIfEmptyWithArgument.MakeGenericMethod(typeof(ValueBuffer)),
@@ -540,15 +484,6 @@
             Constant(new ValueBuffer(Enumerable.Repeat((object?)null, _projectionMappingExpressions.Count).ToArray())));
     }
 
-=======
-
-        ServerQueryExpression = Call(
-            EnumerableMethods.DefaultIfEmptyWithArgument.MakeGenericMethod(typeof(ValueBuffer)),
-            ServerQueryExpression,
-            Constant(new ValueBuffer(Enumerable.Repeat((object?)null, _projectionMappingExpressions.Count).ToArray())));
-    }
-
->>>>>>> 5d0d937a
     /// <summary>
     ///     This is an internal API that supports the Entity Framework Core infrastructure and not subject to
     ///     the same compatibility standards as public APIs. It may be changed or removed without notice in
@@ -743,7 +678,6 @@
         {
             var propertyExpression = innerEntityProjection.BindProperty(property);
             propertyExpression = MakeReadValueNullable(propertyExpression);
-<<<<<<< HEAD
 
             selectorExpressions.Add(propertyExpression);
             var readValueExpression = CreateReadValueExpression(propertyExpression.Type, selectorExpressions.Count - 1, property);
@@ -797,61 +731,6 @@
             new QueryExpressionReplacingExpressionVisitor(this, clonedInMemoryQueryExpression).Visit(shaperExpression));
     }
 
-=======
-
-            selectorExpressions.Add(propertyExpression);
-            var readValueExpression = CreateReadValueExpression(propertyExpression.Type, selectorExpressions.Count - 1, property);
-            innerReadExpressionMap[property] = readValueExpression;
-            _projectionMappingExpressions.Add(readValueExpression);
-        }
-
-        innerEntityProjection = new EntityProjectionExpression(innerEntityProjection.EntityType, innerReadExpressionMap);
-
-        var resultSelector = Lambda(
-            New(
-                ValueBufferConstructor,
-                NewArrayInit(
-                    typeof(object),
-                    selectorExpressions
-                        .Select(e => replacingVisitor.Visit(e))
-                        .Select(e => e.Type.IsValueType ? Convert(e, typeof(object)) : e))),
-            outerParameter,
-            innerParameter);
-
-        ServerQueryExpression = Call(
-            LeftJoinMethodInfo.MakeGenericMethod(
-                typeof(ValueBuffer), typeof(ValueBuffer), outerKeySelector.ReturnType, typeof(ValueBuffer)),
-            ServerQueryExpression,
-            innerQueryExpression.ServerQueryExpression,
-            outerKeySelector,
-            innerKeySelector,
-            resultSelector,
-            Constant(
-                new ValueBuffer(
-                    Enumerable.Repeat((object?)null, selectorExpressions.Count - outerIndex).ToArray())));
-
-        var entityShaper = new EntityShaperExpression(innerEntityProjection.EntityType, innerEntityProjection, nullable: true);
-        entityProjectionExpression.AddNavigationBinding(navigation, entityShaper);
-
-        return entityShaper;
-    }
-
-    /// <summary>
-    ///     This is an internal API that supports the Entity Framework Core infrastructure and not subject to
-    ///     the same compatibility standards as public APIs. It may be changed or removed without notice in
-    ///     any release. You should only use it directly in your code with extreme caution and knowing that
-    ///     doing so can result in application failures when updating to a new Entity Framework Core release.
-    /// </summary>
-    public virtual ShapedQueryExpression Clone(Expression shaperExpression)
-    {
-        var clonedInMemoryQueryExpression = Clone();
-
-        return new ShapedQueryExpression(
-            clonedInMemoryQueryExpression,
-            new QueryExpressionReplacingExpressionVisitor(this, clonedInMemoryQueryExpression).Visit(shaperExpression));
-    }
-
->>>>>>> 5d0d937a
     /// <summary>
     ///     This is an internal API that supports the Entity Framework Core infrastructure and not subject to
     ///     the same compatibility standards as public APIs. It may be changed or removed without notice in
@@ -953,7 +832,6 @@
     private InMemoryQueryExpression Clone()
     {
         _cloningExpressionVisitor ??= new CloningExpressionVisitor();
-<<<<<<< HEAD
 
         return (InMemoryQueryExpression)_cloningExpressionVisitor.Visit(this);
     }
@@ -991,44 +869,6 @@
                 }
 
                 return memberInitExpression.Update(updatedNewExpression, memberBindings);
-=======
-
-        return (InMemoryQueryExpression)_cloningExpressionVisitor.Visit(this);
-    }
-
-    private static Expression GetGroupingKey(Expression key, List<Expression> groupingExpressions, Expression groupingKeyAccessExpression)
-    {
-        switch (key)
-        {
-            case NewExpression newExpression:
-                var arguments = new Expression[newExpression.Arguments.Count];
-                for (var i = 0; i < arguments.Length; i++)
-                {
-                    arguments[i] = GetGroupingKey(newExpression.Arguments[i], groupingExpressions, groupingKeyAccessExpression);
-                }
-
-                return newExpression.Update(arguments);
-
-            case MemberInitExpression memberInitExpression:
-                if (memberInitExpression.Bindings.Any(mb => !(mb is MemberAssignment)))
-                {
-                    goto default;
-                }
-
-                var updatedNewExpression = (NewExpression)GetGroupingKey(
-                    memberInitExpression.NewExpression, groupingExpressions, groupingKeyAccessExpression);
-                var memberBindings = new MemberAssignment[memberInitExpression.Bindings.Count];
-                for (var i = 0; i < memberBindings.Length; i++)
-                {
-                    var memberAssignment = (MemberAssignment)memberInitExpression.Bindings[i];
-                    memberBindings[i] = memberAssignment.Update(
-                        GetGroupingKey(
-                            memberAssignment.Expression,
-                            groupingExpressions,
-                            groupingKeyAccessExpression));
-                }
-
-                return memberInitExpression.Update(updatedNewExpression, memberBindings);
 
             case EntityShaperExpression entityShaperExpression
                 when entityShaperExpression.ValueBufferExpression is ProjectionBindingExpression projectionBindingExpression:
@@ -1045,7 +885,6 @@
 
                 return entityShaperExpression.Update(
                     new EntityProjectionExpression(entityProjectionExpression.EntityType, readExpressions));
->>>>>>> 5d0d937a
 
             default:
                 var index = groupingExpressions.Count;
