--- conflicted
+++ resolved
@@ -20,35 +20,31 @@
 {
     private const string RuntimeParameterPrefix = QueryCompilationContext.QueryParameterPrefix + "entity_equality_";
 
+    private static readonly List<MethodInfo> SingleResultMethodInfos = new()
+    {
+        QueryableMethods.FirstWithPredicate,
+        QueryableMethods.FirstWithoutPredicate,
+        QueryableMethods.FirstOrDefaultWithPredicate,
+        QueryableMethods.FirstOrDefaultWithoutPredicate,
+        QueryableMethods.SingleWithPredicate,
+        QueryableMethods.SingleWithoutPredicate,
+        QueryableMethods.SingleOrDefaultWithPredicate,
+        QueryableMethods.SingleOrDefaultWithoutPredicate,
+        QueryableMethods.LastWithPredicate,
+        QueryableMethods.LastWithoutPredicate,
+        QueryableMethods.LastOrDefaultWithPredicate,
+        QueryableMethods.LastOrDefaultWithoutPredicate
+        //QueryableMethodProvider.ElementAtMethodInfo,
+        //QueryableMethodProvider.ElementAtOrDefaultMethodInfo
+    };
+
     private static readonly MemberInfo ValueBufferIsEmpty = typeof(ValueBuffer).GetMember(nameof(ValueBuffer.IsEmpty))[0];
 
     private static readonly MethodInfo ParameterValueExtractorMethod =
         typeof(InMemoryExpressionTranslatingExpressionVisitor).GetTypeInfo().GetDeclaredMethod(nameof(ParameterValueExtractor))!;
 
-<<<<<<< HEAD
     private static readonly MethodInfo ParameterListValueExtractorMethod =
         typeof(InMemoryExpressionTranslatingExpressionVisitor).GetTypeInfo().GetDeclaredMethod(nameof(ParameterListValueExtractor))!;
-=======
-        private static readonly List<MethodInfo> _singleResultMethodInfos = new()
-        {
-            QueryableMethods.FirstWithPredicate,
-            QueryableMethods.FirstWithoutPredicate,
-            QueryableMethods.FirstOrDefaultWithPredicate,
-            QueryableMethods.FirstOrDefaultWithoutPredicate,
-            QueryableMethods.SingleWithPredicate,
-            QueryableMethods.SingleWithoutPredicate,
-            QueryableMethods.SingleOrDefaultWithPredicate,
-            QueryableMethods.SingleOrDefaultWithoutPredicate,
-            QueryableMethods.LastWithPredicate,
-            QueryableMethods.LastWithoutPredicate,
-            QueryableMethods.LastOrDefaultWithPredicate,
-            QueryableMethods.LastOrDefaultWithoutPredicate
-            //QueryableMethodProvider.ElementAtMethodInfo,
-            //QueryableMethodProvider.ElementAtOrDefaultMethodInfo
-        };
-
-        private static readonly MemberInfo _valueBufferIsEmpty = typeof(ValueBuffer).GetMember(nameof(ValueBuffer.IsEmpty))[0];
->>>>>>> 4b0f8305
 
     private static readonly MethodInfo GetParameterValueMethodInfo =
         typeof(InMemoryExpressionTranslatingExpressionVisitor).GetTypeInfo().GetDeclaredMethod(nameof(GetParameterValue))!;
@@ -163,6 +159,52 @@
             && binaryExpression.NodeType == ExpressionType.Equal)
         {
             return Visit(ConvertObjectArrayEqualityComparison(binaryExpression.Left, binaryExpression.Right));
+        }
+
+        if (!(AppContext.TryGetSwitch("Microsoft.EntityFrameworkCore.Issue26744", out var enabled) && enabled))
+        {
+            if ((binaryExpression.NodeType == ExpressionType.Equal || binaryExpression.NodeType == ExpressionType.NotEqual)
+                && (binaryExpression.Left.IsNullConstantExpression() || binaryExpression.Right.IsNullConstantExpression()))
+            {
+                var nonNullExpression = binaryExpression.Left.IsNullConstantExpression() ? binaryExpression.Right : binaryExpression.Left;
+                if (nonNullExpression is MethodCallExpression nonNullMethodCallExpression
+                    && nonNullMethodCallExpression.Method.DeclaringType == typeof(Queryable)
+                    && nonNullMethodCallExpression.Method.IsGenericMethod
+                    && SingleResultMethodInfos.Contains(nonNullMethodCallExpression.Method.GetGenericMethodDefinition()))
+                {
+                    var source = nonNullMethodCallExpression.Arguments[0];
+                    if (nonNullMethodCallExpression.Arguments.Count == 2)
+                    {
+                        source = Expression.Call(
+                            QueryableMethods.Where.MakeGenericMethod(source.Type.GetSequenceType()),
+                            source,
+                            nonNullMethodCallExpression.Arguments[1]);
+                    }
+
+                    var translatedSubquery = _queryableMethodTranslatingExpressionVisitor.TranslateSubquery(source);
+                    if (translatedSubquery != null)
+                    {
+                        var projection = translatedSubquery.ShaperExpression;
+                        if (projection is NewExpression
+                            || RemoveConvert(projection) is EntityShaperExpression { IsNullable: false })
+                        {
+                            var anySubquery = Expression.Call(
+                                QueryableMethods.AnyWithoutPredicate.MakeGenericMethod(translatedSubquery.Type.GetSequenceType()),
+                                translatedSubquery);
+
+                            return Visit(
+                                binaryExpression.NodeType == ExpressionType.Equal
+                                    ? Expression.Not(anySubquery)
+                                    : anySubquery);
+                        }
+
+                        static Expression RemoveConvert(Expression e)
+                            => e is UnaryExpression { NodeType: ExpressionType.Convert or ExpressionType.ConvertChecked } unary
+                                ? RemoveConvert(unary.Operand)
+                                : e;
+                    }
+                }
+            }
         }
 
         var newLeft = Visit(binaryExpression.Left);
@@ -190,68 +232,9 @@
         if (IsConvertedToNullable(newLeft, binaryExpression.Left)
             || IsConvertedToNullable(newRight, binaryExpression.Right))
         {
-<<<<<<< HEAD
             newLeft = ConvertToNullable(newLeft);
             newRight = ConvertToNullable(newRight);
         }
-=======
-            Check.NotNull(binaryExpression, nameof(binaryExpression));
-
-            if (binaryExpression.Left.Type == typeof(object[])
-                && binaryExpression.Left is NewArrayExpression
-                && binaryExpression.NodeType == ExpressionType.Equal)
-            {
-                return Visit(ConvertObjectArrayEqualityComparison(binaryExpression.Left, binaryExpression.Right));
-            }
-
-            if (!(AppContext.TryGetSwitch("Microsoft.EntityFrameworkCore.Issue26744", out var enabled) && enabled))
-            {
-                if ((binaryExpression.NodeType == ExpressionType.Equal || binaryExpression.NodeType == ExpressionType.NotEqual)
-                && (binaryExpression.Left.IsNullConstantExpression() || binaryExpression.Right.IsNullConstantExpression()))
-                {
-                    var nonNullExpression = binaryExpression.Left.IsNullConstantExpression() ? binaryExpression.Right : binaryExpression.Left;
-                    if (nonNullExpression is MethodCallExpression nonNullMethodCallExpression
-                        && nonNullMethodCallExpression.Method.DeclaringType == typeof(Queryable)
-                        && nonNullMethodCallExpression.Method.IsGenericMethod
-                        && _singleResultMethodInfos.Contains(nonNullMethodCallExpression.Method.GetGenericMethodDefinition()))
-                    {
-                        var source = nonNullMethodCallExpression.Arguments[0];
-                        if (nonNullMethodCallExpression.Arguments.Count == 2)
-                        {
-                            source = Expression.Call(
-                                QueryableMethods.Where.MakeGenericMethod(source.Type.GetSequenceType()),
-                                source,
-                                nonNullMethodCallExpression.Arguments[1]);
-                        }
-
-                        var translatedSubquery = _queryableMethodTranslatingExpressionVisitor.TranslateSubquery(source);
-                        if (translatedSubquery != null)
-                        {
-                            var projection = translatedSubquery.ShaperExpression;
-                            if (projection is NewExpression
-                                || RemoveConvert(projection) is EntityShaperExpression { IsNullable: false })
-                            {
-                                var anySubquery = Expression.Call(
-                                    QueryableMethods.AnyWithoutPredicate.MakeGenericMethod(translatedSubquery.Type.GetSequenceType()),
-                                    translatedSubquery);
-
-                                return Visit(binaryExpression.NodeType == ExpressionType.Equal
-                                    ? Expression.Not(anySubquery)
-                                    : anySubquery);
-                            }
-
-                            static Expression RemoveConvert(Expression e)
-                                => e is UnaryExpression { NodeType: ExpressionType.Convert or ExpressionType.ConvertChecked } unary
-                                    ? RemoveConvert(unary.Operand)
-                                    : e;
-                        }
-                    }
-                }
-            }
-
-            var newLeft = Visit(binaryExpression.Left);
-            var newRight = Visit(binaryExpression.Right);
->>>>>>> 4b0f8305
 
         if (binaryExpression.NodeType == ExpressionType.Equal
             || binaryExpression.NodeType == ExpressionType.NotEqual)
