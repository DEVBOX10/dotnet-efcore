// Licensed to the .NET Foundation under one or more agreements.
// The .NET Foundation licenses this file to you under the MIT license.

using System.Collections.ObjectModel;
using System.ComponentModel;
using System.Diagnostics.CodeAnalysis;
using Microsoft.EntityFrameworkCore.ChangeTracking.Internal;

namespace Microsoft.EntityFrameworkCore;

/// <summary>
///     Extension methods for <see cref="ObservableCollection{T}" />.
/// </summary>
/// <remarks>
///     See <see href="https://aka.ms/efcore-docs-local-views">Local views of tracked entities in EF Core</see> for more information and
///     examples.
/// </remarks>
public static class ObservableCollectionExtensions
{
    /// <summary>
    ///     Returns a <see cref="BindingList{T}" /> implementation that stays in sync with the given
    ///     <see cref="ObservableCollection{T}" />.
    /// </summary>
    /// <typeparam name="T">The element type.</typeparam>
    /// <param name="source">The collection that the binding list will stay in sync with.</param>
    /// <returns>The binding list.</returns>
<<<<<<< HEAD
=======
    [RequiresUnreferencedCode(
        "BindingList raises ListChanged events with PropertyDescriptors. PropertyDescriptors require unreferenced code.")]
>>>>>>> 5d0d937a
    public static BindingList<T> ToBindingList<T>(this ObservableCollection<T> source)
        where T : class
        => new ObservableBackedBindingList<T>(source);
}<|MERGE_RESOLUTION|>--- conflicted
+++ resolved
@@ -24,11 +24,8 @@
     /// <typeparam name="T">The element type.</typeparam>
     /// <param name="source">The collection that the binding list will stay in sync with.</param>
     /// <returns>The binding list.</returns>
-<<<<<<< HEAD
-=======
     [RequiresUnreferencedCode(
         "BindingList raises ListChanged events with PropertyDescriptors. PropertyDescriptors require unreferenced code.")]
->>>>>>> 5d0d937a
     public static BindingList<T> ToBindingList<T>(this ObservableCollection<T> source)
         where T : class
         => new ObservableBackedBindingList<T>(source);
