﻿// Copyright (c) .NET Foundation. All rights reserved.
// Licensed under the Apache License, Version 2.0. See License.txt in the project root for license information.

using System;
using System.Collections.Generic;
using System.Linq;
using Microsoft.EntityFrameworkCore.Internal;
using Microsoft.EntityFrameworkCore.TestModels.GearsOfWarModel;
using Microsoft.EntityFrameworkCore.TestUtilities;
using Microsoft.EntityFrameworkCore.TestUtilities.Xunit;
using Xunit;

// ReSharper disable AccessToModifiedClosure
// ReSharper disable SimplifyConditionalTernaryExpression
// ReSharper disable ArgumentsStyleAnonymousFunction
// ReSharper disable ArgumentsStyleOther
// ReSharper disable PossibleMultipleEnumeration
// ReSharper disable EqualExpressionComparison
// ReSharper disable InconsistentNaming
// ReSharper disable AccessToDisposedClosure
// ReSharper disable StringEndsWithIsCultureSpecific
// ReSharper disable ReplaceWithSingleCallToSingle
// ReSharper disable once CheckNamespace
namespace Microsoft.EntityFrameworkCore.Query
{
    public abstract class GearsOfWarQueryTestBase<TFixture> : QueryTestBase<TFixture>
        where TFixture : GearsOfWarQueryFixtureBase, new()
    {
        protected GearsOfWarQueryTestBase(TFixture fixture)
            : base(fixture)
        {
        }

        [ConditionalFact]
        public virtual void Entity_equality_empty()
        {
            AssertQuery<Gear>(
                gs => gs.Where(g => g == new Gear()));
        }

        [ConditionalFact]
        public virtual void Include_multiple_one_to_one_and_one_to_many()
        {
            var expectedIncludes = new List<IExpectedInclude>
            {
                new ExpectedInclude<CogTag>(t => t.Gear, "Gear"),
                new ExpectedInclude<Gear>(g => g.Weapons, "Weapons", "Gear"),
                new ExpectedInclude<Officer>(o => o.Weapons, "Weapons", "Gear")
            };

            AssertIncludeQuery<CogTag>(
                ts => ts.Include(t => t.Gear.Weapons),
                expectedIncludes);
        }

        [ConditionalFact]
        public virtual void ToString_guid_property_projection()
        {
            AssertQuery<CogTag>(
                ts => ts.Select(ct => new { A = ct.GearNickName, B = ct.Id.ToString() }),
                elementSorter: e => e.B,
                elementAsserter: (e, a) =>
                    {
                        Assert.Equal(e.A, a.A);
                        Assert.Equal(e.B.ToLower(), a.B.ToLower());
                    });
        }

        [ConditionalFact]
        public virtual void Include_multiple_one_to_one_and_one_to_many_self_reference()
        {
            var expectedIncludes = new List<IExpectedInclude>
            {
                new ExpectedInclude<Weapon>(w => w.Owner, "Owner"),
                new ExpectedInclude<Gear>(g => g.Weapons, "Weapons", "Owner"),
                new ExpectedInclude<Officer>(o => o.Weapons, "Weapons", "Owner")
            };

            AssertIncludeQuery<Weapon>(
                ws => ws.Include(w => w.Owner.Weapons),
                expectedIncludes);
        }

        [ConditionalFact]
        public virtual void Include_multiple_one_to_one_optional_and_one_to_one_required()
        {
            var expectedIncludes = new List<IExpectedInclude>
            {
                new ExpectedInclude<CogTag>(t => t.Gear, "Gear"),
                new ExpectedInclude<Gear>(g => g.Squad, "Squad", "Gear"),
                new ExpectedInclude<Officer>(o => o.Squad, "Squad", "Gear")
            };

            AssertIncludeQuery<CogTag>(
                ts => ts.Include(t => t.Gear.Squad),
                expectedIncludes);
        }

        [ConditionalFact]
        public virtual void Include_multiple_one_to_one_and_one_to_one_and_one_to_many()
        {
            var expectedIncludes = new List<IExpectedInclude>
            {
                new ExpectedInclude<CogTag>(t => t.Gear, "Gear"),
                new ExpectedInclude<Gear>(g => g.Squad, "Squad", "Gear"),
                new ExpectedInclude<Officer>(o => o.Squad, "Squad", "Gear"),
                new ExpectedInclude<Squad>(s => s.Members, "Members", "Gear.Squad")
            };

            AssertIncludeQuery<CogTag>(
                ts => ts.Include(t => t.Gear.Squad.Members),
                expectedIncludes);
        }

        [ConditionalFact]
        public virtual void Include_multiple_circular()
        {
            var expectedIncludes = new List<IExpectedInclude>
            {
                new ExpectedInclude<Gear>(g => g.CityOfBirth, "CityOfBirth"),
                new ExpectedInclude<Officer>(o => o.CityOfBirth, "CityOfBirth"),
                new ExpectedInclude<City>(c => c.StationedGears, "StationedGears", "CityOfBirth")
            };

            AssertIncludeQuery<Gear>(
                gs => gs.Include(g => g.CityOfBirth.StationedGears),
                expectedIncludes);
        }

        [ConditionalFact]
        public virtual void Include_multiple_circular_with_filter()
        {
            var expectedIncludes = new List<IExpectedInclude>
            {
                new ExpectedInclude<Gear>(g => g.CityOfBirth, "CityOfBirth"),
                new ExpectedInclude<Officer>(o => o.CityOfBirth, "CityOfBirth"),
                new ExpectedInclude<City>(c => c.StationedGears, "StationedGears", "CityOfBirth")
            };

            AssertIncludeQuery<Gear>(
                gs => gs.Include(g => g.CityOfBirth.StationedGears).Where(g => g.Nickname == "Marcus"),
                expectedIncludes);
        }

        [ConditionalFact]
        public virtual void Include_using_alternate_key()
        {
            var expectedIncludes = new List<IExpectedInclude>
            {
                new ExpectedInclude<Gear>(g => g.Weapons, "Weapons"),
                new ExpectedInclude<Officer>(o => o.Weapons, "Weapons")
            };

            AssertIncludeQuery<Gear>(
                gs => gs.Include(g => g.Weapons).Where(g => g.Nickname == "Marcus"),
                expectedIncludes);
        }

        [ConditionalFact]
        public virtual void Include_multiple_include_then_include()
        {
            var expectedIncludes = new List<IExpectedInclude>
            {
                new ExpectedInclude<Gear>(g => g.AssignedCity, "AssignedCity"),
                new ExpectedInclude<Officer>(o => o.AssignedCity, "AssignedCity"),
                new ExpectedInclude<City>(c => c.BornGears, "BornGears", "AssignedCity"),
                new ExpectedInclude<Gear>(g => g.Tag, "Tag", "AssignedCity.BornGears"),
                new ExpectedInclude<Officer>(o => o.Tag, "Tag", "AssignedCity.BornGears"),
                new ExpectedInclude<City>(c => c.StationedGears, "StationedGears", "AssignedCity"),
                new ExpectedInclude<Gear>(g => g.Tag, "Tag", "AssignedCity.StationedGears"),
                new ExpectedInclude<Officer>(o => o.Tag, "Tag", "AssignedCity.StationedGears"),
                new ExpectedInclude<Gear>(g => g.CityOfBirth, "CityOfBirth"),
                new ExpectedInclude<Officer>(o => o.CityOfBirth, "CityOfBirth"),
                new ExpectedInclude<City>(c => c.BornGears, "BornGears", "CityOfBirth"),
                new ExpectedInclude<Gear>(g => g.Tag, "Tag", "CityOfBirth.BornGears"),
                new ExpectedInclude<Officer>(o => o.Tag, "Tag", "CityOfBirth.BornGears"),
                new ExpectedInclude<City>(c => c.StationedGears, "StationedGears", "CityOfBirth"),
                new ExpectedInclude<Gear>(g => g.Tag, "Tag", "CityOfBirth.StationedGears"),
                new ExpectedInclude<Officer>(o => o.Tag, "Tag", "CityOfBirth.StationedGears")
            };

            AssertIncludeQuery<Gear>(
                gs => gs.Include(g => g.AssignedCity.BornGears).ThenInclude(g => g.Tag)
                    .Include(g => g.AssignedCity.StationedGears).ThenInclude(g => g.Tag)
                    .Include(g => g.CityOfBirth.BornGears).ThenInclude(g => g.Tag)
                    .Include(g => g.CityOfBirth.StationedGears).ThenInclude(g => g.Tag)
                    .OrderBy(g => g.Nickname),
                expectedIncludes,
                assertOrder: true);
        }

        [ConditionalFact]
        public virtual void Include_navigation_on_derived_type()
        {
            var expectedIncludes = new List<IExpectedInclude>
            {
                new ExpectedInclude<Officer>(o => o.Reports, "Reports")
            };

            AssertIncludeQuery<Gear>(
                gs => gs.OfType<Officer>().Include(o => o.Reports),
                expectedIncludes);
        }

        [ConditionalFact]
        public virtual void String_based_Include_navigation_on_derived_type()
        {
            var expectedIncludes = new List<IExpectedInclude>
            {
                new ExpectedInclude<Officer>(o => o.Reports, "Reports")
            };

            AssertIncludeQuery<Gear>(
                gs => gs.OfType<Officer>().Include("Reports"),
                expectedIncludes);
        }

        [ConditionalFact]
        public virtual void Select_Where_Navigation_Included()
        {
            var expectedIncludes = new List<IExpectedInclude>
            {
                new ExpectedInclude<CogTag>(t => t.Gear, "Gear")
            };

            AssertIncludeQuery<CogTag>(
                ts => from t in ts.Include(o => o.Gear)
                      where t.Gear.Nickname == "Marcus"
                      select t,
                ts => from t in ts
                      where Maybe(t.Gear, () => t.Gear.Nickname) == "Marcus"
                      select t,
                expectedIncludes);
        }

        [ConditionalFact]
        public virtual void Include_with_join_reference1()
        {
            var expectedIncludes = new List<IExpectedInclude>
            {
                new ExpectedInclude<Gear>(g => g.CityOfBirth, "CityOfBirth"),
                new ExpectedInclude<Officer>(o => o.CityOfBirth, "CityOfBirth")
            };

            AssertIncludeQuery<Gear, CogTag>(
                (gs, ts) =>
                    gs.Join(
                        ts,
                        g => new { SquadId = (int?)g.SquadId, g.Nickname },
                        t => new { SquadId = t.GearSquadId, Nickname = t.GearNickName },
                        (g, t) => g).Include(g => g.CityOfBirth),
                expectedIncludes);
        }

        [ConditionalFact]
        public virtual void Include_with_join_reference2()
        {
            var expectedIncludes = new List<IExpectedInclude>
            {
                new ExpectedInclude<Gear>(g => g.CityOfBirth, "CityOfBirth"),
                new ExpectedInclude<Officer>(o => o.CityOfBirth, "CityOfBirth")
            };

            AssertIncludeQuery<CogTag, Gear>(
                (ts, gs) =>
                    ts.Join(
                        gs,
                        t => new { SquadId = t.GearSquadId, Nickname = t.GearNickName },
                        g => new { SquadId = (int?)g.SquadId, g.Nickname },
                        (t, g) => g).Include(g => g.CityOfBirth),
                expectedIncludes);
        }

        [ConditionalFact]
        public virtual void Include_with_join_collection1()
        {
            var expectedIncludes = new List<IExpectedInclude>
            {
                new ExpectedInclude<Gear>(g => g.Weapons, "Weapons"),
                new ExpectedInclude<Officer>(o => o.Weapons, "Weapons")
            };

            AssertIncludeQuery<Gear, CogTag>(
                (gs, ts) =>
                    gs.Join(
                        ts,
                        g => new { SquadId = (int?)g.SquadId, g.Nickname },
                        t => new { SquadId = t.GearSquadId, Nickname = t.GearNickName },
                        (g, t) => g).Include(g => g.Weapons),
                expectedIncludes);
        }

        [ConditionalFact]
        public virtual void Include_with_join_collection2()
        {
            var expectedIncludes = new List<IExpectedInclude>
            {
                new ExpectedInclude<Gear>(g => g.Weapons, "Weapons"),
                new ExpectedInclude<Officer>(o => o.Weapons, "Weapons")
            };

            AssertIncludeQuery<CogTag, Gear>(
                (ts, gs) =>
                    ts.Join(
                        gs,
                        t => new { SquadId = t.GearSquadId, Nickname = t.GearNickName },
                        g => new { SquadId = (int?)g.SquadId, g.Nickname },
                        (t, g) => g).Include(g => g.Weapons),
                expectedIncludes);
        }

        [ConditionalFact]
        public virtual void Include_where_list_contains_navigation()
        {
            using (var context = CreateContext())
            {
                context.ChangeTracker.QueryTrackingBehavior = QueryTrackingBehavior.TrackAll;

                var tags = context.Tags.Select(t => (Guid?)t.Id).ToList();

                var gears = context.Gears
                    .Include(g => g.Tag)
                    .Where(g => g.Tag != null && tags.Contains(g.Tag.Id))
                    .ToList();

                Assert.Equal(5, gears.Count);
            }
        }

        [ConditionalFact]
        public virtual void Include_where_list_contains_navigation2()
        {
            using (var context = CreateContext())
            {
                context.ChangeTracker.QueryTrackingBehavior = QueryTrackingBehavior.TrackAll;

                var tags = context.Tags.Select(t => (Guid?)t.Id).ToList();

                var gears = context.Gears
                    .Include(g => g.Tag)
                    .Where(g => g.CityOfBirth.Location != null && tags.Contains(g.Tag.Id))
                    .ToList();

                Assert.Equal(5, gears.Count);
            }
        }

        [ConditionalFact]
        public virtual void Navigation_accessed_twice_outside_and_inside_subquery()
        {
            using (var context = CreateContext())
            {
                context.ChangeTracker.QueryTrackingBehavior = QueryTrackingBehavior.TrackAll;

                var tags = context.Tags.Select(t => (Guid?)t.Id).ToList();

                var gears = context.Gears
                    .Where(g => g.Tag != null && tags.Contains(g.Tag.Id))
                    .ToList();

                Assert.Equal(5, gears.Count);
            }
        }

        [ConditionalFact]
        public virtual void Include_with_join_multi_level()
        {
            var expectedIncludes = new List<IExpectedInclude>
            {
                new ExpectedInclude<Gear>(g => g.CityOfBirth, "CityOfBirth"),
                new ExpectedInclude<Officer>(o => o.CityOfBirth, "CityOfBirth"),
                new ExpectedInclude<City>(c => c.StationedGears, "StationedGears", "CityOfBirth")
            };

            AssertIncludeQuery<Gear, CogTag>(
                (gs, ts) =>
                    gs.Join(
                        ts,
                        g => new { SquadId = (int?)g.SquadId, g.Nickname },
                        t => new { SquadId = t.GearSquadId, Nickname = t.GearNickName },
                        (g, t) => g).Include(g => g.CityOfBirth.StationedGears),
                expectedIncludes);
        }

        [ConditionalFact]
        public virtual void Include_with_join_and_inheritance1()
        {
            var expectedIncludes = new List<IExpectedInclude>
            {
                new ExpectedInclude<Officer>(o => o.CityOfBirth, "CityOfBirth")
            };

            AssertIncludeQuery<Gear, CogTag>(
                (gs, ts) =>
                    ts.Join(
                        gs.OfType<Officer>(),
                        t => new { SquadId = t.GearSquadId, Nickname = t.GearNickName },
                        o => new { SquadId = (int?)o.SquadId, o.Nickname },
                        (t, o) => o).Include(o => o.CityOfBirth),
                expectedIncludes);
        }

        [ConditionalFact]
        public virtual void Include_with_join_and_inheritance2()
        {
            var expectedIncludes = new List<IExpectedInclude>
            {
                new ExpectedInclude<Officer>(o => o.Weapons, "Weapons")
            };

            AssertIncludeQuery<Gear, CogTag>(
                (gs, ts) =>
                    gs.OfType<Officer>().Join(
                        ts,
                        o => new { SquadId = (int?)o.SquadId, o.Nickname },
                        t => new { SquadId = t.GearSquadId, Nickname = t.GearNickName },
                        (o, t) => o).Include(g => g.Weapons),
                expectedIncludes);
        }

        [ConditionalFact]
        public virtual void Include_with_join_and_inheritance3()
        {
            var expectedIncludes = new List<IExpectedInclude>
            {
                new ExpectedInclude<Officer>(o => o.Reports, "Reports")
            };

            AssertIncludeQuery<Gear, CogTag>(
                (gs, ts) =>
                    ts.Join(
                        gs.OfType<Officer>(),
                        t => new { SquadId = t.GearSquadId, Nickname = t.GearNickName },
                        g => new { SquadId = (int?)g.SquadId, g.Nickname },
                        (t, o) => o).Include(o => o.Reports),
                expectedIncludes);
        }

        [ConditionalFact]
        public virtual void Include_with_nested_navigation_in_order_by()
        {
            var expectedIncludes = new List<IExpectedInclude>
            {
                new ExpectedInclude<Weapon>(w => w.Owner, "Owner")
            };

            AssertIncludeQuery<Weapon>(
                ws => ws
                    .Include(w => w.Owner)
                    .Where(w => w.Owner.Nickname != "Paduk")
                    .OrderBy(e => e.Owner.CityOfBirth.Name).ThenBy(e => e.Id),
                ws => ws
                    .Include(w => w.Owner)
                    .Where(w => Maybe(w.Owner, () => w.Owner.Nickname) != "Paduk")
                    .OrderBy(e => Maybe(e.Owner, () => Maybe(e.Owner.CityOfBirth, () => e.Owner.CityOfBirth.Name)))
                    .ThenBy(e => e.Id),
                expectedIncludes,
                assertOrder: true);
        }

        [ConditionalFact]
        public virtual void Where_enum()
        {
            AssertQuery<Gear>(
                gs => gs.Where(g => g.Rank == MilitaryRank.Sergeant));
        }

        [ConditionalFact]
        public virtual void Where_nullable_enum_with_constant()
        {
            AssertQuery<Weapon>(
                ws => ws.Where(w => w.AmmunitionType == AmmunitionType.Cartridge));
        }

        [ConditionalFact]
        public virtual void Where_nullable_enum_with_null_constant()
        {
            AssertQuery<Weapon>(
                ws => ws.Where(w => w.AmmunitionType == null));
        }

        [ConditionalFact]
        public virtual void Where_nullable_enum_with_non_nullable_parameter()
        {
            var ammunitionType = AmmunitionType.Cartridge;

            AssertQuery<Weapon>(
                ws => ws.Where(w => w.AmmunitionType == ammunitionType));
        }

        [ConditionalFact]
        public virtual void Where_nullable_enum_with_nullable_parameter()
        {
            AmmunitionType? ammunitionType = AmmunitionType.Cartridge;

            AssertQuery<Weapon>(
                ws => ws.Where(w => w.AmmunitionType == ammunitionType));

            ammunitionType = null;

            AssertQuery<Weapon>(
                ws => ws.Where(w => w.AmmunitionType == ammunitionType));
        }

        [ConditionalFact]
        public virtual void Where_bitwise_and_enum()
        {
            AssertQuery<Gear>(
                gs => gs.Where(g => (g.Rank & MilitaryRank.Corporal) > 0));

            AssertQuery<Gear>(
                gs => gs.Where(g => (g.Rank & MilitaryRank.Corporal) == MilitaryRank.Corporal));
        }

        [ConditionalFact]
        public virtual void Where_bitwise_and_integral()
        {
            AssertQuery<Gear>(
                gs => gs.Where(g => ((int)g.Rank & 1) == 1));

            AssertQuery<Gear>(
                gs => gs.Where(g => ((long)g.Rank & 1L) == 1L));

            AssertQuery<Gear>(
                gs => gs.Where(g => ((short)g.Rank & (short)1) == 1));

            AssertQuery<Gear>(
                gs => gs.Where(g => ((char)g.Rank & '\x0001') == '\x0001'));
        }

        [ConditionalFact]
        public virtual void Where_bitwise_and_nullable_enum_with_constant()
        {
            AssertQuery<Weapon>(
                ws => ws.Where(w => (w.AmmunitionType & AmmunitionType.Cartridge) > 0));
        }

        [ConditionalFact]
        public virtual void Where_bitwise_and_nullable_enum_with_null_constant()
        {
            AssertQuery<Weapon>(
#pragma warning disable CS0458 // The result of the expression is always 'null'
                ws => ws.Where(w => (w.AmmunitionType & null) > 0));
#pragma warning restore CS0458 // The result of the expression is always 'null'
        }

        [ConditionalFact]
        public virtual void Where_bitwise_and_nullable_enum_with_non_nullable_parameter()
        {
            var ammunitionType = AmmunitionType.Cartridge;

            AssertQuery<Weapon>(
                ws => ws.Where(w => (w.AmmunitionType & ammunitionType) > 0));
        }

        [ConditionalFact]
        public virtual void Where_bitwise_and_nullable_enum_with_nullable_parameter()
        {
            AmmunitionType? ammunitionType = AmmunitionType.Cartridge;

            AssertQuery<Weapon>(
                ws => ws.Where(w => (w.AmmunitionType & ammunitionType) > 0));

            ammunitionType = null;

            AssertQuery<Weapon>(
                ws => ws.Where(w => (w.AmmunitionType & ammunitionType) > 0));
        }

        [ConditionalFact]
        public virtual void Where_bitwise_or_enum()
        {
            AssertQuery<Gear>(
                gs => gs.Where(g => (g.Rank | MilitaryRank.Corporal) > 0));
        }

        [ConditionalFact]
        public virtual void Bitwise_projects_values_in_select()
        {
            AssertSingleResult<Gear>(
                gs => gs
                    .Where(g => (g.Rank & MilitaryRank.Corporal) == MilitaryRank.Corporal)
                    .Select(
                        b => new
                        {
                            BitwiseTrue = (b.Rank & MilitaryRank.Corporal) == MilitaryRank.Corporal,
                            BitwiseFalse = (b.Rank & MilitaryRank.Corporal) == MilitaryRank.Sergeant,
                            BitwiseValue = b.Rank & MilitaryRank.Corporal
                        }).First());
        }

        [ConditionalFact]
        public virtual void Where_enum_has_flag()
        {
            // Constant
            AssertQuery<Gear>(
                gs => gs.Where(g => g.Rank.HasFlag(MilitaryRank.Corporal)));

            // Expression
            AssertQuery<Gear>(
                gs => gs.Where(g => g.Rank.HasFlag(MilitaryRank.Corporal | MilitaryRank.Captain)));

            // Casting
            AssertQuery<Gear>(
                gs => gs.Where(g => g.Rank.HasFlag((MilitaryRank)1)));

            // Casting to nullable
            AssertQuery<Gear>(
                gs => gs.Where(g => g.Rank.HasFlag((MilitaryRank?)1)));

            // QuerySource
            AssertQuery<Gear>(
                gs => gs.Where(g => MilitaryRank.Corporal.HasFlag(g.Rank)));
        }

        [ConditionalFact]
        public virtual void Where_enum_has_flag_subquery()
        {
            AssertQuery<Gear>(
                gs => gs.Where(g => g.Rank.HasFlag(gs.OrderBy(x => x.Nickname).ThenBy(x => x.SquadId).FirstOrDefault().Rank)));

            AssertQuery<Gear>(
                gs => gs.Where(g => MilitaryRank.Corporal.HasFlag(gs.OrderBy(x => x.Nickname).ThenBy(x => x.SquadId).FirstOrDefault().Rank)));
        }

        [ConditionalFact]
        public virtual void Where_enum_has_flag_subquery_client_eval()
        {
            AssertQuery<Gear>(
                gs => gs.Where(g => g.Rank.HasFlag(gs.OrderBy(x => x.Nickname).ThenBy(x => x.SquadId).First().Rank)));
        }

        [ConditionalFact]
        public virtual void Where_enum_has_flag_with_non_nullable_parameter()
        {
            var parameter = MilitaryRank.Corporal;

            AssertQuery<Gear>(
                gs => gs.Where(g => g.Rank.HasFlag(parameter)));
        }

        [ConditionalFact]
        public virtual void Where_has_flag_with_nullable_parameter()
        {
            MilitaryRank? parameter = MilitaryRank.Corporal;

            AssertQuery<Gear>(
                gs => gs.Where(g => g.Rank.HasFlag(parameter)));
        }

        [ConditionalFact]
        public virtual void Select_enum_has_flag()
        {
            AssertSingleResult<Gear>(
                gs => gs.Where(g => g.Rank.HasFlag(MilitaryRank.Corporal))
                    .Select(
                        b => new
                        {
                            hasFlagTrue = b.Rank.HasFlag(MilitaryRank.Corporal),
                            hasFlagFalse = b.Rank.HasFlag(MilitaryRank.Sergeant)
                        }).First());
        }

        [ConditionalFact]
        public virtual void Where_count_subquery_without_collision()
        {
            AssertQuery<Gear>(
                gs => gs.Where(w => w.Weapons.Count == 2));
        }

        [ConditionalFact]
        public virtual void Where_any_subquery_without_collision()
        {
            AssertQuery<Gear>(
                gs => gs.Where(w => w.Weapons.Any()));
        }

        [ConditionalFact]
        public virtual void Select_inverted_boolean()
        {
            AssertQuery<Weapon>(
                ws => ws
                    .Where(w => w.IsAutomatic)
                    .Select(w => new { w.Id, Manual = !w.IsAutomatic }),
                elementSorter: e => e.Id);
        }

        [ConditionalFact]
        public virtual void Select_comparison_with_null()
        {
            AmmunitionType? ammunitionType = AmmunitionType.Cartridge;

            AssertQuery<Weapon>(
                ws => ws
                    .Where(w => w.AmmunitionType == ammunitionType)
                    .Select(w => new { w.Id, Cartidge = w.AmmunitionType == ammunitionType }),
                elementSorter: e => e.Id);

            ammunitionType = null;

            AssertQuery<Weapon>(
                ws => ws
                    .Where(w => w.AmmunitionType == ammunitionType)
                    .Select(w => new { w.Id, Cartidge = w.AmmunitionType == ammunitionType }),
                elementSorter: e => e.Id);
        }

        [ConditionalFact]
        public virtual void Select_ternary_operation_with_boolean()
        {
            AssertQuery<Weapon>(
                ws => ws.Select(w => new { w.Id, Num = w.IsAutomatic ? 1 : 0 }),
                elementSorter: e => e.Id);
        }

        [ConditionalFact]
        public virtual void Select_ternary_operation_with_inverted_boolean()
        {
            AssertQuery<Weapon>(
                ws => ws.Select(w => new { w.Id, Num = !w.IsAutomatic ? 1 : 0 }),
                elementSorter: e => e.Id);
        }

        [ConditionalFact]
        public virtual void Select_ternary_operation_with_has_value_not_null()
        {
            AssertQuery<Weapon>(
                ws => ws
                    .Where(w => w.AmmunitionType.HasValue && w.AmmunitionType == AmmunitionType.Cartridge)
                    .Select(w => new { w.Id, IsCartidge = w.AmmunitionType.HasValue && w.AmmunitionType.Value == AmmunitionType.Cartridge ? "Yes" : "No" }),
                elementSorter: e => e.Id);
        }

        [ConditionalFact]
        public virtual void Select_ternary_operation_multiple_conditions()
        {
            AssertQuery<Weapon>(
                ws => ws.Select(w => new { w.Id, IsCartidge = w.AmmunitionType == AmmunitionType.Shell && w.SynergyWithId == 1 ? "Yes" : "No" }),
                elementSorter: e => e.Id);
        }

        [ConditionalFact]
        public virtual void Select_ternary_operation_multiple_conditions_2()
        {
            AssertQuery<Weapon>(
                ws => ws.Select(w => new { w.Id, IsCartidge = !w.IsAutomatic && w.SynergyWithId == 1 ? "Yes" : "No" }),
                elementSorter: e => e.Id);
        }

        [ConditionalFact]
        public virtual void Select_multiple_conditions()
        {
            AssertQuery<Weapon>(
                ws => ws.Select(w => new { w.Id, IsCartidge = !w.IsAutomatic && w.SynergyWithId == 1 }),
                elementSorter: e => e.Id);
        }

        [ConditionalFact]
        public virtual void Select_nested_ternary_operations()
        {
            AssertQuery<Weapon>(
                ws => ws.Select(w => new { w.Id, IsManualCartidge = !w.IsAutomatic ? w.AmmunitionType == AmmunitionType.Cartridge ? "ManualCartridge" : "Manual" : "Auto" }),
                elementSorter: e => e.Id);
        }

        [ConditionalFact]
        public virtual void Null_propagation_optimization1()
        {
            AssertQuery<Gear>(
                gs => gs.Where(g => (g == null ? null : g.LeaderNickname) == "Marcus" == (bool?)true));
        }

        [ConditionalFact]
        public virtual void Null_propagation_optimization2()
        {
            AssertQuery<Gear>(
                gs => gs.Where(g => (g.LeaderNickname == null ? (bool?)null : (bool?)g.LeaderNickname.EndsWith("us")) == (bool?)true));
        }

        [ConditionalFact]
        public virtual void Null_propagation_optimization3()
        {
            AssertQuery<Gear>(
                gs => gs.Where(g => (g.LeaderNickname != null ? (bool?)g.LeaderNickname.EndsWith("us") : (bool?)null) == (bool?)true));
        }

        [ConditionalFact]
        public virtual void Null_propagation_optimization4()
        {
            AssertQuery<Gear>(
                gs => gs.Where(g => (null == EF.Property<string>(g, "LeaderNickname") ? (int?)null : g.LeaderNickname.Length) == 5 == (bool?)true),
                gs => gs.Where(g => (null == g.LeaderNickname ? (int?)null : g.LeaderNickname.Length) == 5 == (bool?)true));
        }

        [ConditionalFact]
        public virtual void Null_propagation_optimization5()
        {
            AssertQuery<Gear>(
                gs => gs.Where(g => (null != g.LeaderNickname ? (int?)(EF.Property<string>(g, "LeaderNickname").Length) : (int?)null) == 5 == (bool?)true),
                gs => gs.Where(g => (null != g.LeaderNickname ? (int?)(g.LeaderNickname.Length) : (int?)null) == 5 == (bool?)true));
        }

        [ConditionalFact]
        public virtual void Null_propagation_optimization6()
        {
            AssertQuery<Gear>(
                gs => gs.Where(g => (null != g.LeaderNickname ? (int?)EF.Property<string>(g, "LeaderNickname").Length : (int?)null) == 5 == (bool?)true),
                gs => gs.Where(g => (null != g.LeaderNickname ? (int?)g.LeaderNickname.Length : (int?)null) == 5 == (bool?)true));
        }

        [ConditionalFact]
        public virtual void Select_null_propagation_optimization7()
        {
            AssertQuery<Gear>(
                gs => gs.Select(g => null != g.LeaderNickname ? g.LeaderNickname + g.LeaderNickname : null));
        }

        [ConditionalFact(Skip = "issue #9201")]
        public virtual void Select_null_propagation_optimization8()
        {
            AssertQuery<Gear>(
                gs => gs.Select(g => g != null ? g.LeaderNickname + g.LeaderNickname : null));
        }

        [ConditionalFact]
        public virtual void Select_null_propagation_optimization9()
        {
            AssertQueryScalar<Gear>(
                gs => gs.Select(g => g != null ? (int?)g.FullName.Length : (int?)null));
        }

        [ConditionalFact]
        public virtual void Select_null_propagation_negative1()
        {
            AssertQueryScalar<Gear>(
                gs => gs.Select(g => g.LeaderNickname != null ? (bool?)(g.Nickname.Length == 5) : (bool?)null));
        }

        [ConditionalFact]
        public virtual void Select_null_propagation_negative2()
        {
            AssertQuery<Gear>(
                gs => from g1 in gs
                      from g2 in gs
                      select g1.LeaderNickname != null ? g2.LeaderNickname : (string)null);
        }

        [ConditionalFact]
        public virtual void Select_null_propagation_negative3()
        {
            AssertQuery<Gear>(
                gs => from g1 in gs
                      join g2 in gs on g1.HasSoulPatch equals true into grouping
                      from g2 in grouping.DefaultIfEmpty()
                      orderby g2.Nickname
                      select new { g2.Nickname, Condition = g2 != null ? (bool?)(g2.LeaderNickname != null) : (bool?)null },
                gs => from g1 in gs
                      join g2 in gs on g1.HasSoulPatch equals true into grouping
                      from g2 in grouping.DefaultIfEmpty()
                      orderby Maybe(g2, () => g2.Nickname)
                      select new { Nickname = Maybe(g2, () => g2.Nickname), Condition = g2 != null ? (bool?)(g2.LeaderNickname != null) : (bool?)null },
                assertOrder: true);
        }

        [ConditionalFact]
        public virtual void Select_null_propagation_negative4()
        {
            AssertQuery<Gear>(
                gs => from g1 in gs
                      join g2 in gs on g1.HasSoulPatch equals true into grouping
                      from g2 in grouping.DefaultIfEmpty()
                      orderby g2.Nickname
                      select g2 != null ? new Tuple<string, int>(g2.Nickname, 5) : null,
                gs => from g1 in gs
                      join g2 in gs on g1.HasSoulPatch equals true into grouping
                      from g2 in grouping.DefaultIfEmpty()
                      orderby Maybe(g2, () => g2.Nickname)
                      select g2 != null ? new Tuple<string, int>(g2.Nickname, 5) : null,
                assertOrder: true);
        }

        [ConditionalFact]
        public virtual void Select_null_propagation_negative5()
        {
            AssertQuery<Gear>(
                gs => from g1 in gs
                      join g2 in gs on g1.HasSoulPatch equals true into grouping
                      from g2 in grouping.DefaultIfEmpty()
                      orderby g2.Nickname
                      select g2 != null ? new { g2.Nickname, Five = 5 } : null,
                gs => from g1 in gs
                      join g2 in gs on g1.HasSoulPatch equals true into grouping
                      from g2 in grouping.DefaultIfEmpty()
                      orderby Maybe(g2, () => g2.Nickname)
                      select g2 != null ? new { Nickname = Maybe(g2, () => g2.Nickname), Five = 5 } : null,
                assertOrder: true);
        }

        [ConditionalFact]
        public virtual void Select_null_propagation_negative6()
        {
            AssertQueryScalar<Gear>(
                gs => gs.Select(g => null != g.LeaderNickname ? EF.Property<string>(g, "LeaderNickname").Length != EF.Property<string>(g, "LeaderNickname").Length : (bool?)null),
                gs => gs.Select(g => null != g.LeaderNickname ? g.LeaderNickname.Length != g.LeaderNickname.Length : (bool?)null));
        }

        [ConditionalFact]
        public virtual void Select_null_propagation_negative7()
        {
            AssertQueryScalar<Gear>(
                gs => gs.Select(g => null != g.LeaderNickname ? g.LeaderNickname == g.LeaderNickname : (bool?)null));
        }

        [ConditionalFact]
        public virtual void Select_null_propagation_negative8()
        {
            AssertQuery<CogTag>(
                ts => ts.Select(t => t.Gear.Squad != null ? t.Gear.AssignedCity.Name : null),
                ts => ts.Select(t => Maybe(t.Gear, () => t.Gear.Squad) != null ? Maybe(t.Gear, () => Maybe(t.Gear.AssignedCity, () => t.Gear.AssignedCity.Name)) : null));
        }

        [ConditionalFact]
        public virtual void Select_null_propagation_works_for_navigations_with_composite_keys()
        {
            AssertQuery<CogTag>(
                ts => from t in ts
                      select t.Gear != null ? t.Gear.Nickname : null,
                ts => from t in ts
                      select t.Gear != null ? Maybe(t.Gear, () => t.Gear.Nickname) : null);
        }

        [ConditionalFact]
        public virtual void Select_null_propagation_works_for_multiple_navigations_with_composite_keys()
        {
            AssertQuery<CogTag>(
                ts => from t in ts
                      select EF.Property<City>(EF.Property<CogTag>(t.Gear, "Tag").Gear, "AssignedCity") != null
                          ? EF.Property<string>(EF.Property<Gear>(t.Gear.Tag, "Gear").AssignedCity, "Name")
                          : null,
                ts => from t in ts
                      select Maybe(t.Gear, () => Maybe(t.Gear.Tag.Gear, () => t.Gear.Tag.Gear.AssignedCity)) != null
                          ? t.Gear.Tag.Gear.AssignedCity.Name
                          : null);
        }

        [ConditionalFact]
        public virtual void Select_conditional_with_anonymous_type_and_null_constant()
        {
            AssertQuery<Gear>(
                gs => from g in gs
                      orderby g.Nickname
                      select g.LeaderNickname != null ? new { g.HasSoulPatch } : null,
                assertOrder: true);
        }

        [ConditionalFact]
        public virtual void Select_conditional_with_anonymous_types()
        {
            AssertQuery<Gear>(
                gs => from g in gs
                      orderby g.Nickname
                      select g.LeaderNickname != null ? new { Name = g.Nickname } : new { Name = g.FullName },
                assertOrder: true);
        }

        [ConditionalFact]
        public virtual void Where_conditional_with_anonymous_type()
        {
            AssertQuery<Gear>(
                gs => from g in gs
                      orderby g.Nickname
                      where (g.LeaderNickname != null ? new { g.HasSoulPatch } : null) == null
                      select g.Nickname,
                assertOrder: true);
        }

        [ConditionalFact]
        public virtual void Select_coalesce_with_anonymous_types()
        {
            AssertQuery<Gear>(
                gs => from g in gs
                      orderby g.Nickname
                      // ReSharper disable once ConstantNullCoalescingCondition
                      select new { Name = g.LeaderNickname } ?? new { Name = g.FullName },
                assertOrder: true);
        }

        [ConditionalFact]
        public virtual void Where_coalesce_with_anonymous_types()
        {
            AssertQuery<Gear>(
                gs => from g in gs
                      // ReSharper disable once ConstantNullCoalescingCondition
                      // ReSharper disable once ConstantNullCoalescingCondition
                      // ReSharper disable once ConstantNullCoalescingCondition
                      where (new { Name = g.LeaderNickname } ?? new { Name = g.FullName }) != null
                      select g.Nickname);
        }

        [ConditionalFact(Skip = "issue #8421")]
        public virtual void Where_compare_anonymous_types()
        {
            using (var context = CreateContext())
            {
                var query = from g in context.Gears
                            from o in context.Gears.OfType<Officer>()
                            where new { Name = g.LeaderNickname, Squad = g.LeaderSquadId, Five = 5 } == new { Name = o.Nickname, Squad = o.SquadId, Five = 5 }
                            select g.Nickname;

                var result = query.ToList();
                Assert.Equal(4, result.Count);
            }
        }

        [ConditionalFact]
        public virtual void Where_member_access_on_anonymous_type()
        {
            AssertQuery<Gear>(
                gs => from g in gs
                      where new { Name = g.LeaderNickname, Squad = g.LeaderSquadId }.Name == "Marcus"
                      select g.Nickname);
        }

        [ConditionalFact]
        public virtual void Where_compare_anonymous_types_with_uncorrelated_members()
        {
            AssertQuery<Gear>(
                gs => from g in gs
                      // ReSharper disable once EqualExpressionComparison
                      where new { Five = 5 } == new { Five = 5 }
                      select g.Nickname);
        }

        [ConditionalFact]
        public virtual void Select_Where_Navigation()
        {
            AssertQuery<CogTag>(
                ts => from t in ts
                      where t.Gear.Nickname == "Marcus"
                      select t,
                ts => from t in ts
                      where Maybe(t.Gear, () => t.Gear.Nickname) == "Marcus"
                      select t);
        }

        [ConditionalFact]
        public virtual void Select_Where_Navigation_Scalar_Equals_Navigation_Scalar()
        {
            AssertQuery<CogTag>(
                ts => from t1 in ts
                      from t2 in ts
                      where t1.Gear.Nickname == t2.Gear.Nickname
                      select new { Tag1 = t1, Tag2 = t2 },
                ts => from t1 in ts
                      from t2 in ts
                      where Maybe(t1.Gear, () => t1.Gear.Nickname) == Maybe(t2.Gear, () => t2.Gear.Nickname)
                      select new { Tag1 = t1, Tag2 = t2 },
                elementSorter: e => e.Tag1.Id + " " + e.Tag2.Id,
                elementAsserter: (e, a) =>
                    {
                        Assert.Equal(e.Tag1.Id, a.Tag1.Id);
                        Assert.Equal(e.Tag2.Id, a.Tag2.Id);
                    });
        }

        [ConditionalFact]
        public virtual void Select_Where_Navigation_Scalar_Equals_Navigation_Scalar_Projected()
        {
            AssertQuery<CogTag>(
                ts => from t1 in ts
                      from t2 in ts
                      where t1.Gear.Nickname == t2.Gear.Nickname
                      select new { Id1 = t1.Id, Id2 = t2.Id },
                ts => from t1 in ts
                      from t2 in ts
                      where Maybe(t1.Gear, () => t1.Gear.Nickname) == Maybe(t2.Gear, () => t2.Gear.Nickname)
                      select new { Id1 = t1.Id, Id2 = t2.Id },
                elementSorter: e => e.Id1 + " " + e.Id2);
        }

        [ConditionalFact]
        public virtual void Optional_Navigation_Null_Coalesce_To_Clr_Type()
        {
            AssertSingleResult<Weapon>(
                ws => ws.OrderBy(w => w.Id).Select(w => new Weapon { IsAutomatic = (bool?)w.SynergyWith.IsAutomatic ?? false }).First(),
                ws => ws.OrderBy(w => w.Id).Select(w => new Weapon { IsAutomatic = MaybeScalar<bool>(w.SynergyWith, () => w.SynergyWith.IsAutomatic) ?? false }).First());
        }

        [ConditionalFact]
        public virtual void Where_subquery_boolean()
        {
            AssertQuery<Gear>(
                gs => gs.Where(g => g.Weapons.OrderBy(w => w.Id).FirstOrDefault().IsAutomatic));
        }

        [ConditionalFact]
        public virtual void Where_subquery_distinct_firstordefault_boolean()
        {
            AssertQuery<Gear>(
                gs => gs.Where(g => g.HasSoulPatch && g.Weapons.Distinct().OrderBy(w => w.Id).FirstOrDefault().IsAutomatic));
        }

        [ConditionalFact]
        public virtual void Where_subquery_distinct_first_boolean()
        {
            AssertQuery<Gear>(
                gs => gs.OrderBy(g => g.Nickname).Where(g => g.HasSoulPatch && g.Weapons.Distinct().OrderBy(w => w.Id).First().IsAutomatic),
                assertOrder: true);
        }

        [ConditionalFact]
        public virtual void Where_subquery_distinct_singleordefault_boolean()
        {
            AssertQuery<Gear>(
                gs => gs.OrderBy(g => g.Nickname).Where(g => g.HasSoulPatch && g.Weapons.Where(w => w.Name.Contains("Lancer")).Distinct().SingleOrDefault().IsAutomatic),
                assertOrder: true);
        }

        [ConditionalFact(Skip = "issue #8582")]
        public virtual void Where_subquery_distinct_lastordefault_boolean()
        {
            using (var context = CreateContext())
            {
                var query = context.Gears
                    .OrderBy(g => g.Nickname)
                    .Where(g => !g.Weapons.Distinct().OrderBy(w => w.Id).LastOrDefault().IsAutomatic);

                var result = query.ToList();

                Assert.Equal(4, result.Count);
                Assert.Equal("Baird", result[0].Nickname);
                Assert.Equal("Dom", result[1].Nickname);
                Assert.Equal("Marcus", result[2].Nickname);
                Assert.Equal("Paduk", result[3].Nickname);
            }
        }

        [ConditionalFact(Skip = "issue #8582")]
        public virtual void Where_subquery_distinct_last_boolean()
        {
            using (var context = CreateContext())
            {
                var query = context.Gears
                    .OrderBy(g => g.Nickname)
                    .Where(g => !g.HasSoulPatch && g.Weapons.Distinct().Last().IsAutomatic);

                var result = query.ToList();

                Assert.Equal(1, result.Count);
                Assert.Equal("Cole Train", result[0].Nickname);
            }
        }

        [ConditionalFact]
        public virtual void Where_subquery_distinct_orderby_firstordefault_boolean()
        {
            AssertQuery<Gear>(
                gs => gs.Where(g => g.HasSoulPatch && g.Weapons.Distinct().OrderBy(w => w.Id).FirstOrDefault().IsAutomatic));
        }

        [ConditionalFact]
        public virtual void Where_subquery_union_firstordefault_boolean()
        {
            AssertQuery<Gear>(
                gs => gs.Where(g => g.HasSoulPatch && g.Weapons.Union(g.Weapons).OrderBy(w => w.Id).FirstOrDefault().IsAutomatic));
        }

        [ConditionalFact]
        public virtual void Where_subquery_concat_firstordefault_boolean()
        {
            AssertQuery<Gear>(
                gs => gs.Where(g => g.HasSoulPatch && g.Weapons.Concat(g.Weapons).OrderBy(w => w.Id).FirstOrDefault().IsAutomatic));
        }

        [ConditionalFact]
        public virtual void Concat_with_count()
        {
            AssertSingleResult<Gear>(
                gs => gs.Concat(gs).Count());
        }

        [ConditionalFact]
        public virtual void Concat_scalars_with_count()
        {
            AssertSingleResult<Gear>(
                gs => gs.Select(g => g.Nickname).Concat(gs.Select(g2 => g2.FullName)).Count());
        }

        [ConditionalFact]
        public virtual void Concat_anonymous_with_count()
        {
            AssertSingleResult<Gear>(
                gs => gs.Select(g => new { Gear = g, Name = g.Nickname })
                    .Concat(gs.Select(g2 => new { Gear = g2, Name = g2.FullName })).Count());
        }

        [ConditionalFact(Skip = "issue #9007")]
        public virtual void Concat_with_scalar_projection()
        {
            using (var context = CreateContext())
            {
                var query = context.Gears.Concat(context.Gears).Select(g => g.Nickname);
                var result = query.ToList();

                Assert.Equal(10, result.Count);
            }
        }

        [ConditionalFact]
        public virtual void Concat_with_groupings()
        {
            AssertQuery<Gear>(
                gs => gs.GroupBy(g => g.LeaderNickname).Concat(gs.GroupBy(g => g.LeaderNickname)),
                elementSorter: GroupingSorter<string, Gear>(),
                elementAsserter: GroupingAsserter<string, Gear>(g => g.Nickname, (e, a) => Assert.Equal(e.Nickname, a.Nickname)));
        }

        [ConditionalFact]
        public virtual void Select_navigation_with_concat_and_count()
        {
            AssertQueryScalar<Gear>(
                gs => gs.Where(g => !g.HasSoulPatch).Select(g => g.Weapons.Concat(g.Weapons).Count()));
        }

        [ConditionalFact]
        public virtual void Where_subquery_concat_order_by_firstordefault_boolean()
        {
            AssertQuery<Gear>(
                gs => gs.GroupBy(g => g.LeaderNickname).Concat(gs.GroupBy(g => g.LeaderNickname)),
                elementSorter: GroupingSorter<string, Gear>(),
                elementAsserter: GroupingAsserter<string, Gear>(g => g.Nickname, (e, a) => Assert.Equal(e.Nickname, a.Nickname)));
        }

        [ConditionalFact]
        public virtual void Concat_with_collection_navigations()
        {
            AssertQueryScalar<Gear>(
                gs => gs.Where(g => g.HasSoulPatch).Select(g => g.Weapons.Union(g.Weapons).Count()));
        }

        [ConditionalFact]
        public virtual void Union_with_collection_navigations()
        {
            AssertQueryScalar<Gear>(
                gs => gs.OfType<Officer>().Select(o => o.Reports.Union(o.Reports).Count()));
        }

        [ConditionalFact]
        public virtual void Select_subquery_distinct_firstordefault()
        {
            AssertQuery<Gear>(
                gs => gs.Where(g => g.HasSoulPatch).Select(g => g.Weapons.Distinct().OrderBy(w => w.Id).FirstOrDefault().Name));
        }

        [ConditionalFact]
        public virtual void Select_Where_Navigation_Client()
        {
            AssertQuery<CogTag>(
                ts => from t in ts
                      where t.Gear != null && t.Gear.IsMarcus
                      select t);
        }

        [ConditionalFact]
        public virtual void Select_Where_Navigation_Null()
        {
            AssertQuery<CogTag>(
                ts => from t in ts
                      where t.Gear == null
                      select t);
        }

        [ConditionalFact]
        public virtual void Select_Where_Navigation_Null_Reverse()
        {
            AssertQuery<CogTag>(
                ts => from t in ts
                      where null == t.Gear
                      select t);
        }

        [ConditionalFact]
        public virtual void Select_Where_Navigation_Equals_Navigation()
        {
            AssertQuery<CogTag>(
                ts => from t1 in ts
                      from t2 in ts
                      where t1.Gear == t2.Gear
                      select new { t1, t2 },
                elementSorter: e => e.t1.Id + " " + e.t2.Id,
                elementAsserter: (e, a) =>
                    {
                        Assert.Equal(e.t1.Id, a.t1.Id);
                        Assert.Equal(e.t2.Id, a.t2.Id);
                    });
        }

        [ConditionalFact]
        public virtual void Singleton_Navigation_With_Member_Access()
        {
            AssertQuery<CogTag>(
                ts => from ct in ts
                      where ct.Gear.Nickname == "Marcus"
                      where ct.Gear.CityOrBirthName != "Ephyra"
                      select new { B = ct.Gear.CityOrBirthName },
                ts => from ct in ts
                      where Maybe(ct.Gear, () => ct.Gear.Nickname) == "Marcus"
                      where Maybe(ct.Gear, () => ct.Gear.CityOrBirthName) != "Ephyra"
                      select new { B = Maybe(ct.Gear, () => ct.Gear.CityOrBirthName) },
                elementSorter: e => e.B);
        }

        [ConditionalFact]
        public virtual void Select_Singleton_Navigation_With_Member_Access()
        {
            AssertQuery<CogTag>(
                ts => from ct in ts
                      where ct.Gear.Nickname == "Marcus"
                      where ct.Gear.CityOrBirthName != "Ephyra"
                      select new { A = ct.Gear, B = ct.Gear.CityOrBirthName },
                ts => from ct in ts
                      where Maybe(ct.Gear, () => ct.Gear.Nickname) == "Marcus"
                      where Maybe(ct.Gear, () => ct.Gear.CityOrBirthName) != "Ephyra"
                      select new { A = ct.Gear, B = Maybe(ct.Gear, () => ct.Gear.CityOrBirthName) },
                elementSorter: e => e.A.Nickname,
                elementAsserter: (e, a) =>
                    {
                        Assert.Equal(e.A.Nickname, e.A.Nickname);
                        Assert.Equal(e.B, e.B);
                    });
        }

        [ConditionalFact]
        public virtual void GroupJoin_Composite_Key()
        {
            AssertQuery<CogTag, Gear>(
                (ts, gs) =>
                    from t in ts
                    join g in gs
                        on new { N = t.GearNickName, S = t.GearSquadId }
                        equals new { N = g.Nickname, S = (int?)g.SquadId } into grouping
                    from g in grouping
                    select g);
        }

        [ConditionalFact]
        public virtual void Join_navigation_translated_to_subquery_composite_key()
        {
            AssertQuery<Gear, CogTag>(
                (gs, ts) =>
                    from g in gs
                    join t in ts on g.FullName equals t.Gear.FullName
                    select new { g.FullName, t.Note },
                (gs, ts) =>
                    from g in gs
                    join t in ts on g.FullName equals Maybe(t.Gear, () => t.Gear.FullName)
                    select new { g.FullName, t.Note },
                elementSorter: e => e.FullName);
        }

        [ConditionalFact]
        public virtual void Collection_with_inheritance_and_join_include_joined()
        {
            AssertIncludeQuery<CogTag, Gear>(
                (ts, gs) =>
                    (from t in ts
                     join g in gs.OfType<Officer>() on new { id1 = t.GearSquadId, id2 = t.GearNickName }
                         equals new { id1 = (int?)g.SquadId, id2 = g.Nickname }
                     select g).Include(g => g.Tag),
                new List<IExpectedInclude> { new ExpectedInclude<Officer>(o => o.Tag, "Tag") });
        }

        [ConditionalFact]
        public virtual void Collection_with_inheritance_and_join_include_source()
        {
            AssertIncludeQuery<Gear, CogTag>(
                (gs, ts) =>
                    (from g in gs.OfType<Officer>()
                     join t in ts on new { id1 = (int?)g.SquadId, id2 = g.Nickname }
                         equals new { id1 = t.GearSquadId, id2 = t.GearNickName }
                     select g).Include(g => g.Tag),
                new List<IExpectedInclude> { new ExpectedInclude<Officer>(o => o.Tag, "Tag") });
        }

        [ConditionalFact]
        public virtual void Non_unicode_string_literal_is_used_for_non_unicode_column()
        {
            AssertQuery<City>(
                cs => from c in cs
                      where c.Location == "Unknown"
                      select c);
        }

        [ConditionalFact]
        public virtual void Non_unicode_string_literal_is_used_for_non_unicode_column_right()
        {
            AssertQuery<City>(
                cs => from c in cs
                      where "Unknown" == c.Location
                      select c);
        }

        [ConditionalFact]
        public virtual void Non_unicode_parameter_is_used_for_non_unicode_column()
        {
            var value = "Unknown";

            AssertQuery<City>(
                cs => from c in cs
                      where c.Location == value
                      select c);
        }

        [ConditionalFact]
        public virtual void Non_unicode_string_literals_in_contains_is_used_for_non_unicode_column()
        {
            var cities = new List<string> { "Unknown", "Jacinto's location", "Ephyra's location" };

            AssertQuery<City>(
                cs => from c in cs
                      where cities.Contains(c.Location)
                      select c);
        }

        [ConditionalFact]
        public virtual void Non_unicode_string_literals_is_used_for_non_unicode_column_with_subquery()
        {
            AssertQuery<City>(
                cs => from c in cs
                      where c.Location == "Unknown" && c.BornGears.Count(g => g.Nickname == "Paduk") == 1
                      select c);
        }

        [ConditionalFact]
        public virtual void Non_unicode_string_literals_is_used_for_non_unicode_column_in_subquery()
        {
            AssertQuery<Gear>(
                gs => from g in gs
                      where g.Nickname == "Marcus" && g.CityOfBirth.Location == "Jacinto's location"
                      select g);
        }

        [ConditionalFact]
        public virtual void Non_unicode_string_literals_is_used_for_non_unicode_column_with_contains()
        {
            AssertQuery<City>(
                cs => from c in cs
                      where c.Location.Contains("Jacinto")
                      select c);
        }

        [ConditionalFact(Skip = "Test does not pass. See issue#4978")]
        public virtual void Non_unicode_string_literals_is_used_for_non_unicode_column_with_concat()
        {
            using (var context = CreateContext())
            {
                var query = from c in context.Cities
                            where (c.Location + "Added").Contains("Add")
                            select c;

                var result = query.ToList();

                Assert.Equal(4, result.Count);
            }
        }

        [ConditionalFact]
        public virtual void Include_on_GroupJoin_SelectMany_DefaultIfEmpty_with_coalesce_result1()
        {
            using (var context = CreateContext())
            {
                var query = from g1 in context.Gears.Include(g => g.Weapons)
                            join g2 in context.Gears
                                on g1.LeaderNickname equals g2.Nickname into grouping
                            from g2 in grouping.DefaultIfEmpty()
                            select g2 ?? g1;

                var result = query.ToList();

                Assert.Equal("Marcus", result[0].Nickname);
                Assert.Equal(2, result[0].Weapons.Count);
                Assert.Equal("Marcus", result[1].Nickname);
                Assert.Equal("Marcus", result[2].Nickname);
                Assert.Equal("Baird", result[3].Nickname);
                Assert.Equal(0, result[3].Weapons.Count);
                Assert.Equal("Marcus", result[4].Nickname);
            }
        }

        [ConditionalFact]
        public virtual void Include_on_GroupJoin_SelectMany_DefaultIfEmpty_with_coalesce_result2()
        {
            using (var context = CreateContext())
            {
                var query = from g1 in context.Gears
                            join g2 in context.Gears.Include(g => g.Weapons)
                                on g1.LeaderNickname equals g2.Nickname into grouping
                            from g2 in grouping.DefaultIfEmpty()
                            select g2 ?? g1;

                var result = query.ToList();

                Assert.Equal("Marcus", result[0].Nickname);
                Assert.Equal(2, result[0].Weapons.Count);
                Assert.Equal("Baird", result[1].Nickname);
                Assert.Equal(2, result[1].Weapons.Count);
                Assert.Equal("Marcus", result[2].Nickname);
                Assert.Equal("Marcus", result[3].Nickname);
                Assert.Equal("Marcus", result[4].Nickname);
            }
        }

        [ConditionalFact]
        public virtual void Include_on_GroupJoin_SelectMany_DefaultIfEmpty_with_coalesce_result3()
        {
            var expectedIncludes = new List<IExpectedInclude>
            {
                new ExpectedInclude<Gear>(g => g.Weapons, "Weapons"),
                new ExpectedInclude<Officer>(g => g.Weapons, "Weapons")
            };

            AssertIncludeQuery<Gear>(
                gs => from g1 in gs.Include(g => g.Weapons)
                      join g2 in gs.Include(g => g.Weapons)
                          on g1.LeaderNickname equals g2.Nickname into grouping
                      from g2 in grouping.DefaultIfEmpty()
                      select g2 ?? g1,
                expectedIncludes);
        }

        [ConditionalFact]
        public virtual void Include_on_GroupJoin_SelectMany_DefaultIfEmpty_with_inheritance_and_coalesce_result()
        {
            var expectedIncludes = new List<IExpectedInclude>
            {
                new ExpectedInclude<Gear>(g => g.Weapons, "Weapons"),
                new ExpectedInclude<Officer>(g => g.Weapons, "Weapons")
            };

            AssertIncludeQuery<Gear>(
                gs => from g1 in gs.Include(g => g.Weapons)
                      join g2 in gs.OfType<Officer>().Include(g => g.Weapons)
                          on g1.LeaderNickname equals g2.Nickname into grouping
                      from g2 in grouping.DefaultIfEmpty()
                      select g2 ?? g1,
                expectedIncludes);
        }

        [ConditionalFact]
        public virtual void Include_on_GroupJoin_SelectMany_DefaultIfEmpty_with_conditional_result()
        {
            var expectedIncludes = new List<IExpectedInclude>
            {
                new ExpectedInclude<Gear>(g => g.Weapons, "Weapons"),
                new ExpectedInclude<Officer>(g => g.Weapons, "Weapons")
            };

            AssertIncludeQuery<Gear>(
                gs => from g1 in gs.Include(g => g.Weapons)
                      join g2 in gs.Include(g => g.Weapons)
                          on g1.LeaderNickname equals g2.Nickname into grouping
                      from g2 in grouping.DefaultIfEmpty()
                      // ReSharper disable once MergeConditionalExpression
                      select g2 != null ? g2 : g1,
                expectedIncludes);
        }

        [ConditionalFact(Skip = "issue #9256")]
        public virtual void Include_on_GroupJoin_SelectMany_DefaultIfEmpty_with_complex_projection_result()
        {
            var expectedIncludes = new List<IExpectedInclude>
            {
                new ExpectedInclude<Gear>(g => g.Weapons, "Weapons"),
                new ExpectedInclude<Officer>(g => g.Weapons, "Weapons")
            };

            AssertIncludeQuery<Gear>(
                gs => from g1 in gs.Include(g => g.Weapons)
                      join g2 in gs.Include(g => g.Weapons)
                          on g1.LeaderNickname equals g2.Nickname into grouping
                      from g2 in grouping.DefaultIfEmpty()
                      // ReSharper disable once MergeConditionalExpression
                      select new { g1, g2, coalesce = g2 ?? g1, conditional = g2 != null ? g2 : g1 },
                expectedIncludes,
                elementSorter: e => e.g1.Nickname + " " + e.g2?.Nickname,
                clientProjections: new List<Func<dynamic, object>> { e => e.g1, e => e.g2, e => e.coalesce, e => e.conditional });
        }

        [ConditionalFact]
        public virtual void Coalesce_operator_in_predicate()
        {
            AssertQuery<Weapon>(
                ws => ws.Where(w => (bool?)w.IsAutomatic ?? false));
        }

        [ConditionalFact]
        public virtual void Coalesce_operator_in_predicate_with_other_conditions()
        {
            AssertQuery<Weapon>(
                ws => ws.Where(w => w.AmmunitionType == AmmunitionType.Cartridge && ((bool?)w.IsAutomatic ?? false)));
        }

        [ConditionalFact]
        public virtual void Coalesce_operator_in_projection_with_other_conditions()
        {
            AssertQueryScalar<Weapon>(
                ws => ws.Select(w => w.AmmunitionType == AmmunitionType.Cartridge && ((bool?)w.IsAutomatic ?? false)));
        }

        [ConditionalFact]
        public virtual void Optional_navigation_type_compensation_works_with_predicate()
        {
            AssertQuery<CogTag>(
                ts => ts.Where(t => t.Note != "K.I.A." && t.Gear.HasSoulPatch));
        }

        [ConditionalFact]
        public virtual void Optional_navigation_type_compensation_works_with_predicate2()
        {
            AssertQuery<CogTag>(
                ts => ts.Where(t => t.Gear.HasSoulPatch),
                ts => ts.Where(t => MaybeScalar<bool>(t.Gear, () => t.Gear.HasSoulPatch) == true));
        }

        [ConditionalFact]
        public virtual void Optional_navigation_type_compensation_works_with_predicate_negated()
        {
            AssertQuery<CogTag>(
                ts => ts.Where(t => !t.Gear.HasSoulPatch),
                ts => ts.Where(t => !MaybeScalar<bool>(t.Gear, () => t.Gear.HasSoulPatch) == true));
        }

        [ConditionalFact(Skip = "issue #9254")]
        public virtual void Optional_navigation_type_compensation_works_with_predicate_negated_complex1()
        {
            AssertQuery<CogTag>(
                ts => ts.Where(t => !(t.Gear.HasSoulPatch ? true : t.Gear.HasSoulPatch)));
        }

        [ConditionalFact(Skip = "issue #9254")]
        public virtual void Optional_navigation_type_compensation_works_with_predicate_negated_complex2()
        {
            AssertQuery<CogTag>(
                ts => ts.Where(t => !(!t.Gear.HasSoulPatch ? false : t.Gear.HasSoulPatch)));
        }

        [ConditionalFact]
        public virtual void Optional_navigation_type_compensation_works_with_conditional_expression()
        {
            AssertQuery<CogTag>(
                // ReSharper disable once RedundantTernaryExpression
                ts => ts.Where(t => t.Gear.HasSoulPatch ? true : false),
                // ReSharper disable once RedundantTernaryExpression
                ts => ts.Where(t => (MaybeScalar<bool>(t.Gear, () => t.Gear.HasSoulPatch) == true) ? true : false));
        }

        [ConditionalFact]
        public virtual void Optional_navigation_type_compensation_works_with_binary_expression()
        {
            AssertQuery<CogTag>(
                ts => ts.Where(t => t.Gear.HasSoulPatch || t.Note.Contains("Cole")),
                ts => ts.Where(t => MaybeScalar<bool>(t.Gear, () => t.Gear.HasSoulPatch) == true || t.Note.Contains("Cole")));
        }

        [ConditionalFact]
        public virtual void Optional_navigation_type_compensation_works_with_projection()
        {
            AssertQueryScalar<CogTag>(
                ts => ts.Where(t => t.Note != "K.I.A.").Select(t => t.Gear.SquadId));
        }

        [ConditionalFact]
        public virtual void Optional_navigation_type_compensation_works_with_projection_into_anonymous_type()
        {
            AssertQuery<CogTag>(
                ts => ts.Where(t => t.Note != "K.I.A.").Select(t => new { t.Gear.SquadId }),
                elementSorter: e => e.SquadId);
        }

        [ConditionalFact]
        public virtual void Optional_navigation_type_compensation_works_with_DTOs()
        {
            AssertQuery<CogTag>(
                ts => ts.Where(t => t.Note != "K.I.A.").Select(t => new Squad { Id = t.Gear.SquadId }),
                elementSorter: e => e.Id);
        }

        [ConditionalFact]
        public virtual void Optional_navigation_type_compensation_works_with_list_initializers()
        {
            AssertQuery<CogTag>(
                ts => ts.Where(t => t.Note != "K.I.A.").OrderBy(t => t.Note).Select(t => new List<int> { t.Gear.SquadId, t.Gear.SquadId + 1, 42 }),
                assertOrder: true);
        }

        [ConditionalFact]
        public virtual void Optional_navigation_type_compensation_works_with_array_initializers()
        {
            AssertQuery<CogTag>(
                ts => ts.Where(t => t.Note != "K.I.A.").Select(t => new[] { t.Gear.SquadId }),
                elementSorter: e => e[0]);
        }

        [ConditionalFact]
        public virtual void Optional_navigation_type_compensation_works_with_orderby()
        {
            AssertQuery<CogTag>(
                ts => ts.Where(t => t.Note != "K.I.A.").OrderBy(t => t.Gear.SquadId));
        }

        [ConditionalFact]
        public virtual void Optional_navigation_type_compensation_works_with_groupby()
        {
            AssertQuery<CogTag>(
                ts => ts.Where(t => t.Note != "K.I.A.").GroupBy(t => t.Gear.SquadId),
                elementSorter: GroupingSorter<int, CogTag>(),
                elementAsserter: GroupingAsserter<int, CogTag>(t => t.Id, (e, a) => Assert.Equal(e.Id, a.Id)));
        }

        [ConditionalFact]
        public virtual void Optional_navigation_type_compensation_works_with_all()
        {
            AssertSingleResult<CogTag>(
                ts => ts.Where(t => t.Note != "K.I.A.").All(t => t.Gear.HasSoulPatch));
        }

        [ConditionalFact]
        public virtual void Optional_navigation_type_compensation_works_with_contains()
        {
            AssertQuery<CogTag, Gear>(
                (ts, gs) => ts.Where(t => t.Note != "K.I.A." && gs.Select(g => g.SquadId).Contains(t.Gear.SquadId)));
        }

        [ConditionalFact]
        public virtual void Optional_navigation_type_compensation_works_with_skip()
        {
            AssertQuery<CogTag, Gear>(
                (ts, gs) => ts.Where(t => t.Note != "K.I.A.").OrderBy(t => t.Note).Select(t => gs.OrderBy(g => g.Nickname).Skip(t.Gear.SquadId)),
                assertOrder: true,
                elementAsserter: CollectionAsserter<Gear>(e => e.Nickname, (e, a) => Assert.Equal(e.Nickname, a.Nickname)));
        }

        [ConditionalFact]
        public virtual void Optional_navigation_type_compensation_works_with_take()
        {
            AssertQuery<CogTag, Gear>(
                (ts, gs) => ts.Where(t => t.Note != "K.I.A.").OrderBy(t => t.Note).Select(t => gs.OrderBy(g => g.Nickname).Take(t.Gear.SquadId)),
                assertOrder: true,
                elementAsserter: CollectionAsserter<Gear>(e => e.Nickname, (e, a) => Assert.Equal(e.Nickname, a.Nickname)));
        }

        [ConditionalFact]
        public virtual void Select_correlated_filtered_collection()
        {
            AssertQuery<Gear>(
                gs => gs
                    .Where(g => g.CityOfBirth.Name == "Ephyra" || g.CityOfBirth.Name == "Hanover")
                    .OrderBy(g => g.Nickname)
                    .Select(g => g.Weapons.Where(w => w.Name != "Lancer")),
                assertOrder: true,
                elementAsserter: CollectionAsserter<Weapon>(e => e.Id, (e, a) => Assert.Equal(e.Id, a.Id)));
        }

        [ConditionalFact]
        public virtual void Select_correlated_filtered_collection_with_composite_key()
        {
            AssertQuery<Gear>(
                gs => gs.OfType<Officer>().OrderBy(g => g.Nickname).Select(g => g.Reports.Where(r => r.Nickname != "Dom")),
                assertOrder: true,
                elementAsserter: CollectionAsserter<Gear>(e => e.Nickname, (e, a) => Assert.Equal(e.Nickname, a.Nickname)));
        }

        [ConditionalFact]
        public virtual void Select_correlated_filtered_collection_works_with_caching()
        {
            AssertQuery<CogTag, Gear>(
                (ts, gs) => ts.OrderBy(t => t.Note).Select(t => gs.Where(g => g.Nickname == t.GearNickName)),
                assertOrder: true,
                elementAsserter: CollectionAsserter<Gear>(g => g.Nickname, (e, a) => Assert.Equal(e.Nickname, a.Nickname)));
        }

        [ConditionalFact]
        public virtual void Join_predicate_value_equals_condition()
        {
            AssertQuery<Gear, Weapon>(
                (gs, ws) =>
                    from g in gs
                    join w in ws
                        on true equals w.SynergyWithId != null
                    select g);
        }

        [ConditionalFact]
        public virtual void Join_predicate_value()
        {
            AssertQuery<Gear, Weapon>(
                (gs, ws) =>
                    from g in gs
                    join w in ws
                        on g.HasSoulPatch equals true
                    select g);
        }

        [ConditionalFact]
        public virtual void Join_predicate_condition_equals_condition()
        {
            AssertQuery<Gear, Weapon>(
                (gs, ws) =>
                    from g in gs
                    join w in ws
                        on g.FullName != null equals w.SynergyWithId != null
                    select g);
        }

        [ConditionalFact]
        public virtual void Left_join_predicate_value_equals_condition()
        {
            AssertQuery<Gear, Weapon>(
                (gs, ws) =>
                    from g in gs
                    join w in ws
                        on true equals w.SynergyWithId != null
                        into group1
                    from w in group1.DefaultIfEmpty()
                    select g);
        }

        [ConditionalFact]
        public virtual void Left_join_predicate_value()
        {
            AssertQuery<Gear, Weapon>(
                (gs, ws) =>
                    from g in gs
                    join w in ws
                        on g.HasSoulPatch equals true
                        into group1
                    from w in group1.DefaultIfEmpty()
                    select g);
        }

        [ConditionalFact]
        public virtual void Left_join_predicate_condition_equals_condition()
        {
            AssertQuery<Gear, Weapon>(
                (gs, ws) =>
                    from g in gs
                    join w in ws
                        on g.FullName != null equals w.SynergyWithId != null
                        into group1
                    from w in group1.DefaultIfEmpty()
                    select g);
        }

        [ConditionalFact]
        public virtual void DateTimeOffset_Date_works()
        {
            AssertQuery<Mission>(
                ms => from m in ms
                      where m.Timeline.Date > new DateTimeOffset().Date
                      select m);
        }

        [ConditionalFact]
        public virtual void DateTimeOffset_Datepart_works()
        {
            AssertQuery<Mission>(
                ms => from m in ms
                      where m.Timeline.Month == 5
                      select m);
        }

        [ConditionalFact]
        public virtual void DateTimeOffset_DateAdd_AddYears()
        {
            AssertQueryScalar<Mission>(
                ms => from m in ms
                      select m.Timeline.AddYears(1));
        }

        [ConditionalFact]
        public virtual void DateTimeOffset_DateAdd_AddMonths()
        {
            AssertQueryScalar<Mission>(
                ms => from m in ms
                      select m.Timeline.AddMonths(1));
        }

        [ConditionalFact]
        public virtual void DateTimeOffset_DateAdd_AddDays()
        {
            AssertQueryScalar<Mission>(
                ms => from m in ms
                      select m.Timeline.AddDays(1));
        }

        [ConditionalFact]
        public virtual void DateTimeOffset_DateAdd_AddHours()
        {
            AssertQueryScalar<Mission>(
                ms => from m in ms
                      select m.Timeline.AddHours(1));
        }

        [ConditionalFact]
        public virtual void DateTimeOffset_DateAdd_AddMinutes()
        {
            AssertQueryScalar<Mission>(
                ms => from m in ms
                      select m.Timeline.AddMinutes(1));
        }

        [ConditionalFact]
        public virtual void DateTimeOffset_DateAdd_AddSeconds()
        {
            AssertQueryScalar<Mission>(
                ms => from m in ms
                      select m.Timeline.AddSeconds(1));
        }

        [ConditionalFact]
        public virtual void DateTimeOffset_DateAdd_AddMilliseconds()
        {
            AssertQueryScalar<Mission>(
                ms => from m in ms
                      select m.Timeline.AddMilliseconds(300));
        }

        [ConditionalFact]
        public virtual void Orderby_added_for_client_side_GroupJoin_composite_dependent_to_principal_LOJ_when_incomplete_key_is_used()
        {
            AssertQuery<CogTag, Gear>(
                (ts, gs) =>
                    from t in ts
                    join g in gs on t.GearNickName equals g.Nickname into grouping
                    from g in ClientDefaultIfEmpty(grouping)
                    select new { t.Note, Nickname = g != null ? g.Nickname : null },
                elementSorter: e => e.Note);
        }

        private static IEnumerable<TElement> ClientDefaultIfEmpty<TElement>(IEnumerable<TElement> source)
        {
            // ReSharper disable PossibleMultipleEnumeration
            return source?.Count() == 0 ? new[] { default(TElement) } : source;
            // ReSharper restore PossibleMultipleEnumeration
        }

        [ConditionalFact]
        public virtual void Complex_predicate_with_AndAlso_and_nullable_bool_property()
        {
            AssertQuery<Weapon>(
                ws => from w in ws
                      where w.Id != 50 && !w.Owner.HasSoulPatch
                      select w,
                ws => from w in ws
                      where w.Id != 50 && MaybeScalar<bool>(w.Owner, () => w.Owner.HasSoulPatch) == false
                      select w);
        }

        [ConditionalFact]
        public virtual void Distinct_with_optional_navigation_is_translated_to_sql()
        {
            AssertQueryScalar<Gear>(
                gs => (from g in gs
                       where g.Tag.Note != "Foo"
                       select g.HasSoulPatch).Distinct(),
                gs => (from g in gs
                       where Maybe(g.Tag, () => g.Tag.Note) != "Foo"
                       select g.HasSoulPatch).Distinct());
        }

        [ConditionalFact]
        public virtual void Sum_with_optional_navigation_is_translated_to_sql()
        {
            AssertSingleResult<Gear>(
                gs => (from g in gs
                       where g.Tag.Note != "Foo"
                       select g.SquadId).Sum(),
                gs => (from g in gs
                       where Maybe(g.Tag, () => g.Tag.Note) != "Foo"
                       select g.SquadId).Sum());
        }

        [ConditionalFact]
        public virtual void Count_with_optional_navigation_is_translated_to_sql()
        {
            AssertSingleResult<Gear>(
                gs => (from g in gs
                       where g.Tag.Note != "Foo"
                       select g.HasSoulPatch).Count(),
                gs => (from g in gs
                       where Maybe(g.Tag, () => g.Tag.Note) != "Foo"
                       select g.HasSoulPatch).Count());
        }

        [ConditionalFact]
        public virtual void Distinct_with_unflattened_groupjoin_is_evaluated_on_client()
        {
            AssertQueryScalar<Gear, CogTag>(
                (gs, ts) => gs.GroupJoin(
                        ts,
                        g => new { k1 = g.Nickname, k2 = (int?)g.SquadId },
                        t => new { k1 = t.GearNickName, k2 = t.GearSquadId },
                        (g, t) => g.HasSoulPatch)
                    .Distinct());
        }

        [ConditionalFact]
        public virtual void Count_with_unflattened_groupjoin_is_evaluated_on_client()
        {
            AssertSingleResult<Gear, CogTag>(
                (gs, ts) => gs
                    .GroupJoin(
                        ts,
                        g => new { k1 = g.Nickname, k2 = (int?)g.SquadId },
                        t => new { k1 = t.GearNickName, k2 = t.GearSquadId },
                        (g, t) => g)
                    .Count());
        }

        [ConditionalFact]
        public virtual void FirstOrDefault_with_manually_created_groupjoin_is_translated_to_sql()
        {
            AssertSingleResult<Squad, Gear>(
                (ss, gs) =>
                    (from s in ss
                     join g in gs on s.Id equals g.SquadId into grouping
                     from g in grouping.DefaultIfEmpty()
                     where s.Name == "Kilo"
                     select s).FirstOrDefault());
        }

        [ConditionalFact]
        public virtual void Any_with_optional_navigation_as_subquery_predicate_is_translated_to_sql()
        {
            AssertQuery<Squad>(
                ss => from s in ss
                      where !s.Members.Any(m => m.Tag.Note == "Dom's Tag")
                      select s.Name);
        }

        [ConditionalFact]
        public virtual void All_with_optional_navigation_is_translated_to_sql()
        {
            AssertSingleResult<Gear>(
                gs => (from g in gs
                       select g).All(g => g.Tag.Note != "Foo"));
        }

        [ConditionalFact]
        public virtual void Non_flattened_GroupJoin_with_result_operator_evaluates_on_the_client()
        {
            AssertQueryScalar<CogTag, Gear>(
                (ts, gs) => ts.GroupJoin(
                    gs,
                    t => new { k1 = t.GearNickName, k2 = t.GearSquadId },
                    g => new { k1 = g.Nickname, k2 = (int?)g.SquadId },
                    (k, r) => r.Count()));
        }

        [ConditionalFact]
        public virtual void Client_side_equality_with_parameter_works_with_optional_navigations()
        {
            var prm = "Marcus' Tag";

            AssertQuery<Gear>(
                gs => gs.Where(g => ClientEquals(g.Tag.Note, prm)),
                elementAsserter: (e, a) => Assert.Equal(e.Nickname, a.Nickname));
        }

        private static bool ClientEquals(string first, string second)
            => first == second;

        [ConditionalFact]
        public virtual void Contains_with_local_nullable_guid_list_closure()
        {
            var ids = new List<Guid?>
            {
                Guid.Parse("D2C26679-562B-44D1-AB96-23D1775E0926"),
                Guid.Parse("23CBCF9B-CE14-45CF-AAFA-2C2667EBFDD3"),
                Guid.Parse("AB1B82D7-88DB-42BD-A132-7EEF9AA68AF4")
            };

            AssertQuery<CogTag>(
                ts => ts.Where(e => ids.Contains(e.Id)));
        }

        [ConditionalFact]
        public virtual void Unnecessary_include_doesnt_get_added_complex_when_projecting_EF_Property()
        {
            using (var ctx = CreateContext())
            {
                var query = ctx.Gears
                    .OrderBy(g => g.Rank)
                    .Include(g => g.Tag)
                    .Where(g => g.HasSoulPatch)
                    .Select(g => new { FullName = EF.Property<string>(g, "FullName") });

                var result = query.ToList();

                Assert.Equal(2, result.Count);
                Assert.Equal("Damon Baird", result[0].FullName);
                Assert.Equal("Marcus Fenix", result[1].FullName);
            }
        }

        [ConditionalFact]
        public virtual void Order_by_is_properly_lifted_from_subquery_created_by_include()
        {
            using (var ctx = CreateContext())
            {
                var query = ctx.Gears
                    .OrderBy(g => g.Rank)
                    .Include(g => g.Tag)
                    .OrderBy(g => g.FullName)
                    .Where(g => !g.HasSoulPatch)
                    .Select(g => g.FullName);

                var result = query.ToList();

                Assert.Equal(3, result.Count);
                Assert.Equal("Augustus Cole", result[0]);
                Assert.Equal("Dominic Santiago", result[1]);
                Assert.Equal("Garron Paduk", result[2]);
            }
        }

        [ConditionalFact]
        public virtual void Order_by_then_by_is_properly_lifted_from_subquery_created_by_include()
        {
            using (var ctx = CreateContext())
            {
                var query = ctx.Gears
                    .OrderBy(g => g.Rank).ThenByDescending(g => g.Nickname)
                    .Include(g => g.Tag)
                    .OrderBy(g => g.FullName)
                    .Where(g => !g.HasSoulPatch)
                    .Select(g => g.FullName);

                var result = query.ToList();

                Assert.Equal(3, result.Count);
                Assert.Equal("Augustus Cole", result[0]);
                Assert.Equal("Dominic Santiago", result[1]);
                Assert.Equal("Garron Paduk", result[2]);
            }
        }

        [ConditionalFact]
        public virtual void Multiple_order_bys_are_properly_lifted_from_subquery_created_by_include()
        {
            using (var ctx = CreateContext())
            {
                var query = ctx.Gears
                    .OrderBy(g => g.Rank)
                    .Include(g => g.Tag)
                    .OrderByDescending(g => g.Nickname)
                    .Include(g => g.CityOfBirth)
                    .OrderBy(g => g.FullName)
                    .Where(g => !g.HasSoulPatch)
                    .Select(g => g.FullName);

                var result = query.ToList();

                Assert.Equal(3, result.Count);
                Assert.Equal("Augustus Cole", result[0]);
                Assert.Equal("Dominic Santiago", result[1]);
                Assert.Equal("Garron Paduk", result[2]);
            }
        }

        [ConditionalFact]
        public virtual void Order_by_is_properly_lifted_from_subquery_with_same_order_by_in_the_outer_query()
        {
            using (var ctx = CreateContext())
            {
                var query = ctx.Gears
                    .OrderBy(g => g.FullName)
                    .Include(g => g.CityOfBirth)
                    .OrderBy(g => g.FullName)
                    .Where(g => !g.HasSoulPatch)
                    .Select(g => g.FullName);

                var result = query.ToList();

                Assert.Equal(3, result.Count);
                Assert.Equal("Augustus Cole", result[0]);
                Assert.Equal("Dominic Santiago", result[1]);
                Assert.Equal("Garron Paduk", result[2]);
            }
        }

        [ConditionalFact]
        public virtual void Where_is_properly_lifted_from_subquery_created_by_include()
        {
            using (var ctx = CreateContext())
            {
                var query = ctx.Gears
                    .Where(g => g.FullName != "Augustus Cole")
                    .Include(g => g.Tag)
                    .OrderBy(g => g.FullName)
                    .Where(g => !g.HasSoulPatch)
                    .Select(g => g);

                var result = query.ToList();

                Assert.Equal(2, result.Count);
                Assert.Equal("Dominic Santiago", result[0].FullName);
                Assert.Equal("Dom's Tag", result[0].Tag.Note);
                Assert.Equal("Garron Paduk", result[1].FullName);
                Assert.Equal("Paduk's Tag", result[1].Tag.Note);
            }
        }

        [ConditionalFact]
        public virtual void Where_and_order_by_are_properly_lifted_from_subquery_created_by_tracking()
        {
            AssertQuery<Gear>(
                gs => gs
                    .Where(g => g.FullName != "Augustus Cole")
                    .AsNoTracking()
                    .OrderBy(g => g.Rank)
                    .AsTracking()
                    .OrderBy(g => g.FullName)
                    .Where(g => !g.HasSoulPatch)
                    .Select(g => g.FullName),
                assertOrder: true);
        }

        [ConditionalFact]
        public virtual void Subquery_is_lifted_from_main_from_clause_of_SelectMany()
        {
            using (var ctx = CreateContext())
            {
                var query = from g1 in ctx.Gears.OrderBy(g => g.Rank).Include(g => g.Tag)
                            from g2 in ctx.Gears
                            orderby g1.FullName
                            where g1.HasSoulPatch && !g2.HasSoulPatch
                            select new { Name1 = g1.FullName, Name2 = g2.FullName };

                var result = query.ToList();

                Assert.Equal(6, result.Count);
                Assert.True(result.All(r => r.Name1 == "Damon Baird" || r.Name1 == "Marcus Fenix"));
                Assert.True(result.All(r => r.Name2 == "Augustus Cole" || r.Name2 == "Garron Paduk" || r.Name2 == "Dominic Santiago"));
            }
        }

        [ConditionalFact]
        public virtual void Subquery_containing_SelectMany_projecting_main_from_clause_gets_lifted()
        {
            AssertQuery<Gear, CogTag>(
                (gs, ts) =>
                    from g in (from gear in gs
                               from tag in ts
                               where gear.HasSoulPatch
                               orderby tag.Note
                               select gear).AsTracking()
                    orderby g.FullName
                    select g.FullName,
                assertOrder: true);
        }

        [ConditionalFact]
        public virtual void Subquery_containing_join_projecting_main_from_clause_gets_lifted()
        {
            AssertQuery<Gear, CogTag>(
                (gs, ts) =>
                    from g in (from gear in gs
                               join tag in ts on gear.Nickname equals tag.GearNickName
                               orderby tag.Note
                               select gear).AsTracking()
                    orderby g.Nickname
                    select g.Nickname,
                assertOrder: true);
        }

        [ConditionalFact]
        public virtual void Subquery_containing_left_join_projecting_main_from_clause_gets_lifted()
        {
            AssertQuery<Gear, CogTag>(
                (gs, ts) =>
                    from g in (from gear in gs
                               join tag in ts on gear.Nickname equals tag.GearNickName into grouping
                               from tag in grouping.DefaultIfEmpty()
                               orderby gear.Rank
                               select gear).AsTracking()
                    orderby g.Nickname
                    select g.Nickname,
                assertOrder: true);
        }

        [ConditionalFact]
        public virtual void Subquery_containing_join_gets_lifted_clashing_names()
        {
            AssertQuery<Gear, CogTag>(
                (gs, ts) =>
                    from gear in (from gear in gs
                                  join tag in ts on gear.Nickname equals tag.GearNickName
                                  orderby tag.Note
                                  where tag.GearNickName != "Cole Train"
                                  select gear).AsTracking()
                    join tag in ts on gear.Nickname equals tag.GearNickName
                    orderby gear.Nickname, tag.Id
                    select gear.Nickname,
                assertOrder: true);
        }

        [ConditionalFact]
        public virtual void Subquery_created_by_include_gets_lifted_nested()
        {
            using (var ctx = CreateContext())
            {
                var query = from gear in ctx.Gears.OrderBy(g => g.Rank).Where(g => g.Weapons.Any()).Include(g => g.CityOfBirth)
                            where !gear.HasSoulPatch
                            orderby gear.Nickname
                            select gear;

                var result = query.ToList();

                Assert.Equal(3, result.Count);
                Assert.Equal("Augustus Cole", result[0].FullName);
                Assert.Equal("Hanover", result[0].CityOfBirth.Name);
                Assert.Equal("Dominic Santiago", result[1].FullName);
                Assert.Equal("Ephyra", result[1].CityOfBirth.Name);
                Assert.Equal("Garron Paduk", result[2].FullName);
                Assert.Equal("Unknown", result[2].CityOfBirth.Name);
            }
        }

        [ConditionalFact]
        public virtual void Subquery_is_not_lifted_from_additional_from_clause()
        {
            AssertQuery<Gear>(
                gs =>
                    from g1 in gs
                    from g2 in gs.OrderBy(g => g.Rank).Include(g => g.Tag)
                    orderby g1.FullName
                    where g1.HasSoulPatch && !g2.HasSoulPatch
                    select new { Name1 = g1.FullName, Name2 = g2.FullName },
                elementSorter: e => e.Name1 + " " + e.Name2);
        }

        [ConditionalFact]
        public virtual void Subquery_with_result_operator_is_not_lifted()
        {
            AssertQuery<Gear>(
                gs => from g in gs.Where(g => !g.HasSoulPatch).OrderBy(g => g.FullName).Take(2).AsTracking()
                      orderby g.Rank
                      select g.FullName,
                assertOrder: true);
        }

        [ConditionalFact]
        public virtual void Select_length_of_string_property()
        {
            AssertQuery<Weapon>(
                ws => from w in ws
                      select new { w.Name, w.Name.Length },
                elementSorter: e => e.Name);
        }

        [ConditionalFact]
        public virtual void Client_method_on_collection_navigation_in_predicate()
        {
            AssertQuery<Gear>(
                gs => from g in gs
                      where g.HasSoulPatch && FavoriteWeapon(g.Weapons).Name == "Marcus' Lancer"
                      select g.Nickname);
        }

        [ConditionalFact]
        public virtual void Client_method_on_collection_navigation_in_predicate_accessed_by_ef_property()
        {
            AssertQuery<Gear>(
                gs => from g in gs
                      where !g.HasSoulPatch && FavoriteWeapon(EF.Property<List<Weapon>>(g, "Weapons")).Name == "Cole's Gnasher"
                      select g.Nickname,
                gs => from g in gs
                      where !g.HasSoulPatch && FavoriteWeapon(g.Weapons).Name == "Cole's Gnasher"
                      select g.Nickname);
        }

        [ConditionalFact]
        public virtual void Client_method_on_collection_navigation_in_order_by()
        {
            AssertQuery<Gear>(
                gs => from g in gs
                      where !g.HasSoulPatch
                      orderby FavoriteWeapon(g.Weapons).Name descending
                      select g.Nickname,
                assertOrder: true);
        }

        [ConditionalFact]
        public virtual void Client_method_on_collection_navigation_in_additional_from_clause()
        {
            AssertQuery<Gear>(
                gs => from g in gs.OfType<Officer>()
                      from v in Veterans(g.Reports)
                      select new { g = g.Nickname, v = v.Nickname },
                elementSorter: e => e.g + e.v);
        }

        [ConditionalFact]
        public virtual void Client_method_on_collection_navigation_in_outer_join_key()
        {
            AssertQuery<Gear>(
                gs => from o in gs.OfType<Officer>()
                      join g in gs on FavoriteWeapon(o.Weapons).Name equals FavoriteWeapon(g.Weapons).Name
                      where o.HasSoulPatch
                      select new { o = o.Nickname, g = g.Nickname },
                elementSorter: e => e.o + e.g);
        }

        private static Weapon FavoriteWeapon(IEnumerable<Weapon> weapons)
            => weapons.OrderBy(w => w.Id).FirstOrDefault();

        private static IEnumerable<Gear> Veterans(IEnumerable<Gear> gears)
        {
            return gears.Where(g => g.Nickname == "Marcus" || g.Nickname == "Dom" || g.Nickname == "Cole Train" || g.Nickname == "Baird");
        }

        [ConditionalFact]
        public virtual void Member_access_on_derived_entity_using_cast()
        {
            using (var ctx = CreateContext())
            {
                var query = from f in ctx.Factions
                            where f is LocustHorde
                            orderby ((LocustHorde)f).Name
                            select new { ((LocustHorde)f).Name, ((LocustHorde)f).Eradicated };

                var result = query.ToList();

                Assert.Equal(2, result.Count);
                Assert.Equal("Locust", result[0].Name);
                Assert.True(result[0].Eradicated);
                Assert.Equal("Swarm", result[1].Name);
                Assert.False(result[1].Eradicated);
            }
        }

        [ConditionalFact]
        public virtual void Member_access_on_derived_materialized_entity_using_cast()
        {
            using (var ctx = CreateContext())
            {
                var query = from f in ctx.Factions
                            where f is LocustHorde
                            orderby f.Name
                            select new { f, ((LocustHorde)f).Eradicated };

                var result = query.ToList();

                Assert.Equal(2, result.Count);
                Assert.Equal("Locust", result[0].f.Name);
                Assert.True(result[0].Eradicated);
                Assert.Equal("Swarm", result[1].f.Name);
                Assert.False(result[1].Eradicated);
            }
        }

        [ConditionalFact]
        public virtual void Member_access_on_derived_entity_using_cast_and_let()
        {
            using (var ctx = CreateContext())
            {
                var query = from f in ctx.Factions
                            where f is LocustHorde
                            let horde = (LocustHorde)f
                            orderby horde.Name
                            select new { horde.Name, horde.Eradicated };

                var result = query.ToList();

                Assert.Equal(2, result.Count);
                Assert.Equal("Locust", result[0].Name);
                Assert.True(result[0].Eradicated);
                Assert.Equal("Swarm", result[1].Name);
                Assert.False(result[1].Eradicated);
            }
        }

        [ConditionalFact]
        public virtual void Property_access_on_derived_entity_using_cast()
        {
            using (var ctx = CreateContext())
            {
                var query = from f in ctx.Factions
                            where f is LocustHorde
                            let horde = (LocustHorde)f
                            orderby f.Name
                            select new { Name = EF.Property<string>(horde, "Name"), Eradicated = EF.Property<bool>((LocustHorde)f, "Eradicated") };

                var result = query.ToList();

                Assert.Equal(2, result.Count);
                Assert.Equal("Locust", result[0].Name);
                Assert.True(result[0].Eradicated);
                Assert.Equal("Swarm", result[1].Name);
                Assert.False(result[1].Eradicated);
            }
        }

        [ConditionalFact]
        public virtual void Navigation_access_on_derived_entity_using_cast()
        {
            using (var ctx = CreateContext())
            {
                var query = from f in ctx.Factions
                            where f is LocustHorde
                            orderby f.Name
                            select new { f.Name, Threat = ((LocustHorde)f).Commander.ThreatLevel };

                var result = query.ToList();

                Assert.Equal(2, result.Count);
                Assert.Equal("Locust", result[0].Name);
                Assert.Equal(5, result[0].Threat);
                Assert.Equal("Swarm", result[1].Name);
                Assert.Equal(0, result[1].Threat);
            }
        }

        [ConditionalFact]
        public virtual void Navigation_access_on_derived_materialized_entity_using_cast()
        {
            using (var ctx = CreateContext())
            {
                var query = from f in ctx.Factions
                            where f is LocustHorde
                            orderby f.Name
                            select new { f, f.Name, Threat = ((LocustHorde)f).Commander.ThreatLevel };

                var result = query.ToList();

                Assert.Equal(2, result.Count);
                Assert.Equal("Locust", result[0].Name);
                Assert.Equal("Locust", result[0].f.Name);
                Assert.Equal(5, result[0].Threat);
                Assert.Equal("Swarm", result[1].Name);
                Assert.Equal("Swarm", result[1].f.Name);
                Assert.Equal(0, result[1].Threat);
            }
        }

        [ConditionalFact]
        public virtual void Navigation_access_via_EFProperty_on_derived_entity_using_cast()
        {
            using (var ctx = CreateContext())
            {
                var query = from f in ctx.Factions
                            where f is LocustHorde
                            orderby f.Name
                            select new { f.Name, Threat = EF.Property<LocustCommander>((LocustHorde)f, "Commander").ThreatLevel };

                var result = query.ToList();

                Assert.Equal(2, result.Count);
                Assert.Equal("Locust", result[0].Name);
                Assert.Equal(5, result[0].Threat);
                Assert.Equal("Swarm", result[1].Name);
                Assert.Equal(0, result[1].Threat);
            }
        }

        [ConditionalFact]
        public virtual void Navigation_access_fk_on_derived_entity_using_cast()
        {
            using (var ctx = CreateContext())
            {
                var query = from f in ctx.Factions
                            where f is LocustHorde
                            orderby f.Name
                            select new { f.Name, CommanderName = ((LocustHorde)f).Commander.Name };

                var result = query.ToList();

                Assert.Equal(2, result.Count);
                Assert.Equal("Locust", result[0].Name);
                Assert.Equal("Queen Myrrah", result[0].CommanderName);
                Assert.Equal("Swarm", result[1].Name);
                Assert.Equal("Unknown", result[1].CommanderName);
            }
        }

        [ConditionalFact]
        public virtual void Collection_navigation_access_on_derived_entity_using_cast()
        {
            using (var ctx = CreateContext())
            {
                var query = from f in ctx.Factions
                            where f is LocustHorde
                            orderby f.Name
                            select new { f.Name, LeadersCount = ((LocustHorde)f).Leaders.Count };

                var result = query.ToList();

                Assert.Equal(2, result.Count);
                Assert.Equal("Locust", result[0].Name);
                Assert.Equal(4, result[0].LeadersCount);
                Assert.Equal("Swarm", result[1].Name);
                Assert.Equal(2, result[1].LeadersCount);
            }
        }

        [ConditionalFact]
        public virtual void Collection_navigation_access_on_derived_entity_using_cast_in_SelectMany()
        {
            using (var ctx = CreateContext())
            {
                var query = from f in ctx.Factions.Where(f => f is LocustHorde)
                            from l in ((LocustHorde)f).Leaders
                            orderby l.Name
                            select new { f.Name, LeaderName = l.Name };

                var result = query.ToList();

                Assert.Equal(6, result.Count);
                Assert.Equal("Locust", result[0].Name);
                Assert.Equal("Locust", result[1].Name);
                Assert.Equal("Locust", result[2].Name);
                Assert.Equal("Locust", result[3].Name);
                Assert.Equal("Swarm", result[4].Name);
                Assert.Equal("General Karn", result[0].LeaderName);
                Assert.Equal("General RAAM", result[1].LeaderName);
                Assert.Equal("High Priest Skorge", result[2].LeaderName);
                Assert.Equal("Queen Myrrah", result[3].LeaderName);
                Assert.Equal("The Speaker", result[4].LeaderName);
            }
        }

        [ConditionalFact]
        public virtual void Include_on_derived_entity_using_OfType()
        {
            using (var ctx = CreateContext())
            {
                var query = from lh in ctx.Factions.OfType<LocustHorde>().Include(h => h.Commander).Include(h => h.Leaders)
                            orderby lh.Name
                            select lh;

                var result = query.ToList();

                Assert.Equal(2, result.Count);
                Assert.Equal("Queen Myrrah", result[0].Commander.Name);
                Assert.Equal(4, result[0].Leaders.Count);
                Assert.Equal("Unknown", result[1].Commander.Name);
                Assert.Equal(2, result[1].Leaders.Count);
            }
        }

        [ConditionalFact]
        public virtual void Include_on_derived_entity_using_subquery_with_cast()
        {
            using (var ctx = CreateContext())
            {
                var query = from lh in (from f in ctx.Factions
                                        where f is LocustHorde
                                        select (LocustHorde)f).Include(h => h.Commander).Include(h => h.Leaders)
                            orderby lh.Name
                            select lh;

                var result = query.ToList();

                Assert.Equal(2, result.Count);
                Assert.Equal("Queen Myrrah", result[0].Commander.Name);
                Assert.Equal(4, result[0].Leaders.Count);
                Assert.Equal("Unknown", result[1].Commander.Name);
                Assert.Equal(2, result[1].Leaders.Count);
            }
        }

        [ConditionalFact]
        public virtual void Include_on_derived_entity_using_subquery_with_cast_AsNoTracking()
        {
            using (var ctx = CreateContext())
            {
                var query = from lh in (from f in ctx.Factions
                                        where f is LocustHorde
                                        select (LocustHorde)f).AsNoTracking().Include(h => h.Commander).Include(h => h.Leaders)
                            orderby lh.Name
                            select lh;

                var result = query.ToList();

                Assert.Equal(2, result.Count);
                Assert.Equal("Queen Myrrah", result[0].Commander.Name);
                Assert.Equal(4, result[0].Leaders.Count);
                Assert.Equal("Unknown", result[1].Commander.Name);
                Assert.Equal(2, result[1].Leaders.Count);
            }
        }

        [ConditionalFact]
        public virtual void Include_on_derived_entity_using_subquery_with_cast_cross_product_base_entity()
        {
            using (var ctx = CreateContext())
            {
                var query = from lh in (from f2 in ctx.Factions
                                        where f2 is LocustHorde
                                        select (LocustHorde)f2).Include(h => h.Commander).Include(h => h.Leaders)
                            from f in ctx.Factions.Include(ff => ff.Capital)
                            orderby lh.Name, f.Name
                            select new { lh, f };

                var result = query.ToList();

                Assert.Equal(4, result.Count);
                Assert.Equal("Queen Myrrah", result[0].lh.Commander.Name);
                Assert.Equal(4, result[0].lh.Leaders.Count);
                Assert.Equal("Unknown", result[2].lh.Commander.Name);
                Assert.Equal(2, result[2].lh.Leaders.Count);
            }
        }

        [ConditionalFact]
        public virtual void Distinct_on_subquery_doesnt_get_lifted()
        {
            using (var ctx = CreateContext())
            {
                var query = from g in (from ig in ctx.Gears
                                       select ig).Distinct()
                            select g.HasSoulPatch;

                var result = query.ToList();
                Assert.Equal(5, result.Count);
            }
        }

        [ConditionalFact]
        public virtual void Cast_result_operator_on_subquery_is_properly_lifted_to_a_convert()
        {
            using (var ctx = CreateContext())
            {
                var query = from lh in (from f in ctx.Factions
                                        select f).Cast<LocustHorde>()
                            select lh.Eradicated;

                var result = query.ToList();
                Assert.Equal(2, result.Count);
            }
        }

        [ConditionalFact]
        public virtual void Comparing_two_collection_navigations_composite_key()
        {
            using (var ctx = CreateContext())
            {
                var query = from g1 in ctx.Gears
                            from g2 in ctx.Gears
                            // ReSharper disable once PossibleUnintendedReferenceComparison
                            where g1.Weapons == g2.Weapons
                            orderby g1.Nickname
                            select new { Nickname1 = g1.Nickname, Nickname2 = g2.Nickname };

                var result = query.ToList();
                Assert.Equal(5, result.Count);
                Assert.Equal(5, result.Count(r => r.Nickname1 == r.Nickname2));
            }
        }

        [ConditionalFact]
        public virtual void Comparing_two_collection_navigations_inheritance()
        {
            using (var ctx = CreateContext())
            {
                var query = from f in ctx.Factions
                            from o in ctx.Gears.OfType<Officer>()
                            where f is LocustHorde && o.HasSoulPatch
                            // ReSharper disable once PossibleUnintendedReferenceComparison
                            where ((LocustHorde)f).Commander.DefeatedBy.Weapons == o.Weapons
                            select new { f.Name, o.Nickname };

                var result = query.ToList();
                Assert.Equal(1, result.Count);
                Assert.Equal("Locust", result[0].Name);
                Assert.Equal("Marcus", result[0].Nickname);
            }
        }

        [ConditionalFact(Skip = "issue #8375")]
        public virtual void Comparing_entities_using_Equals_inheritance()
        {
            using (var ctx = CreateContext())
            {
                var query = from g in ctx.Gears
                            from o in ctx.Gears.OfType<Officer>()
                            where g.Equals(o)
                            orderby g.Nickname
                            select new { Nickname1 = g.Nickname, Nickname2 = o.Nickname };

                var result = query.ToList();
                Assert.Equal(2, result.Count);
                Assert.Equal("Baird", result[0].Nickname1);
                Assert.Equal("Baird", result[0].Nickname2);
                Assert.Equal("Marcus", result[1].Nickname1);
                Assert.Equal("Marcus", result[1].Nickname2);
            }
        }

        [ConditionalFact]
        public virtual void Contains_on_nullable_array_produces_correct_sql()
        {
            using (var context = CreateContext())
            {
                var cities = new[] { "Ephyra", null };
                var query = context.Gears.Where(g => g.SquadId < 2 && cities.Contains(g.AssignedCity.Name)).ToList();

                Assert.Equal(2, query.Count);
            }
        }

        [ConditionalFact]
        public virtual void Optional_navigation_with_collection_composite_key()
        {
            using (var context = CreateContext())
            {
                var query = context.Tags.Where(t => t.Gear is Officer && ((Officer)t.Gear).Reports.Count(r => r.Nickname == "Dom") > 0);
                var result = query.ToList();

                Assert.Equal(1, result.Count);
                Assert.Equal("Marcus' Tag", result[0].Note);
            }
        }

        [ConditionalFact]
        public virtual void Select_null_conditional_with_inheritance()
        {
            using (var context = CreateContext())
            {
                var query = context.Factions
                    .Where(f => f is LocustHorde)
                    .Select(f => EF.Property<string>((LocustHorde)f, "CommanderName") != null ? ((LocustHorde)f).CommanderName : null);

                var result = query.ToList();
                Assert.Equal(2, result.Count);
                Assert.True(result.Contains("Queen Myrrah"));
                Assert.True(result.Contains("Unknown"));
            }
        }

        [ConditionalFact]
        public virtual void Select_null_conditional_with_inheritance_negative()
        {
            using (var context = CreateContext())
            {
                var query = context.Factions
                    .Where(f => f is LocustHorde)
                    .Select(f => EF.Property<string>((LocustHorde)f, "CommanderName") != null ? ((LocustHorde)f).Eradicated : null);

                var result = query.ToList();
                Assert.Equal(2, result.Count);
                Assert.True(result.Contains(true));
                Assert.True(result.Contains(false));
            }
        }

        [ConditionalFact]
        public virtual void Project_collection_navigation_with_inheritance1()
        {
            using (var context = CreateContext())
            {
                var query = context.Factions.OfType<LocustHorde>()
                    .Select(
                        h => new
                        {
                            h.Id,
                            Leaders = EF.Property<ICollection<LocustLeader>>(h.Commander.CommandingFaction, "Leaders")
                        });

                var result = query.ToList();
                Assert.Equal(2, result.Count);
                Assert.Equal(1, result.Count(r => r.Id == 1 && r.Leaders.Count == 4));
                Assert.Equal(1, result.Count(r => r.Id == 2 && r.Leaders.Count == 2));
            }
        }

        [ConditionalFact]
        public virtual void Project_collection_navigation_with_inheritance2()
        {
            using (var context = CreateContext())
            {
                var query = context.Factions.OfType<LocustHorde>()
                    .Select(
                        h => new
                        {
                            h.Id,
                            Gears = EF.Property<ICollection<Gear>>((Officer)h.Commander.DefeatedBy, "Reports")
                        });

                var result = query.ToList();
                Assert.Equal(2, result.Count);
                Assert.Equal(1, result.Count(r => r.Id == 1 && r.Gears.Count == 3));
                Assert.Equal(1, result.Count(r => r.Id == 2 && r.Gears.Count == 0));
            }
        }

        [ConditionalFact]
        public virtual void Project_collection_navigation_with_inheritance3()
        {
            using (var context = CreateContext())
            {
                var query = context.Factions
                    .Where(f => f is LocustHorde)
                    .Select(
                        f => new
                        {
                            f.Id,
                            Gears = EF.Property<ICollection<Gear>>((Officer)((LocustHorde)f).Commander.DefeatedBy, "Reports")
                        });

                var result = query.ToList();
                Assert.Equal(2, result.Count);
                Assert.Equal(1, result.Count(r => r.Id == 1 && r.Gears.Count == 3));
                Assert.Equal(1, result.Count(r => r.Id == 2 && r.Gears.Count == 0));
            }
        }

        [ConditionalFact]
<<<<<<< HEAD
        public virtual void Include_reference_on_derived_type_using_string()
        {
            AssertIncludeQuery<LocustLeader>(
                lls => lls.Include("DefeatedBy"),
                new List<IExpectedInclude> { new ExpectedInclude<LocustCommander>(lc => lc.DefeatedBy, "DefeatedBy") });
        }
=======
        public virtual void Enum_ToString_is_client_eval()
        {
            using (var context = CreateContext())
            {
                var query = context.Gears
                    .OrderBy(g => g.SquadId)
                    .ThenBy(g => g.Nickname)
                    .Select(g => g.Rank.ToString())
                    .Take(1)
                    .ToList();

                var result = Assert.Single(query);
                Assert.Equal("Corporal", result);
            }
        }

        protected GearsOfWarContext CreateContext() => Fixture.CreateContext(TestStore);
>>>>>>> 71da8321

        [ConditionalFact]
        public virtual void Include_reference_on_derived_type_using_string_nested1()
        {
            var expectedIncludes = new List<IExpectedInclude>
            {
                new ExpectedInclude<LocustCommander>(lc => lc.DefeatedBy, "DefeatedBy"),
                new ExpectedInclude<Gear>(g => g.Squad, "Squad", "DefeatedBy"),
            };

            AssertIncludeQuery<LocustLeader>(
                lls => lls.Include("DefeatedBy.Squad"),
                expectedIncludes);
        }

        [ConditionalFact]
        public virtual void Include_reference_on_derived_type_using_string_nested2()
        {
            var expectedIncludes = new List<IExpectedInclude>
            {
                new ExpectedInclude<LocustCommander>(lc => lc.DefeatedBy, "DefeatedBy"),
                new ExpectedInclude<Officer>(o => o.Reports, "Reports", "DefeatedBy"),
                new ExpectedInclude<Gear>(g => g.CityOfBirth, "CityOfBirth", "DefeatedBy.Reports"),
            };

            AssertIncludeQuery<LocustLeader>(
                lls => lls.Include("DefeatedBy.Reports.CityOfBirth"),
                expectedIncludes);
        }

        [ConditionalFact]
        public virtual void Include_reference_on_derived_type_using_lambda()
        {
            AssertIncludeQuery<LocustLeader>(
                lls => lls.Include((LocustCommander ll) => ll.DefeatedBy),
                new List<IExpectedInclude> { new ExpectedInclude<LocustCommander>(lc => lc.DefeatedBy, "DefeatedBy") });
        }

        [ConditionalFact]
        public virtual void Include_reference_on_derived_type_using_lambda_with_tracking()
        {
            AssertIncludeQuery<LocustLeader>(
                lls => lls.AsTracking().Include((LocustCommander ll) => ll.DefeatedBy),
                new List<IExpectedInclude> { new ExpectedInclude<LocustCommander>(lc => lc.DefeatedBy, "DefeatedBy") },
                entryCount: 7);
        }

        [ConditionalFact]
        public virtual void Include_collection_on_derived_type_using_string()
        {
            AssertIncludeQuery<Gear>(
                gs => gs.Include("Reports"),
                new List<IExpectedInclude> { new ExpectedInclude<Officer>(o => o.Reports, "Reports") });
        }

        [ConditionalFact]
        public virtual void Include_collection_on_derived_type_using_lambda()
        {
            AssertIncludeQuery<Gear>(
                gs => gs.Include((Officer g) => g.Reports),
                new List<IExpectedInclude> { new ExpectedInclude<Officer>(o => o.Reports, "Reports") });
        }

        [ConditionalFact]
        public virtual void Include_base_navigation_on_derived_entity()
        {
            var expectedIncludes = new List<IExpectedInclude>
            {
                new ExpectedInclude<Officer>(e => e.Tag, "Tag"),
                new ExpectedInclude<Officer>(e => e.Weapons, "Weapons")
            };

            AssertIncludeQuery<Gear>(
                gs => gs.Include((Officer g) => g.Tag).Include((Officer g) => g.Weapons),
                expectedIncludes);
        }

        [ConditionalFact]
        public virtual void Include_on_derived_multi_level()
        {
            var expectedIncludes = new List<IExpectedInclude>
            {
                new ExpectedInclude<Officer>(e => e.Reports, "Reports"),
                new ExpectedInclude<Gear>(e => e.Squad, "Squad", "Reports"),
                new ExpectedInclude<Squad>(e => e.Missions, "Missions", "Reports.Squad")
            };

            AssertIncludeQuery<Gear>(
                gs => gs.Include((Officer g) => g.Reports).ThenInclude(g => g.Squad.Missions),
                expectedIncludes);
        }

        [ConditionalFact]
        public virtual void Include_on_derived_using_as_operator_throws()
        {
            Assert.Equal(
                CoreStrings.InvalidIncludeLambdaExpression("Include", "g => (g As Officer).Reports"),
                Assert.Throws<ArgumentException>(
                    () =>
                        {
                            using (var context = CreateContext())
                            {
                                var query = context.Gears
                                    .Include(g => (g as Officer).Reports)
                                    .ToList();
                            }
                        }).Message);
        }

        [ConditionalFact]
        public virtual void Include_collection_and_invalid_navigation_using_string_throws()
        {
            Assert.Equal(
                CoreStrings.IncludeBadNavigation("Foo", "Gear"),
                Assert.Throws<InvalidOperationException>(
                    () =>
                        {
                            using (var context = CreateContext())
                            {
                                var query = context.Gears
                                    .Include("Reports.Foo")
                                    .ToList();
                            }
                        }).Message);
        }

        [ConditionalFact]
        public virtual void Projecting_nullable_bool_in_conditional_works()
        {
            AssertQuery<CogTag>(
                cgs =>
                    cgs.Select(
                        cg =>
                            new
                            {
                                Prop = cg.Gear != null ? cg.Gear.HasSoulPatch : false
                            }),
                e => e.Prop);
        }

        protected GearsOfWarContext CreateContext() => Fixture.CreateContext();

        protected virtual void ClearLog()
        {
        }
    }
}<|MERGE_RESOLUTION|>--- conflicted
+++ resolved
@@ -2917,32 +2917,12 @@
         }
 
         [ConditionalFact]
-<<<<<<< HEAD
         public virtual void Include_reference_on_derived_type_using_string()
         {
             AssertIncludeQuery<LocustLeader>(
                 lls => lls.Include("DefeatedBy"),
                 new List<IExpectedInclude> { new ExpectedInclude<LocustCommander>(lc => lc.DefeatedBy, "DefeatedBy") });
         }
-=======
-        public virtual void Enum_ToString_is_client_eval()
-        {
-            using (var context = CreateContext())
-            {
-                var query = context.Gears
-                    .OrderBy(g => g.SquadId)
-                    .ThenBy(g => g.Nickname)
-                    .Select(g => g.Rank.ToString())
-                    .Take(1)
-                    .ToList();
-
-                var result = Assert.Single(query);
-                Assert.Equal("Corporal", result);
-            }
-        }
-
-        protected GearsOfWarContext CreateContext() => Fixture.CreateContext(TestStore);
->>>>>>> 71da8321
 
         [ConditionalFact]
         public virtual void Include_reference_on_derived_type_using_string_nested1()
@@ -3083,6 +3063,23 @@
                 e => e.Prop);
         }
 
+        [ConditionalFact]
+        public virtual void Enum_ToString_is_client_eval()
+        {
+            using (var context = CreateContext())
+            {
+                var query = context.Gears
+                    .OrderBy(g => g.SquadId)
+                    .ThenBy(g => g.Nickname)
+                    .Select(g => g.Rank.ToString())
+                    .Take(1)
+                    .ToList();
+
+                var result = Assert.Single(query);
+                Assert.Equal("Corporal", result);
+            }
+        }
+
         protected GearsOfWarContext CreateContext() => Fixture.CreateContext();
 
         protected virtual void ClearLog()
