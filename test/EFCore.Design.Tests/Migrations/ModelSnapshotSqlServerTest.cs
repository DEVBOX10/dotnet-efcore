--- conflicted
+++ resolved
@@ -1583,13 +1583,7 @@
             modelBuilder.Entity(""Microsoft.EntityFrameworkCore.Migrations.ModelSnapshotSqlServerTest+EntityWithTwoProperties"", b =>
                 {
                     b.Property<int>(""Id"")
-<<<<<<< HEAD
                         .HasColumnType(""int"");
-=======
-                        .ValueGeneratedOnAdd()
-                        .HasColumnType(""int"")
-                        .HasAnnotation(""SqlServer:ValueGenerationStrategy"", SqlServerValueGenerationStrategy.IdentityColumn);
->>>>>>> 214bc46c
 
                     b.Property<int>(""AlternateId"")
                         .ValueGeneratedOnUpdateSometimes()
@@ -1850,13 +1844,7 @@
                     b.OwnsOne(""Microsoft.EntityFrameworkCore.Migrations.ModelSnapshotSqlServerTest+EntityWithTwoProperties"", ""EntityWithTwoProperties"", b1 =>
                         {
                             b1.Property<int>(""AlternateId"")
-<<<<<<< HEAD
                                 .HasColumnType(""int"");
-=======
-                                .ValueGeneratedOnAdd()
-                                .HasColumnType(""int"")
-                                .HasAnnotation(""SqlServer:ValueGenerationStrategy"", SqlServerValueGenerationStrategy.IdentityColumn);
->>>>>>> 214bc46c
 
                             b1.Property<string>(""EntityWithStringKeyId"")
                                 .HasColumnType(""nvarchar(450)"");
@@ -2079,13 +2067,7 @@
                     b.OwnsOne(""Microsoft.EntityFrameworkCore.Migrations.ModelSnapshotSqlServerTest+EntityWithTwoProperties"", ""EntityWithTwoProperties"", b1 =>
                         {
                             b1.Property<int>(""AlternateId"")
-<<<<<<< HEAD
                                 .HasColumnType(""int"");
-=======
-                                .ValueGeneratedOnAdd()
-                                .HasColumnType(""int"")
-                                .HasAnnotation(""SqlServer:ValueGenerationStrategy"", SqlServerValueGenerationStrategy.IdentityColumn);
->>>>>>> 214bc46c
 
                             b1.Property<string>(""EntityWithStringKeyId"")
                                 .HasColumnType(""nvarchar(450)"");
@@ -2256,13 +2238,7 @@
                     b.OwnsOne(""Microsoft.EntityFrameworkCore.Migrations.ModelSnapshotSqlServerTest+OrderDetails"", ""OrderBillingDetails"", b1 =>
                         {
                             b1.Property<int>(""OrderId"")
-<<<<<<< HEAD
                                 .HasColumnType(""int"");
-=======
-                                .ValueGeneratedOnAdd()
-                                .HasColumnType(""int"")
-                                .HasAnnotation(""SqlServer:ValueGenerationStrategy"", SqlServerValueGenerationStrategy.IdentityColumn);
->>>>>>> 214bc46c
 
                             b1.HasKey(""OrderId"");
 
@@ -2274,13 +2250,7 @@
                             b1.OwnsOne(""Microsoft.EntityFrameworkCore.Migrations.ModelSnapshotSqlServerTest+StreetAddress"", ""StreetAddress"", b2 =>
                                 {
                                     b2.Property<int>(""OrderDetailsOrderId"")
-<<<<<<< HEAD
                                         .HasColumnType(""int"");
-=======
-                                        .ValueGeneratedOnAdd()
-                                        .HasColumnType(""int"")
-                                        .HasAnnotation(""SqlServer:ValueGenerationStrategy"", SqlServerValueGenerationStrategy.IdentityColumn);
->>>>>>> 214bc46c
 
                                     b2.Property<string>(""City"")
                                         .HasColumnType(""nvarchar(max)"");
@@ -2299,13 +2269,7 @@
                     b.OwnsOne(""Microsoft.EntityFrameworkCore.Migrations.ModelSnapshotSqlServerTest+OrderDetails"", ""OrderShippingDetails"", b1 =>
                         {
                             b1.Property<int>(""OrderId"")
-<<<<<<< HEAD
                                 .HasColumnType(""int"");
-=======
-                                .ValueGeneratedOnAdd()
-                                .HasColumnType(""int"")
-                                .HasAnnotation(""SqlServer:ValueGenerationStrategy"", SqlServerValueGenerationStrategy.IdentityColumn);
->>>>>>> 214bc46c
 
                             b1.HasKey(""OrderId"");
 
@@ -2317,13 +2281,7 @@
                             b1.OwnsOne(""Microsoft.EntityFrameworkCore.Migrations.ModelSnapshotSqlServerTest+StreetAddress"", ""StreetAddress"", b2 =>
                                 {
                                     b2.Property<int>(""OrderDetailsOrderId"")
-<<<<<<< HEAD
                                         .HasColumnType(""int"");
-=======
-                                        .ValueGeneratedOnAdd()
-                                        .HasColumnType(""int"")
-                                        .HasAnnotation(""SqlServer:ValueGenerationStrategy"", SqlServerValueGenerationStrategy.IdentityColumn);
->>>>>>> 214bc46c
 
                                     b2.Property<string>(""City"")
                                         .HasColumnType(""nvarchar(max)"");
@@ -2342,13 +2300,7 @@
                     b.OwnsOne(""Microsoft.EntityFrameworkCore.Migrations.ModelSnapshotSqlServerTest+OrderInfo"", ""OrderInfo"", b1 =>
                         {
                             b1.Property<int>(""OrderId"")
-<<<<<<< HEAD
                                 .HasColumnType(""int"");
-=======
-                                .ValueGeneratedOnAdd()
-                                .HasColumnType(""int"")
-                                .HasAnnotation(""SqlServer:ValueGenerationStrategy"", SqlServerValueGenerationStrategy.IdentityColumn);
->>>>>>> 214bc46c
 
                             b1.HasKey(""OrderId"");
 
@@ -2360,13 +2312,7 @@
                             b1.OwnsOne(""Microsoft.EntityFrameworkCore.Migrations.ModelSnapshotSqlServerTest+StreetAddress"", ""StreetAddress"", b2 =>
                                 {
                                     b2.Property<int>(""OrderInfoOrderId"")
-<<<<<<< HEAD
                                         .HasColumnType(""int"");
-=======
-                                        .ValueGeneratedOnAdd()
-                                        .HasColumnType(""int"")
-                                        .HasAnnotation(""SqlServer:ValueGenerationStrategy"", SqlServerValueGenerationStrategy.IdentityColumn);
->>>>>>> 214bc46c
 
                                     b2.Property<string>(""City"")
                                         .HasColumnType(""nvarchar(max)"");
