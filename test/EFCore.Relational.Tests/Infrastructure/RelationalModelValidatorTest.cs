--- conflicted
+++ resolved
@@ -469,19 +469,11 @@
     {
         var modelBuilder = CreateConventionalModelBuilder();
 
-<<<<<<< HEAD
         modelBuilder.Entity<A>().HasOne<B>().WithOne(b => b.A).HasForeignKey<A>(a => a.Id).HasPrincipalKey<B>(b => b.Id).IsRequired();
-        modelBuilder.Entity<A>().HasCheckConstraint("SomeCK", "Id > 0");
+            modelBuilder.Entity<A>().HasCheckConstraint("CK_Table_SomeCK", "Id > 0");
         modelBuilder.Entity<A>().ToTable("Table");
-        modelBuilder.Entity<B>().HasCheckConstraint("SomeCK", "Id > 10");
+            modelBuilder.Entity<B>().HasCheckConstraint("CK_Table_SomeCK", "Id > 10");
         modelBuilder.Entity<B>().ToTable("Table");
-=======
-            modelBuilder.Entity<A>().HasOne<B>().WithOne(b => b.A).HasForeignKey<A>(a => a.Id).HasPrincipalKey<B>(b => b.Id).IsRequired();
-            modelBuilder.Entity<A>().HasCheckConstraint("CK_Table_SomeCK", "Id > 0");
-            modelBuilder.Entity<A>().ToTable("Table");
-            modelBuilder.Entity<B>().HasCheckConstraint("CK_Table_SomeCK", "Id > 10");
-            modelBuilder.Entity<B>().ToTable("Table");
->>>>>>> 16e17950
 
         var model = Validate(modelBuilder);
 
@@ -494,19 +486,11 @@
     {
         var modelBuilder = CreateConventionalModelBuilder();
 
-<<<<<<< HEAD
         modelBuilder.Entity<A>().HasOne<B>().WithOne(b => b.A).HasForeignKey<A>(a => a.Id).HasPrincipalKey<B>(b => b.Id).IsRequired();
-        modelBuilder.Entity<A>().HasCheckConstraint("SomeCK", "Id > 0");
+            modelBuilder.Entity<A>().HasCheckConstraint("CK_Table_SomeCK", "Id > 0");
         modelBuilder.Entity<A>().ToTable("Table");
-        modelBuilder.Entity<B>().HasCheckConstraint("SomeCK", "Id > 0");
+            modelBuilder.Entity<B>().HasCheckConstraint("CK_Table_SomeCK", "Id > 0");
         modelBuilder.Entity<B>().ToTable("Table");
-=======
-            modelBuilder.Entity<A>().HasOne<B>().WithOne(b => b.A).HasForeignKey<A>(a => a.Id).HasPrincipalKey<B>(b => b.Id).IsRequired();
-            modelBuilder.Entity<A>().HasCheckConstraint("CK_Table_SomeCK", "Id > 0");
-            modelBuilder.Entity<A>().ToTable("Table");
-            modelBuilder.Entity<B>().HasCheckConstraint("CK_Table_SomeCK", "Id > 0");
-            modelBuilder.Entity<B>().ToTable("Table");
->>>>>>> 16e17950
 
         var model = Validate(modelBuilder);
 
