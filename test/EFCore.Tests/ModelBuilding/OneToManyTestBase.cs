--- conflicted
+++ resolved
@@ -2685,7 +2685,6 @@
             }
 
             [ConditionalFact]
-<<<<<<< HEAD
             public virtual void WithMany_call_on_keyless_entity_throws()
             {
                 var modelBuilder = CreateModelBuilder();
@@ -2711,7 +2710,8 @@
                     Assert.Throws<InvalidOperationException>(
                         () => modelBuilder.Entity<KeylessCollectionNavigation>().HasNoKey()
                         .HasOne(e => e.Reference).WithMany(e => e.Collection)).Message);
-=======
+            }
+
             public virtual void Reference_navigation_from_keyless_entity_type_works()
             {
                 var modelBuilder = CreateModelBuilder();
@@ -2734,7 +2734,6 @@
                         Assert.Equal(nameof(Discount.Store), fk.DependentToPrincipal.Name);
                     },
                     e => Assert.Equal(typeof(Store).DisplayName(), e.Name));
->>>>>>> 901bfb49
             }
         }
     }
