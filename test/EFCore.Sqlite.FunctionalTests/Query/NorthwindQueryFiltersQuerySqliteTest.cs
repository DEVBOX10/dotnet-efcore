--- conflicted
+++ resolved
@@ -24,15 +24,7 @@
 
 SELECT COUNT(*)
 FROM ""Customers"" AS ""c""
-<<<<<<< HEAD
-WHERE @__ef_filter__TenantPrefix_0 = '' OR (""c"".""CompanyName"" IS NOT NULL AND (((""c"".""CompanyName"" LIKE @__ef_filter__TenantPrefix_0 || '%') AND substr(""c"".""CompanyName"", 1, length(@__ef_filter__TenantPrefix_0)) = @__ef_filter__TenantPrefix_0) OR @__ef_filter__TenantPrefix_0 = ''))");
-=======
-WHERE (@__ef_filter__TenantPrefix_0 = '') OR ((""c"".""CompanyName"" IS NOT NULL) AND (((""c"".""CompanyName"" LIKE @__ef_filter__TenantPrefix_0 || '%') AND (substr(""c"".""CompanyName"", 1, length(@__ef_filter__TenantPrefix_0)) = @__ef_filter__TenantPrefix_0)) OR (@__ef_filter__TenantPrefix_0 = '')))");
-        }
-
-        private void AssertSql(params string[] expected)
-            => Fixture.TestSqlLoggerFactory.AssertBaseline(expected);
->>>>>>> 021fbcb7
+WHERE @__ef_filter__TenantPrefix_0 = '' OR ((""c"".""CompanyName"" IS NOT NULL) AND (((""c"".""CompanyName"" LIKE @__ef_filter__TenantPrefix_0 || '%') AND substr(""c"".""CompanyName"", 1, length(@__ef_filter__TenantPrefix_0)) = @__ef_filter__TenantPrefix_0) OR @__ef_filter__TenantPrefix_0 = ''))");
     }
 
     private void AssertSql(params string[] expected)
