﻿// Licensed to the .NET Foundation under one or more agreements.
// The .NET Foundation licenses this file to you under the MIT license.

namespace Microsoft.EntityFrameworkCore.Query;

public class SharedTypeQuerySqlServerTest : SharedTypeQueryRelationalTestBase
{
    protected override ITestStoreFactory TestStoreFactory
        => SqlServerTestStoreFactory.Instance;

    public override async Task Can_use_shared_type_entity_type_in_query_filter(bool async)
    {
        await base.Can_use_shared_type_entity_type_in_query_filter(async);

        AssertSql(
            @"SELECT [v].[Value]
FROM [ViewQuery24601] AS [v]
WHERE EXISTS (
    SELECT 1
    FROM [STET] AS [s]
<<<<<<< HEAD
    WHERE [s].[Value] = [v].[Value] OR ([s].[Value] IS NULL AND [v].[Value] IS NULL))");
    }
=======
    WHERE ([s].[Value] = [v].[Value]) OR (([s].[Value] IS NULL) AND ([v].[Value] IS NULL)))");
        }
>>>>>>> 021fbcb7

    public override async Task Can_use_shared_type_entity_type_in_query_filter_with_from_sql(bool async)
    {
        await base.Can_use_shared_type_entity_type_in_query_filter_with_from_sql(async);

        AssertSql(
            @"SELECT [v].[Value]
FROM [ViewQuery24601] AS [v]
WHERE EXISTS (
    SELECT 1
    FROM (
        Select * from STET
    ) AS [s]
<<<<<<< HEAD
    WHERE [s].[Value] = [v].[Value] OR ([s].[Value] IS NULL AND [v].[Value] IS NULL))");
=======
    WHERE ([s].[Value] = [v].[Value]) OR (([s].[Value] IS NULL) AND ([v].[Value] IS NULL)))");
        }
>>>>>>> 021fbcb7
    }
}<|MERGE_RESOLUTION|>--- conflicted
+++ resolved
@@ -18,13 +18,8 @@
 WHERE EXISTS (
     SELECT 1
     FROM [STET] AS [s]
-<<<<<<< HEAD
-    WHERE [s].[Value] = [v].[Value] OR ([s].[Value] IS NULL AND [v].[Value] IS NULL))");
+    WHERE [s].[Value] = [v].[Value] OR (([s].[Value] IS NULL) AND ([v].[Value] IS NULL)))");
     }
-=======
-    WHERE ([s].[Value] = [v].[Value]) OR (([s].[Value] IS NULL) AND ([v].[Value] IS NULL)))");
-        }
->>>>>>> 021fbcb7
 
     public override async Task Can_use_shared_type_entity_type_in_query_filter_with_from_sql(bool async)
     {
@@ -38,11 +33,6 @@
     FROM (
         Select * from STET
     ) AS [s]
-<<<<<<< HEAD
-    WHERE [s].[Value] = [v].[Value] OR ([s].[Value] IS NULL AND [v].[Value] IS NULL))");
-=======
-    WHERE ([s].[Value] = [v].[Value]) OR (([s].[Value] IS NULL) AND ([v].[Value] IS NULL)))");
-        }
->>>>>>> 021fbcb7
+    WHERE [s].[Value] = [v].[Value] OR (([s].[Value] IS NULL) AND ([v].[Value] IS NULL)))");
     }
 }