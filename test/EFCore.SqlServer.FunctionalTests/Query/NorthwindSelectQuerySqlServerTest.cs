// Licensed to the .NET Foundation under one or more agreements.
// The .NET Foundation licenses this file to you under the MIT license.

namespace Microsoft.EntityFrameworkCore.Query;

public class NorthwindSelectQuerySqlServerTest : NorthwindSelectQueryRelationalTestBase<
    NorthwindQuerySqlServerFixture<NoopModelCustomizer>>
{
    public NorthwindSelectQuerySqlServerTest(
        NorthwindQuerySqlServerFixture<NoopModelCustomizer> fixture,
        ITestOutputHelper testOutputHelper)
        : base(fixture)
    {
        ClearLog();
        //Fixture.TestSqlLoggerFactory.SetTestOutputHelper(testOutputHelper);
    }

    protected override bool CanExecuteQueryString
        => true;

    public override async Task Projection_when_arithmetic_expression_precedence(bool async)
    {
        await base.Projection_when_arithmetic_expression_precedence(async);

        AssertSql(
            @"SELECT [o].[OrderID] / ([o].[OrderID] / 2) AS [A], ([o].[OrderID] / [o].[OrderID]) / 2 AS [B]
FROM [Orders] AS [o]");
    }

    public override async Task Projection_when_arithmetic_expressions(bool async)
    {
        await base.Projection_when_arithmetic_expressions(async);

        AssertSql(
            @"SELECT [o].[OrderID], [o].[OrderID] * 2 AS [Double], [o].[OrderID] + 23 AS [Add], 100000 - [o].[OrderID] AS [Sub], [o].[OrderID] / ([o].[OrderID] / 2) AS [Divide], 42 AS [Literal], [o].[CustomerID], [o].[EmployeeID], [o].[OrderDate]
FROM [Orders] AS [o]");
    }

    public override async Task Projection_when_arithmetic_mixed(bool async)
    {
        await base.Projection_when_arithmetic_mixed(async);

        AssertSql(
            @"@__p_0='10'

SELECT CAST([t0].[EmployeeID] AS bigint) + CAST([t].[OrderID] AS bigint) AS [Add], [t].[OrderID], [t].[CustomerID], [t].[EmployeeID], [t].[OrderDate], 42 AS [Literal], [t0].[EmployeeID], [t0].[City], [t0].[Country], [t0].[FirstName], [t0].[ReportsTo], [t0].[Title]
FROM (
    SELECT TOP(@__p_0) [o].[OrderID], [o].[CustomerID], [o].[EmployeeID], [o].[OrderDate]
    FROM [Orders] AS [o]
    ORDER BY [o].[OrderID]
) AS [t]
CROSS JOIN (
    SELECT TOP(5) [e].[EmployeeID], [e].[City], [e].[Country], [e].[FirstName], [e].[ReportsTo], [e].[Title]
    FROM [Employees] AS [e]
    ORDER BY [e].[EmployeeID]
) AS [t0]
ORDER BY [t].[OrderID]");
    }

    public override async Task Projection_when_null_value(bool async)
    {
        await base.Projection_when_null_value(async);

        AssertSql(
            @"SELECT [c].[Region]
FROM [Customers] AS [c]");
    }

    public override async Task Projection_when_client_evald_subquery(bool async)
    {
        await base.Projection_when_client_evald_subquery(async);

        AssertSql(
            @"SELECT [c].[CustomerID], [o].[CustomerID], [o].[OrderID]
FROM [Customers] AS [c]
LEFT JOIN [Orders] AS [o] ON [c].[CustomerID] = [o].[CustomerID]
ORDER BY [c].[CustomerID]");
    }

    public override async Task Project_to_object_array(bool async)
    {
        await base.Project_to_object_array(async);

        AssertSql(
            @"SELECT [e].[EmployeeID], [e].[ReportsTo], [e].[Title]
FROM [Employees] AS [e]
WHERE [e].[EmployeeID] = 1");
    }

    public override async Task Projection_of_entity_type_into_object_array(bool async)
    {
        await base.Projection_of_entity_type_into_object_array(async);

        AssertSql(
            @"SELECT [c].[CustomerID], [c].[Address], [c].[City], [c].[CompanyName], [c].[ContactName], [c].[ContactTitle], [c].[Country], [c].[Fax], [c].[Phone], [c].[PostalCode], [c].[Region]
FROM [Customers] AS [c]
WHERE [c].[CustomerID] LIKE N'A%'
ORDER BY [c].[CustomerID]");
    }

    public override async Task Projection_of_multiple_entity_types_into_object_array(bool async)
    {
        await base.Projection_of_multiple_entity_types_into_object_array(async);

        AssertSql(
            @"SELECT [o].[OrderID], [o].[CustomerID], [o].[EmployeeID], [o].[OrderDate], [c].[CustomerID], [c].[Address], [c].[City], [c].[CompanyName], [c].[ContactName], [c].[ContactTitle], [c].[Country], [c].[Fax], [c].[Phone], [c].[PostalCode], [c].[Region]
FROM [Orders] AS [o]
LEFT JOIN [Customers] AS [c] ON [o].[CustomerID] = [c].[CustomerID]
WHERE [o].[OrderID] < 10300
ORDER BY [o].[OrderID]");
    }

    public override async Task Projection_of_entity_type_into_object_list(bool async)
    {
        await base.Projection_of_entity_type_into_object_list(async);

        AssertSql(
            @"SELECT [c].[CustomerID], [c].[Address], [c].[City], [c].[CompanyName], [c].[ContactName], [c].[ContactTitle], [c].[Country], [c].[Fax], [c].[Phone], [c].[PostalCode], [c].[Region]
FROM [Customers] AS [c]
ORDER BY [c].[CustomerID]");
    }

    public override async Task Project_to_int_array(bool async)
    {
        await base.Project_to_int_array(async);

        AssertSql(
            @"SELECT [e].[EmployeeID], [e].[ReportsTo]
FROM [Employees] AS [e]
WHERE [e].[EmployeeID] = 1");
    }

    public override async Task Select_bool_closure_with_order_parameter_with_cast_to_nullable(bool async)
    {
        await base.Select_bool_closure_with_order_parameter_with_cast_to_nullable(async);

        AssertSql(
            @"@__boolean_0='False'

SELECT @__boolean_0
FROM [Customers] AS [c]");
    }

    public override async Task Select_scalar(bool async)
    {
        await base.Select_scalar(async);

        AssertSql(
            @"SELECT [c].[City]
FROM [Customers] AS [c]");
    }

    public override async Task Select_anonymous_one(bool async)
    {
        await base.Select_anonymous_one(async);

        AssertSql(
            @"SELECT [c].[City]
FROM [Customers] AS [c]");
    }

    public override async Task Select_anonymous_two(bool async)
    {
        await base.Select_anonymous_two(async);

        AssertSql(
            @"SELECT [c].[City], [c].[Phone]
FROM [Customers] AS [c]");
    }

    public override async Task Select_anonymous_three(bool async)
    {
        await base.Select_anonymous_three(async);

        AssertSql(
            @"SELECT [c].[City], [c].[Phone], [c].[Country]
FROM [Customers] AS [c]");
    }

    public override async Task Select_anonymous_bool_constant_true(bool async)
    {
        await base.Select_anonymous_bool_constant_true(async);

        AssertSql(
            @"SELECT [c].[CustomerID], CAST(1 AS bit) AS [ConstantTrue]
FROM [Customers] AS [c]");
    }

    public override async Task Select_anonymous_constant_in_expression(bool async)
    {
        await base.Select_anonymous_constant_in_expression(async);

        AssertSql(
            @"SELECT [c].[CustomerID], CAST(LEN([c].[CustomerID]) AS int) + 5 AS [Expression]
FROM [Customers] AS [c]");
    }

    public override async Task Select_anonymous_conditional_expression(bool async)
    {
        await base.Select_anonymous_conditional_expression(async);

        AssertSql(
            @"SELECT [p].[ProductID], CASE
    WHEN [p].[UnitsInStock] > CAST(0 AS smallint) THEN CAST(1 AS bit)
    ELSE CAST(0 AS bit)
END AS [IsAvailable]
FROM [Products] AS [p]");
    }

    public override async Task Select_constant_int(bool async)
    {
        await base.Select_constant_int(async);

        AssertSql(
            @"SELECT 0
FROM [Customers] AS [c]");
    }

    public override async Task Select_constant_null_string(bool async)
    {
        await base.Select_constant_null_string(async);

        AssertSql(
            @"SELECT NULL
FROM [Customers] AS [c]");
    }

    public override async Task Select_local(bool async)
    {
        await base.Select_local(async);

        AssertSql(
            @"@__x_0='10'

SELECT @__x_0
FROM [Customers] AS [c]");
    }

    public override async Task Select_scalar_primitive_after_take(bool async)
    {
        await base.Select_scalar_primitive_after_take(async);

        AssertSql(
            @"@__p_0='9'

SELECT TOP(@__p_0) [e].[EmployeeID]
FROM [Employees] AS [e]");
    }

    public override async Task Select_project_filter(bool async)
    {
        await base.Select_project_filter(async);

        AssertSql(
            @"SELECT [c].[CompanyName]
FROM [Customers] AS [c]
WHERE [c].[City] = N'London'");
    }

    public override async Task Select_project_filter2(bool async)
    {
        await base.Select_project_filter2(async);

        AssertSql(
            @"SELECT [c].[City]
FROM [Customers] AS [c]
WHERE [c].[City] = N'London'");
    }

    public override async Task Select_nested_collection(bool async)
    {
        await base.Select_nested_collection(async);

        AssertSql(
            @"SELECT [c].[CustomerID], [t].[OrderID]
FROM [Customers] AS [c]
LEFT JOIN (
    SELECT [o].[OrderID], [o].[CustomerID]
    FROM [Orders] AS [o]
    WHERE DATEPART(year, [o].[OrderDate]) = 1997
) AS [t] ON [c].[CustomerID] = [t].[CustomerID]
WHERE [c].[City] = N'London'
ORDER BY [c].[CustomerID], [t].[OrderID]");
    }

    public override void Select_nested_collection_multi_level()
    {
        base.Select_nested_collection_multi_level();

        AssertSql(
            @"SELECT [c].[CustomerID], [t0].[Date], [t0].[OrderID]
FROM [Customers] AS [c]
LEFT JOIN (
    SELECT [t].[Date], [t].[OrderID], [t].[CustomerID]
    FROM (
        SELECT [o].[OrderDate] AS [Date], [o].[OrderID], [o].[CustomerID], ROW_NUMBER() OVER(PARTITION BY [o].[CustomerID] ORDER BY [o].[OrderID]) AS [row]
        FROM [Orders] AS [o]
        WHERE [o].[OrderID] < 10500
    ) AS [t]
    WHERE [t].[row] <= 3
) AS [t0] ON [c].[CustomerID] = [t0].[CustomerID]
WHERE [c].[CustomerID] LIKE N'A%'
ORDER BY [c].[CustomerID]");
    }

    public override void Select_nested_collection_multi_level2()
    {
        base.Select_nested_collection_multi_level2();

        AssertSql(
            @"SELECT (
    SELECT TOP(1) [o].[OrderDate]
    FROM [Orders] AS [o]
    WHERE [c].[CustomerID] = [o].[CustomerID] AND [o].[OrderID] < 10500) AS [OrderDates]
FROM [Customers] AS [c]
WHERE [c].[CustomerID] LIKE N'A%'");
    }

    public override void Select_nested_collection_multi_level3()
    {
        base.Select_nested_collection_multi_level3();

        AssertSql(
            @"SELECT (
    SELECT TOP(1) [o].[OrderDate]
    FROM [Orders] AS [o]
    WHERE [o].[OrderID] < 10500 AND [c].[CustomerID] = [o].[CustomerID]) AS [OrderDates]
FROM [Customers] AS [c]
WHERE [c].[CustomerID] LIKE N'A%'");
    }

    public override void Select_nested_collection_multi_level4()
    {
        base.Select_nested_collection_multi_level4();

        AssertSql(
            @"SELECT COALESCE((
    SELECT TOP(1) (
        SELECT COUNT(*)
        FROM [Order Details] AS [o0]
        WHERE [o].[OrderID] = [o0].[OrderID] AND [o0].[OrderID] > 10)
    FROM [Orders] AS [o]
    WHERE [c].[CustomerID] = [o].[CustomerID] AND [o].[OrderID] < 10500), 0) AS [Order]
FROM [Customers] AS [c]
WHERE [c].[CustomerID] LIKE N'A%'");
    }

    public override void Select_nested_collection_multi_level5()
    {
        base.Select_nested_collection_multi_level5();

        AssertSql(
            @"SELECT COALESCE((
    SELECT TOP(1) COALESCE((
        SELECT TOP(1) [o0].[ProductID]
        FROM [Order Details] AS [o0]
        WHERE [o].[OrderID] = [o0].[OrderID] AND ([o0].[OrderID] <> (
            SELECT COUNT(*)
            FROM [Orders] AS [o1]
            WHERE [c].[CustomerID] = [o1].[CustomerID]) OR (
            SELECT COUNT(*)
            FROM [Orders] AS [o1]
            WHERE [c].[CustomerID] = [o1].[CustomerID]) IS NULL)), 0)
    FROM [Orders] AS [o]
    WHERE [c].[CustomerID] = [o].[CustomerID] AND [o].[OrderID] < 10500), 0) AS [Order]
FROM [Customers] AS [c]
WHERE [c].[CustomerID] LIKE N'A%'");
    }

    public override void Select_nested_collection_multi_level6()
    {
        base.Select_nested_collection_multi_level6();

        AssertSql(
            @"SELECT COALESCE((
    SELECT TOP(1) COALESCE((
        SELECT TOP(1) [o0].[ProductID]
        FROM [Order Details] AS [o0]
        WHERE [o].[OrderID] = [o0].[OrderID] AND [o0].[OrderID] <> CAST(LEN([c].[CustomerID]) AS int)), 0)
    FROM [Orders] AS [o]
    WHERE [c].[CustomerID] = [o].[CustomerID] AND [o].[OrderID] < 10500), 0) AS [Order]
FROM [Customers] AS [c]
WHERE [c].[CustomerID] LIKE N'A%'");
    }

    public override async Task Select_nested_collection_count_using_anonymous_type(bool async)
    {
        await base.Select_nested_collection_count_using_anonymous_type(async);

        AssertSql(
            @"SELECT (
    SELECT COUNT(*)
    FROM [Orders] AS [o]
    WHERE [c].[CustomerID] = [o].[CustomerID]) AS [Count]
FROM [Customers] AS [c]
WHERE [c].[CustomerID] LIKE N'A%'");
    }

    public override async Task New_date_time_in_anonymous_type_works(bool async)
    {
        await base.New_date_time_in_anonymous_type_works(async);

        AssertSql(
            @"SELECT 1
FROM [Customers] AS [c]
WHERE [c].[CustomerID] LIKE N'A%'");
    }

    public override async Task Select_non_matching_value_types_int_to_long_introduces_explicit_cast(bool async)
    {
        await base.Select_non_matching_value_types_int_to_long_introduces_explicit_cast(async);

        AssertSql(
            @"SELECT CAST([o].[OrderID] AS bigint)
FROM [Orders] AS [o]
WHERE [o].[CustomerID] = N'ALFKI'
ORDER BY [o].[OrderID]");
    }

    public override async Task Select_non_matching_value_types_nullable_int_to_long_introduces_explicit_cast(bool async)
    {
        await base.Select_non_matching_value_types_nullable_int_to_long_introduces_explicit_cast(async);

        AssertSql(
            @"SELECT CAST([o].[EmployeeID] AS bigint)
FROM [Orders] AS [o]
WHERE [o].[CustomerID] = N'ALFKI'
ORDER BY [o].[OrderID]");
    }

    public override async Task Select_non_matching_value_types_nullable_int_to_int_doesnt_introduce_explicit_cast(bool async)
    {
        await base.Select_non_matching_value_types_nullable_int_to_int_doesnt_introduce_explicit_cast(async);

        AssertSql(
            @"SELECT [o].[EmployeeID]
FROM [Orders] AS [o]
WHERE [o].[CustomerID] = N'ALFKI'
ORDER BY [o].[OrderID]");
    }

    public override async Task Select_non_matching_value_types_int_to_nullable_int_doesnt_introduce_explicit_cast(bool async)
    {
        await base.Select_non_matching_value_types_int_to_nullable_int_doesnt_introduce_explicit_cast(async);

        AssertSql(
            @"SELECT [o].[OrderID]
FROM [Orders] AS [o]
WHERE [o].[CustomerID] = N'ALFKI'
ORDER BY [o].[OrderID]");
    }

    public override async Task Select_non_matching_value_types_from_binary_expression_introduces_explicit_cast(bool async)
    {
        await base.Select_non_matching_value_types_from_binary_expression_introduces_explicit_cast(async);

        AssertSql(
            @"SELECT CAST(([o].[OrderID] + [o].[OrderID]) AS bigint)
FROM [Orders] AS [o]
WHERE [o].[CustomerID] = N'ALFKI'
ORDER BY [o].[OrderID]");
    }

    public override async Task Select_non_matching_value_types_from_binary_expression_nested_introduces_top_level_explicit_cast(
        bool async)
    {
        await base.Select_non_matching_value_types_from_binary_expression_nested_introduces_top_level_explicit_cast(async);

        AssertSql(
            @"SELECT CAST((CAST([o].[OrderID] AS bigint) + CAST([o].[OrderID] AS bigint)) AS smallint)
FROM [Orders] AS [o]
WHERE [o].[CustomerID] = N'ALFKI'
ORDER BY [o].[OrderID]");
    }

    public override async Task Select_non_matching_value_types_from_unary_expression_introduces_explicit_cast1(bool async)
    {
        await base.Select_non_matching_value_types_from_unary_expression_introduces_explicit_cast1(async);

        AssertSql(
            @"SELECT CAST(-[o].[OrderID] AS bigint)
FROM [Orders] AS [o]
WHERE [o].[CustomerID] = N'ALFKI'
ORDER BY [o].[OrderID]");
    }

    public override async Task Select_non_matching_value_types_from_unary_expression_introduces_explicit_cast2(bool async)
    {
        await base.Select_non_matching_value_types_from_unary_expression_introduces_explicit_cast2(async);

        AssertSql(
            @"SELECT -CAST([o].[OrderID] AS bigint)
FROM [Orders] AS [o]
WHERE [o].[CustomerID] = N'ALFKI'
ORDER BY [o].[OrderID]");
    }

    public override async Task Select_non_matching_value_types_from_length_introduces_explicit_cast(bool async)
    {
        await base.Select_non_matching_value_types_from_length_introduces_explicit_cast(async);

        AssertSql(
            @"SELECT CAST(CAST(LEN([o].[CustomerID]) AS int) AS bigint)
FROM [Orders] AS [o]
WHERE [o].[CustomerID] = N'ALFKI'
ORDER BY [o].[OrderID]");
    }

    public override async Task Select_non_matching_value_types_from_method_call_introduces_explicit_cast(bool async)
    {
        await base.Select_non_matching_value_types_from_method_call_introduces_explicit_cast(async);

        AssertSql(
            @"SELECT CAST(ABS([o].[OrderID]) AS bigint)
FROM [Orders] AS [o]
WHERE [o].[CustomerID] = N'ALFKI'
ORDER BY [o].[OrderID]");
    }

    public override async Task Select_non_matching_value_types_from_anonymous_type_introduces_explicit_cast(bool async)
    {
        await base.Select_non_matching_value_types_from_anonymous_type_introduces_explicit_cast(async);

        AssertSql(
            @"SELECT CAST([o].[OrderID] AS bigint) AS [LongOrder], CAST([o].[OrderID] AS smallint) AS [ShortOrder], [o].[OrderID] AS [Order]
FROM [Orders] AS [o]
WHERE [o].[CustomerID] = N'ALFKI'
ORDER BY [o].[OrderID]");
    }

    public override async Task Select_conditional_with_null_comparison_in_test(bool async)
    {
        await base.Select_conditional_with_null_comparison_in_test(async);

        AssertSql(
            @"SELECT CASE
    WHEN [o].[CustomerID] IS NULL THEN CAST(1 AS bit)
    ELSE CASE
        WHEN [o].[OrderID] < 100 THEN CAST(1 AS bit)
        ELSE CAST(0 AS bit)
    END
END
FROM [Orders] AS [o]
WHERE [o].[CustomerID] = N'ALFKI'");
    }

    public override async Task Select_over_10_nested_ternary_condition(bool isAsync)
    {
        await base.Select_over_10_nested_ternary_condition(isAsync);

        AssertSql(
            @"SELECT CASE
    WHEN [c].[CustomerID] = N'1' THEN N'01'
    WHEN [c].[CustomerID] = N'2' THEN N'02'
    WHEN [c].[CustomerID] = N'3' THEN N'03'
    WHEN [c].[CustomerID] = N'4' THEN N'04'
    WHEN [c].[CustomerID] = N'5' THEN N'05'
    WHEN [c].[CustomerID] = N'6' THEN N'06'
    WHEN [c].[CustomerID] = N'7' THEN N'07'
    WHEN [c].[CustomerID] = N'8' THEN N'08'
    WHEN [c].[CustomerID] = N'9' THEN N'09'
    WHEN [c].[CustomerID] = N'10' THEN N'10'
    WHEN [c].[CustomerID] = N'11' THEN N'11'
    ELSE NULL
END
FROM [Customers] AS [c]");
    }

    public override async Task Projection_in_a_subquery_should_be_liftable(bool async)
    {
        await base.Projection_in_a_subquery_should_be_liftable(async);

        AssertSql(
            @"@__p_0='1'

SELECT [e].[EmployeeID]
FROM [Employees] AS [e]
ORDER BY [e].[EmployeeID]
OFFSET @__p_0 ROWS");
    }

    public override async Task Projection_containing_DateTime_subtraction(bool async)
    {
        await base.Projection_containing_DateTime_subtraction(async);

        AssertSql(
            @"SELECT [o].[OrderDate]
FROM [Orders] AS [o]
WHERE [o].[OrderID] < 10300");
    }

    public override async Task Project_single_element_from_collection_with_OrderBy_Take_and_FirstOrDefault(bool async)
    {
        await base.Project_single_element_from_collection_with_OrderBy_Take_and_FirstOrDefault(async);

        AssertSql(
            @"SELECT (
    SELECT TOP(1) [t].[CustomerID]
    FROM (
        SELECT TOP(1) [o].[CustomerID], [o].[OrderID]
        FROM [Orders] AS [o]
        WHERE [c].[CustomerID] = [o].[CustomerID]
        ORDER BY [o].[OrderID]
    ) AS [t]
    ORDER BY [t].[OrderID])
FROM [Customers] AS [c]");
    }

    public override async Task Project_single_element_from_collection_with_OrderBy_Skip_and_FirstOrDefault(bool async)
    {
        await base.Project_single_element_from_collection_with_OrderBy_Skip_and_FirstOrDefault(async);

        AssertSql(
            @"SELECT (
    SELECT [o].[CustomerID]
    FROM [Orders] AS [o]
    WHERE [c].[CustomerID] = [o].[CustomerID]
    ORDER BY [o].[OrderID]
    OFFSET 1 ROWS FETCH NEXT 1 ROWS ONLY)
FROM [Customers] AS [c]");
    }

    public override async Task Project_single_element_from_collection_with_OrderBy_Distinct_and_FirstOrDefault(bool async)
    {
        await base.Project_single_element_from_collection_with_OrderBy_Distinct_and_FirstOrDefault(async);

        AssertSql(
            @"SELECT (
    SELECT DISTINCT TOP(1) [o].[CustomerID]
    FROM [Orders] AS [o]
    WHERE [c].[CustomerID] = [o].[CustomerID])
FROM [Customers] AS [c]");
    }

    public override async Task
        Project_single_element_from_collection_with_OrderBy_Distinct_and_FirstOrDefault_followed_by_projecting_length(bool async)
    {
        await base.Project_single_element_from_collection_with_OrderBy_Distinct_and_FirstOrDefault_followed_by_projecting_length(
            async);

        AssertSql(
            @"SELECT (
    SELECT TOP(1) CAST(LEN([t].[CustomerID]) AS int)
    FROM (
        SELECT DISTINCT [o].[CustomerID]
        FROM [Orders] AS [o]
        WHERE [c].[CustomerID] = [o].[CustomerID]
    ) AS [t])
FROM [Customers] AS [c]");
    }

    public override async Task Project_single_element_from_collection_with_OrderBy_Take_and_SingleOrDefault(bool async)
    {
        await base.Project_single_element_from_collection_with_OrderBy_Take_and_SingleOrDefault(async);

        AssertSql(
            @"SELECT (
    SELECT TOP(1) [t].[CustomerID]
    FROM (
        SELECT TOP(1) [o].[CustomerID], [o].[OrderID]
        FROM [Orders] AS [o]
        WHERE [c].[CustomerID] = [o].[CustomerID]
        ORDER BY [o].[OrderID]
    ) AS [t]
    ORDER BY [t].[OrderID])
FROM [Customers] AS [c]
WHERE [c].[CustomerID] = N'ALFKI'");
    }

    public override async Task Project_single_element_from_collection_with_OrderBy_Take_and_FirstOrDefault_with_parameter(bool async)
    {
        await base.Project_single_element_from_collection_with_OrderBy_Take_and_FirstOrDefault_with_parameter(async);

        AssertSql(
            @"@__i_0='1'

SELECT (
    SELECT TOP(1) [t].[CustomerID]
    FROM (
        SELECT TOP(@__i_0) [o].[CustomerID], [o].[OrderID]
        FROM [Orders] AS [o]
        WHERE [c].[CustomerID] = [o].[CustomerID]
        ORDER BY [o].[OrderID]
    ) AS [t]
    ORDER BY [t].[OrderID])
FROM [Customers] AS [c]");
    }

    public override async Task Project_single_element_from_collection_with_multiple_OrderBys_Take_and_FirstOrDefault(bool async)
    {
        await base.Project_single_element_from_collection_with_multiple_OrderBys_Take_and_FirstOrDefault(async);

        AssertSql(
            @"SELECT (
    SELECT TOP(1) [t].[CustomerID]
    FROM (
        SELECT TOP(2) [o].[CustomerID], [o].[OrderID], [o].[OrderDate]
        FROM [Orders] AS [o]
        WHERE [c].[CustomerID] = [o].[CustomerID]
        ORDER BY [o].[OrderID], [o].[OrderDate] DESC
    ) AS [t]
    ORDER BY [t].[OrderID], [t].[OrderDate] DESC)
FROM [Customers] AS [c]");
    }

    public override async Task
        Project_single_element_from_collection_with_multiple_OrderBys_Take_and_FirstOrDefault_followed_by_projection_of_length_property(
            bool async)
    {
        await base
            .Project_single_element_from_collection_with_multiple_OrderBys_Take_and_FirstOrDefault_followed_by_projection_of_length_property(
                async);

        AssertSql(
            "");
    }

    public override async Task Project_single_element_from_collection_with_multiple_OrderBys_Take_and_FirstOrDefault_2(bool async)
    {
        await base.Project_single_element_from_collection_with_multiple_OrderBys_Take_and_FirstOrDefault_2(async);

        AssertSql(
            @"SELECT (
    SELECT TOP(1) [t].[CustomerID]
    FROM (
        SELECT TOP(2) [o].[CustomerID], [o].[OrderID], [o].[OrderDate]
        FROM [Orders] AS [o]
        WHERE [c].[CustomerID] = [o].[CustomerID]
        ORDER BY [o].[CustomerID], [o].[OrderDate] DESC
    ) AS [t]
    ORDER BY [t].[CustomerID], [t].[OrderDate] DESC)
FROM [Customers] AS [c]");
    }

    public override async Task Project_single_element_from_collection_with_OrderBy_over_navigation_Take_and_FirstOrDefault(bool async)
    {
        await base.Project_single_element_from_collection_with_OrderBy_over_navigation_Take_and_FirstOrDefault(async);

        AssertSql(
            @"SELECT COALESCE((
    SELECT TOP(1) [t].[OrderID]
    FROM (
        SELECT TOP(1) [o0].[OrderID], [o0].[ProductID], [p].[ProductID] AS [ProductID0], [p].[ProductName]
        FROM [Order Details] AS [o0]
        INNER JOIN [Products] AS [p] ON [o0].[ProductID] = [p].[ProductID]
        WHERE [o].[OrderID] = [o0].[OrderID]
        ORDER BY [p].[ProductName]
    ) AS [t]
    ORDER BY [t].[ProductName]), 0)
FROM [Orders] AS [o]
WHERE [o].[OrderID] < 10300");
    }

    public override async Task Project_single_element_from_collection_with_OrderBy_over_navigation_Take_and_FirstOrDefault_2(
        bool async)
    {
        await base.Project_single_element_from_collection_with_OrderBy_over_navigation_Take_and_FirstOrDefault_2(async);

        AssertSql(
            @"SELECT [t0].[OrderID], [t0].[ProductID], [t0].[Discount], [t0].[Quantity], [t0].[UnitPrice]
FROM [Orders] AS [o]
OUTER APPLY (
    SELECT TOP(1) [t].[OrderID], [t].[ProductID], [t].[Discount], [t].[Quantity], [t].[UnitPrice]
    FROM (
        SELECT TOP(1) [o0].[OrderID], [o0].[ProductID], [o0].[Discount], [o0].[Quantity], [o0].[UnitPrice], [p].[ProductName]
        FROM [Order Details] AS [o0]
        INNER JOIN [Products] AS [p] ON [o0].[ProductID] = [p].[ProductID]
        WHERE [o].[OrderID] = [o0].[OrderID]
        ORDER BY [p].[ProductName]
    ) AS [t]
    ORDER BY [t].[ProductName]
) AS [t0]
WHERE [o].[OrderID] < 10250");
    }

    public override async Task Select_datetime_year_component(bool async)
    {
        await base.Select_datetime_year_component(async);

        AssertSql(
            @"SELECT DATEPART(year, [o].[OrderDate])
FROM [Orders] AS [o]");
    }

    public override async Task Select_datetime_month_component(bool async)
    {
        await base.Select_datetime_month_component(async);

        AssertSql(
            @"SELECT DATEPART(month, [o].[OrderDate])
FROM [Orders] AS [o]");
    }

    public override async Task Select_datetime_day_of_year_component(bool async)
    {
        await base.Select_datetime_day_of_year_component(async);

        AssertSql(
            @"SELECT DATEPART(dayofyear, [o].[OrderDate])
FROM [Orders] AS [o]");
    }

    public override async Task Select_datetime_day_component(bool async)
    {
        await base.Select_datetime_day_component(async);

        AssertSql(
            @"SELECT DATEPART(day, [o].[OrderDate])
FROM [Orders] AS [o]");
    }

    public override async Task Select_datetime_hour_component(bool async)
    {
        await base.Select_datetime_hour_component(async);

        AssertSql(
            @"SELECT DATEPART(hour, [o].[OrderDate])
FROM [Orders] AS [o]");
    }

    public override async Task Select_datetime_minute_component(bool async)
    {
        await base.Select_datetime_minute_component(async);

        AssertSql(
            @"SELECT DATEPART(minute, [o].[OrderDate])
FROM [Orders] AS [o]");
    }

    public override async Task Select_datetime_second_component(bool async)
    {
        await base.Select_datetime_second_component(async);

        AssertSql(
            @"SELECT DATEPART(second, [o].[OrderDate])
FROM [Orders] AS [o]");
    }

    public override async Task Select_datetime_millisecond_component(bool async)
    {
        await base.Select_datetime_millisecond_component(async);

        AssertSql(
            @"SELECT DATEPART(millisecond, [o].[OrderDate])
FROM [Orders] AS [o]");
    }

    public override async Task Select_byte_constant(bool async)
    {
        await base.Select_byte_constant(async);

        AssertSql(
            @"SELECT CASE
    WHEN [c].[CustomerID] = N'ALFKI' THEN CAST(1 AS tinyint)
    ELSE CAST(2 AS tinyint)
END
FROM [Customers] AS [c]");
    }

    public override async Task Select_short_constant(bool async)
    {
        await base.Select_short_constant(async);

        AssertSql(
            @"SELECT CASE
    WHEN [c].[CustomerID] = N'ALFKI' THEN CAST(1 AS smallint)
    ELSE CAST(2 AS smallint)
END
FROM [Customers] AS [c]");
    }

    public override async Task Select_bool_constant(bool async)
    {
        await base.Select_bool_constant(async);

        AssertSql(
            @"SELECT CASE
    WHEN [c].[CustomerID] = N'ALFKI' THEN CAST(1 AS bit)
    ELSE CAST(0 AS bit)
END
FROM [Customers] AS [c]");
    }

    public override async Task Anonymous_projection_AsNoTracking_Selector(bool async)
    {
        await base.Anonymous_projection_AsNoTracking_Selector(async);

        AssertSql(
            @"SELECT [o].[OrderDate]
FROM [Orders] AS [o]");
    }

    public override async Task Anonymous_projection_with_repeated_property_being_ordered(bool async)
    {
        await base.Anonymous_projection_with_repeated_property_being_ordered(async);

        AssertSql(
            @"SELECT [c].[CustomerID] AS [A]
FROM [Customers] AS [c]
ORDER BY [c].[CustomerID]");
    }

    public override async Task Anonymous_projection_with_repeated_property_being_ordered_2(bool async)
    {
        await base.Anonymous_projection_with_repeated_property_being_ordered_2(async);

        AssertSql(
            @"SELECT [c].[CustomerID] AS [A], [o].[CustomerID] AS [B]
FROM [Orders] AS [o]
LEFT JOIN [Customers] AS [c] ON [o].[CustomerID] = [c].[CustomerID]
ORDER BY [o].[CustomerID]");
    }

    public override async Task Select_GetValueOrDefault_on_DateTime(bool async)
    {
        await base.Select_GetValueOrDefault_on_DateTime(async);

        AssertSql(
            @"SELECT [o].[OrderDate]
FROM [Orders] AS [o]");
    }

    public override async Task Select_GetValueOrDefault_on_DateTime_with_null_values(bool async)
    {
        await base.Select_GetValueOrDefault_on_DateTime_with_null_values(async);

        AssertSql(
            @"SELECT [o].[OrderDate]
FROM [Customers] AS [c]
LEFT JOIN [Orders] AS [o] ON [c].[CustomerID] = [o].[CustomerID]");
    }

    public override async Task Cast_on_top_level_projection_brings_explicit_Cast(bool async)
    {
        await base.Cast_on_top_level_projection_brings_explicit_Cast(async);

        AssertSql(
            @"SELECT CAST([o].[OrderID] AS float)
FROM [Orders] AS [o]");
    }

    public override async Task Projecting_nullable_struct(bool async)
    {
        await base.Projecting_nullable_struct(async);

        AssertSql(
            @"SELECT [o].[CustomerID], CASE
    WHEN [o].[CustomerID] = N'ALFKI' AND [o].[CustomerID] IS NOT NULL THEN CAST(1 AS bit)
    ELSE CAST(0 AS bit)
END, [o].[OrderID], CAST(LEN([o].[CustomerID]) AS int)
FROM [Orders] AS [o]");
    }

    public override async Task Multiple_select_many_with_predicate(bool async)
    {
        await base.Multiple_select_many_with_predicate(async);

        AssertSql(
            @"SELECT [c].[CustomerID], [c].[Address], [c].[City], [c].[CompanyName], [c].[ContactName], [c].[ContactTitle], [c].[Country], [c].[Fax], [c].[Phone], [c].[PostalCode], [c].[Region]
FROM [Customers] AS [c]
INNER JOIN [Orders] AS [o] ON [c].[CustomerID] = [o].[CustomerID]
INNER JOIN [Order Details] AS [o0] ON [o].[OrderID] = [o0].[OrderID]
WHERE CAST([o0].[Discount] AS float) >= 0.25E0");
    }

    public override async Task SelectMany_without_result_selector_naked_collection_navigation(bool async)
    {
        await base.SelectMany_without_result_selector_naked_collection_navigation(async);

        AssertSql(
            @"SELECT [o].[OrderID], [o].[CustomerID], [o].[EmployeeID], [o].[OrderDate]
FROM [Customers] AS [c]
INNER JOIN [Orders] AS [o] ON [c].[CustomerID] = [o].[CustomerID]");
    }

    public override async Task SelectMany_without_result_selector_collection_navigation_composed(bool async)
    {
        await base.SelectMany_without_result_selector_collection_navigation_composed(async);

        AssertSql(
            @"SELECT [o].[CustomerID]
FROM [Customers] AS [c]
INNER JOIN [Orders] AS [o] ON [c].[CustomerID] = [o].[CustomerID]");
    }

    public override async Task SelectMany_correlated_with_outer_1(bool async)
    {
        await base.SelectMany_correlated_with_outer_1(async);

        AssertSql(
            @"SELECT [c].[CustomerID], [c].[Address], [c].[City], [c].[CompanyName], [c].[ContactName], [c].[ContactTitle], [c].[Country], [c].[Fax], [c].[Phone], [c].[PostalCode], [c].[Region], [t].[City] AS [o]
FROM [Customers] AS [c]
CROSS APPLY (
    SELECT [c].[City]
    FROM [Orders] AS [o]
    WHERE [c].[CustomerID] = [o].[CustomerID]
) AS [t]");
    }

    public override async Task SelectMany_correlated_with_outer_2(bool async)
    {
        await base.SelectMany_correlated_with_outer_2(async);

        AssertSql(
            @"SELECT [c].[CustomerID], [c].[Address], [c].[City], [c].[CompanyName], [c].[ContactName], [c].[ContactTitle], [c].[Country], [c].[Fax], [c].[Phone], [c].[PostalCode], [c].[Region], [t].[OrderID], [t].[CustomerID], [t].[EmployeeID], [t].[OrderDate]
FROM [Customers] AS [c]
CROSS APPLY (
    SELECT TOP(2) [o].[OrderID], [o].[CustomerID], [o].[EmployeeID], [o].[OrderDate]
    FROM [Orders] AS [o]
    WHERE [c].[CustomerID] = [o].[CustomerID]
    ORDER BY [c].[City], [o].[OrderID]
) AS [t]");
    }

    public override async Task SelectMany_correlated_with_outer_3(bool async)
    {
        await base.SelectMany_correlated_with_outer_3(async);

        AssertSql(
            @"SELECT [c].[CustomerID], [c].[Address], [c].[City], [c].[CompanyName], [c].[ContactName], [c].[ContactTitle], [c].[Country], [c].[Fax], [c].[Phone], [c].[PostalCode], [c].[Region], [t].[City] AS [o]
FROM [Customers] AS [c]
OUTER APPLY (
    SELECT [c].[City]
    FROM [Orders] AS [o]
    WHERE [c].[CustomerID] = [o].[CustomerID]
) AS [t]");
    }

    public override async Task SelectMany_correlated_with_outer_4(bool async)
    {
        await base.SelectMany_correlated_with_outer_4(async);

        AssertSql(
            @"SELECT [c].[CustomerID], [c].[Address], [c].[City], [c].[CompanyName], [c].[ContactName], [c].[ContactTitle], [c].[Country], [c].[Fax], [c].[Phone], [c].[PostalCode], [c].[Region], [t].[OrderID], [t].[CustomerID], [t].[EmployeeID], [t].[OrderDate]
FROM [Customers] AS [c]
OUTER APPLY (
    SELECT TOP(2) [o].[OrderID], [o].[CustomerID], [o].[EmployeeID], [o].[OrderDate]
    FROM [Orders] AS [o]
    WHERE [c].[CustomerID] = [o].[CustomerID]
    ORDER BY [c].[City], [o].[OrderID]
) AS [t]");
    }

    public override async Task SelectMany_correlated_with_outer_5(bool async)
    {
        await base.SelectMany_correlated_with_outer_5(async);

        AssertSql(
            @"SELECT [c].[CustomerID], [c].[Address], [c].[City], [c].[CompanyName], [c].[ContactName], [c].[ContactTitle], [c].[Country], [c].[Fax], [c].[Phone], [c].[PostalCode], [c].[Region], [t].[City] AS [o]
FROM [Customers] AS [c]
OUTER APPLY (
    SELECT [c].[City]
    FROM [Orders] AS [o]
    WHERE [c].[CustomerID] <> [o].[CustomerID] OR [o].[CustomerID] IS NULL
) AS [t]");
    }

    public override async Task SelectMany_correlated_with_outer_6(bool async)
    {
        await base.SelectMany_correlated_with_outer_6(async);

        AssertSql(
            @"SELECT [c].[CustomerID], [c].[Address], [c].[City], [c].[CompanyName], [c].[ContactName], [c].[ContactTitle], [c].[Country], [c].[Fax], [c].[Phone], [c].[PostalCode], [c].[Region], [t].[OrderID], [t].[CustomerID], [t].[EmployeeID], [t].[OrderDate]
FROM [Customers] AS [c]
OUTER APPLY (
    SELECT TOP(2) [o].[OrderID], [o].[CustomerID], [o].[EmployeeID], [o].[OrderDate]
    FROM [Orders] AS [o]
    WHERE [c].[CustomerID] <> [o].[CustomerID] OR [o].[CustomerID] IS NULL
    ORDER BY [c].[City], [o].[OrderID]
) AS [t]");
    }

    public override async Task SelectMany_correlated_with_outer_7(bool async)
    {
        await base.SelectMany_correlated_with_outer_7(async);

        AssertSql(
            @"SELECT [c].[CustomerID], [c].[Address], [c].[City], [c].[CompanyName], [c].[ContactName], [c].[ContactTitle], [c].[Country], [c].[Fax], [c].[Phone], [c].[PostalCode], [c].[Region], [t].[OrderID], [t].[CustomerID], [t].[EmployeeID], [t].[OrderDate]
FROM [Customers] AS [c]
OUTER APPLY (
    SELECT TOP(2) [o].[OrderID], [o].[CustomerID], [o].[EmployeeID], [o].[OrderDate]
    FROM [Orders] AS [o]
    WHERE CAST(LEN([c].[CustomerID]) AS int) >= CAST(LEN([o].[CustomerID]) AS int)
    ORDER BY [c].[City], [o].[OrderID]
) AS [t]");
    }

    public override async Task FirstOrDefault_over_empty_collection_of_value_type_returns_correct_results(bool async)
    {
        await base.FirstOrDefault_over_empty_collection_of_value_type_returns_correct_results(async);

        AssertSql(
            @"SELECT [c].[CustomerID], COALESCE((
    SELECT TOP(1) [o].[OrderID]
    FROM [Orders] AS [o]
    WHERE [c].[CustomerID] = [o].[CustomerID]
    ORDER BY [o].[OrderID]), 0) AS [OrderId]
FROM [Customers] AS [c]
WHERE [c].[CustomerID] = N'FISSA'");
    }

    public override async Task Project_non_nullable_value_after_FirstOrDefault_on_empty_collection(bool async)
    {
        await base.Project_non_nullable_value_after_FirstOrDefault_on_empty_collection(async);

        AssertSql(
            @"SELECT (
    SELECT TOP(1) CAST(LEN([o].[CustomerID]) AS int)
    FROM [Orders] AS [o]
    WHERE [o].[CustomerID] = N'John Doe')
FROM [Customers] AS [c]");
    }

    public override Task Member_binding_after_ctor_arguments_fails_with_client_eval(bool async)
        => AssertTranslationFailed(() => base.Member_binding_after_ctor_arguments_fails_with_client_eval(async));

    public override async Task Filtered_collection_projection_is_tracked(bool async)
    {
        await base.Filtered_collection_projection_is_tracked(async);

        AssertSql(
            @"SELECT [c].[CustomerID], [c].[Address], [c].[City], [c].[CompanyName], [c].[ContactName], [c].[ContactTitle], [c].[Country], [c].[Fax], [c].[Phone], [c].[PostalCode], [c].[Region], [t].[OrderID], [t].[CustomerID], [t].[EmployeeID], [t].[OrderDate]
FROM [Customers] AS [c]
LEFT JOIN (
    SELECT [o].[OrderID], [o].[CustomerID], [o].[EmployeeID], [o].[OrderDate]
    FROM [Orders] AS [o]
    WHERE [o].[OrderID] > 11000
) AS [t] ON [c].[CustomerID] = [t].[CustomerID]
WHERE [c].[CustomerID] LIKE N'A%'
ORDER BY [c].[CustomerID]");
    }

    public override async Task Filtered_collection_projection_with_to_list_is_tracked(bool async)
    {
        await base.Filtered_collection_projection_with_to_list_is_tracked(async);

        AssertSql(
            @"SELECT [c].[CustomerID], [c].[Address], [c].[City], [c].[CompanyName], [c].[ContactName], [c].[ContactTitle], [c].[Country], [c].[Fax], [c].[Phone], [c].[PostalCode], [c].[Region], [t].[OrderID], [t].[CustomerID], [t].[EmployeeID], [t].[OrderDate]
FROM [Customers] AS [c]
LEFT JOIN (
    SELECT [o].[OrderID], [o].[CustomerID], [o].[EmployeeID], [o].[OrderDate]
    FROM [Orders] AS [o]
    WHERE [o].[OrderID] > 11000
) AS [t] ON [c].[CustomerID] = [t].[CustomerID]
WHERE [c].[CustomerID] LIKE N'A%'
ORDER BY [c].[CustomerID]");
    }

    public override async Task SelectMany_with_collection_being_correlated_subquery_which_references_inner_and_outer_entity(
        bool async)
    {
        await base.SelectMany_with_collection_being_correlated_subquery_which_references_inner_and_outer_entity(async);

        AssertSql(
            @"SELECT [t].[OrderProperty], [t].[CustomerProperty]
FROM [Customers] AS [c]
CROSS APPLY (
    SELECT [o].[CustomerID] AS [OrderProperty], [c].[CustomerID] AS [CustomerProperty]
    FROM [Orders] AS [o]
    WHERE [c].[CustomerID] = [o].[CustomerID]
) AS [t]");
    }

    public override async Task
        SelectMany_with_collection_being_correlated_subquery_which_references_non_mapped_properties_from_inner_and_outer_entity(
            bool async)
    {
        await base
            .SelectMany_with_collection_being_correlated_subquery_which_references_non_mapped_properties_from_inner_and_outer_entity(
                async);

        AssertSql(
            @"");
    }

    public override async Task Select_with_complex_expression_that_can_be_funcletized(bool async)
    {
        await base.Select_with_complex_expression_that_can_be_funcletized(async);

        AssertSql(
            @"SELECT 0
FROM [Customers] AS [c]
WHERE [c].[CustomerID] = N'ALFKI'");
    }

    public override async Task Select_chained_entity_navigation_doesnt_materialize_intermittent_entities(bool async)
    {
        await base.Select_chained_entity_navigation_doesnt_materialize_intermittent_entities(async);

        AssertSql(
            @"SELECT [o].[OrderID], [c].[CustomerID], [o0].[OrderID], [o0].[CustomerID], [o0].[EmployeeID], [o0].[OrderDate]
FROM [Orders] AS [o]
LEFT JOIN [Customers] AS [c] ON [o].[CustomerID] = [c].[CustomerID]
LEFT JOIN [Orders] AS [o0] ON [c].[CustomerID] = [o0].[CustomerID]
ORDER BY [o].[OrderID], [c].[CustomerID]");
    }

    public override async Task Select_entity_compared_to_null(bool async)
    {
        await base.Select_entity_compared_to_null(async);

        AssertSql(
            @"SELECT CASE
    WHEN [c].[CustomerID] IS NULL THEN CAST(1 AS bit)
    ELSE CAST(0 AS bit)
END
FROM [Orders] AS [o]
LEFT JOIN [Customers] AS [c] ON [o].[CustomerID] = [c].[CustomerID]
WHERE [o].[CustomerID] = N'ALFKI'");
    }

    public override async Task Explicit_cast_in_arithmetic_operation_is_preserved(bool async)
    {
        await base.Explicit_cast_in_arithmetic_operation_is_preserved(async);

        AssertSql(
            @"SELECT CAST([o].[OrderID] AS decimal(18,2)) / CAST(([o].[OrderID] + 1000) AS decimal(18,2))
FROM [Orders] AS [o]
WHERE [o].[OrderID] = 10243");
    }

    public override async Task SelectMany_whose_selector_references_outer_source(bool async)
    {
        await base.SelectMany_whose_selector_references_outer_source(async);

        AssertSql(
            @"SELECT [t].[OrderDate], [t].[CustomerCity]
FROM [Customers] AS [c]
CROSS APPLY (
    SELECT [o].[OrderDate], [c].[City] AS [CustomerCity]
    FROM [Orders] AS [o]
    WHERE [c].[CustomerID] = [o].[CustomerID]
) AS [t]");
    }

    public override async Task Collection_FirstOrDefault_with_entity_equality_check_in_projection(bool async)
    {
        await base.Collection_FirstOrDefault_with_entity_equality_check_in_projection(async);

        AssertSql(" ");
    }

    public override async Task Collection_FirstOrDefault_with_nullable_unsigned_int_column(bool async)
    {
        await base.Collection_FirstOrDefault_with_nullable_unsigned_int_column(async);

        AssertSql(
            @"SELECT (
    SELECT TOP(1) [o].[EmployeeID]
    FROM [Orders] AS [o]
    WHERE [c].[CustomerID] = [o].[CustomerID]
    ORDER BY [o].[OrderID])
FROM [Customers] AS [c]");
    }

    public override async Task ToList_Count_in_projection_works(bool async)
    {
        await base.ToList_Count_in_projection_works(async);

        AssertSql(
            @"SELECT [c].[CustomerID], [c].[Address], [c].[City], [c].[CompanyName], [c].[ContactName], [c].[ContactTitle], [c].[Country], [c].[Fax], [c].[Phone], [c].[PostalCode], [c].[Region], (
    SELECT COUNT(*)
    FROM [Orders] AS [o]
    WHERE [c].[CustomerID] = [o].[CustomerID]) AS [Count]
FROM [Customers] AS [c]
WHERE [c].[CustomerID] LIKE N'A%'");
    }

    public override async Task LastOrDefault_member_access_in_projection_translates_to_server(bool async)
    {
        await base.LastOrDefault_member_access_in_projection_translates_to_server(async);

        AssertSql(
            @"SELECT [c].[CustomerID], [c].[Address], [c].[City], [c].[CompanyName], [c].[ContactName], [c].[ContactTitle], [c].[Country], [c].[Fax], [c].[Phone], [c].[PostalCode], [c].[Region], (
    SELECT TOP(1) [o].[OrderDate]
    FROM [Orders] AS [o]
    WHERE [c].[CustomerID] = [o].[CustomerID]
    ORDER BY [o].[OrderID]) AS [OrderDate]
FROM [Customers] AS [c]
WHERE [c].[CustomerID] LIKE N'A%'");
    }

    public override async Task Projection_with_parameterized_constructor(bool async)
    {
        await base.Projection_with_parameterized_constructor(async);

        AssertSql(
            @"SELECT [c].[CustomerID], [c].[Address], [c].[City], [c].[CompanyName], [c].[ContactName], [c].[ContactTitle], [c].[Country], [c].[Fax], [c].[Phone], [c].[PostalCode], [c].[Region]
FROM [Customers] AS [c]
WHERE [c].[CustomerID] = N'ALFKI'");
    }

    public override async Task Projection_with_parameterized_constructor_with_member_assignment(bool async)
    {
        await base.Projection_with_parameterized_constructor_with_member_assignment(async);

        AssertSql(
            @"SELECT [c].[CustomerID], [c].[Address], [c].[City], [c].[CompanyName], [c].[ContactName], [c].[ContactTitle], [c].[Country], [c].[Fax], [c].[Phone], [c].[PostalCode], [c].[Region]
FROM [Customers] AS [c]
WHERE [c].[CustomerID] = N'ALFKI'");
    }

    public override async Task Collection_projection_AsNoTracking_OrderBy(bool async)
    {
        await base.Collection_projection_AsNoTracking_OrderBy(async);

        AssertSql(
            @"SELECT [c].[CustomerID], [o].[OrderDate], [o].[OrderID]
FROM [Customers] AS [c]
LEFT JOIN [Orders] AS [o] ON [c].[CustomerID] = [o].[CustomerID]
ORDER BY [c].[CustomerID]");
    }

    public override async Task Coalesce_over_nullable_uint(bool async)
    {
        await base.Coalesce_over_nullable_uint(async);

        AssertSql(
            @"SELECT COALESCE([o].[EmployeeID], 0)
FROM [Orders] AS [o]");
    }

    public override async Task Project_uint_through_collection_FirstOrDefault(bool async)
    {
        await base.Project_uint_through_collection_FirstOrDefault(async);

        AssertSql(
            @"SELECT (
    SELECT TOP(1) [o].[EmployeeID]
    FROM [Orders] AS [o]
    WHERE [c].[CustomerID] = [o].[CustomerID]
    ORDER BY [o].[OrderID])
FROM [Customers] AS [c]");
    }

    public override async Task Project_keyless_entity_FirstOrDefault_without_orderby(bool async)
    {
        await base.Project_keyless_entity_FirstOrDefault_without_orderby(async);

        AssertSql(
            @"SELECT [t0].[Address], [t0].[City], [t0].[CompanyName], [t0].[ContactName], [t0].[ContactTitle]
FROM [Customers] AS [c]
LEFT JOIN (
    SELECT [t].[Address], [t].[City], [t].[CompanyName], [t].[ContactName], [t].[ContactTitle]
    FROM (
        SELECT [m].[Address], [m].[City], [m].[CompanyName], [m].[ContactName], [m].[ContactTitle], ROW_NUMBER() OVER(PARTITION BY [m].[CompanyName] ORDER BY (SELECT 1)) AS [row]
        FROM (
            SELECT [c].[CustomerID], [c].[Address], [c].[City], [c].[CompanyName], [c].[ContactName], [c].[ContactTitle], [c].[Country], [c].[Fax], [c].[Phone], [c].[PostalCode], [c].[Region] FROM [Customers] AS [c]
        ) AS [m]
    ) AS [t]
    WHERE [t].[row] <= 1
) AS [t0] ON [c].[CompanyName] = [t0].[CompanyName]");
    }

    public override async Task Reverse_changes_asc_order_to_desc(bool async)
    {
        await base.Reverse_changes_asc_order_to_desc(async);

        AssertSql(
            @"SELECT [e].[EmployeeID]
FROM [Employees] AS [e]
ORDER BY [e].[EmployeeID] DESC");
    }

    public override async Task Reverse_changes_desc_order_to_asc(bool async)
    {
        await base.Reverse_changes_desc_order_to_asc(async);

        AssertSql(
            @"SELECT [e].[EmployeeID]
FROM [Employees] AS [e]
ORDER BY [e].[EmployeeID]");
    }

    public override async Task Reverse_after_multiple_orderbys(bool async)
    {
        await base.Reverse_after_multiple_orderbys(async);

        AssertSql(
            @"SELECT [e].[EmployeeID]
FROM [Employees] AS [e]
ORDER BY [e].[EmployeeID]");
    }

    public override async Task Reverse_after_orderby_thenby(bool async)
    {
        await base.Reverse_after_orderby_thenby(async);

        AssertSql(
            @"SELECT [e].[EmployeeID]
FROM [Employees] AS [e]
ORDER BY [e].[EmployeeID] DESC, [e].[City]");
    }

    public override async Task Reverse_in_subquery_via_pushdown(bool async)
    {
        await base.Reverse_in_subquery_via_pushdown(async);

        AssertSql(
            @"@__p_0='5'

SELECT [t0].[EmployeeID], [t0].[City]
FROM (
    SELECT DISTINCT [t].[EmployeeID], [t].[City], [t].[Country], [t].[FirstName], [t].[ReportsTo], [t].[Title]
    FROM (
        SELECT TOP(@__p_0) [e].[EmployeeID], [e].[City], [e].[Country], [e].[FirstName], [e].[ReportsTo], [e].[Title]
        FROM [Employees] AS [e]
        ORDER BY [e].[EmployeeID] DESC
    ) AS [t]
) AS [t0]");
    }

    public override async Task Reverse_after_orderBy_and_take(bool async)
    {
        await base.Reverse_after_orderBy_and_take(async);

        AssertSql(
            @"@__p_0='5'

SELECT [t].[EmployeeID], [t].[City]
FROM (
    SELECT TOP(@__p_0) [e].[EmployeeID], [e].[City]
    FROM [Employees] AS [e]
    ORDER BY [e].[EmployeeID]
) AS [t]
ORDER BY [t].[EmployeeID] DESC");
    }

    public override async Task Reverse_in_join_outer(bool async)
    {
        await base.Reverse_in_join_outer(async);

        AssertSql(
            @"SELECT [c].[CustomerID], [o].[OrderID]
FROM [Customers] AS [c]
INNER JOIN [Orders] AS [o] ON [c].[CustomerID] = [o].[CustomerID]
ORDER BY [c].[City], [c].[CustomerID] DESC");
    }

    public override async Task Reverse_in_join_outer_with_take(bool async)
    {
        await base.Reverse_in_join_outer_with_take(async);

        AssertSql(
            @"@__p_0='20'

SELECT [t].[CustomerID], [o].[OrderID]
FROM (
    SELECT TOP(@__p_0) [c].[CustomerID]
    FROM [Customers] AS [c]
    ORDER BY [c].[CustomerID]
) AS [t]
INNER JOIN [Orders] AS [o] ON [t].[CustomerID] = [o].[CustomerID]
ORDER BY [t].[CustomerID]");
    }

    public override async Task Reverse_in_join_inner(bool async)
    {
        await base.Reverse_in_join_inner(async);

        AssertSql(
            @"SELECT [c].[CustomerID], [o].[OrderID]
FROM [Customers] AS [c]
LEFT JOIN [Orders] AS [o] ON [c].[CustomerID] = [o].[CustomerID]
ORDER BY [c].[CustomerID]");
    }

    public override async Task Reverse_in_join_inner_with_skip(bool async)
    {
        await base.Reverse_in_join_inner_with_skip(async);

        AssertSql(
            @"@__p_0='2'

SELECT [c].[CustomerID], [t].[OrderID]
FROM [Customers] AS [c]
LEFT JOIN (
    SELECT [o].[OrderID], [o].[CustomerID]
    FROM [Orders] AS [o]
    ORDER BY [o].[OrderID] DESC
    OFFSET @__p_0 ROWS
) AS [t] ON [c].[CustomerID] = [t].[CustomerID]
ORDER BY [c].[CustomerID]");
    }

    public override async Task Reverse_in_SelectMany(bool async)
    {
        await base.Reverse_in_SelectMany(async);

        AssertSql(
            @"SELECT [o].[OrderID], [o].[CustomerID], [o].[EmployeeID], [o].[OrderDate]
FROM [Customers] AS [c]
INNER JOIN [Orders] AS [o] ON [c].[CustomerID] = [o].[CustomerID]
ORDER BY [c].[CustomerID] DESC");
    }

    public override async Task Reverse_in_SelectMany_with_Take(bool async)
    {
        await base.Reverse_in_SelectMany_with_Take(async);

        AssertSql(
            @"@__p_0='20'

SELECT [t0].[OrderID], [t0].[CustomerID], [t0].[EmployeeID], [t0].[OrderDate]
FROM (
    SELECT TOP(@__p_0) [c].[CustomerID]
    FROM [Customers] AS [c]
    ORDER BY [c].[CustomerID] DESC
) AS [t]
CROSS APPLY (
    SELECT TOP(30) [o].[OrderID], [o].[CustomerID], [o].[EmployeeID], [o].[OrderDate]
    FROM [Orders] AS [o]
    WHERE [t].[CustomerID] = [o].[CustomerID]
    ORDER BY [o].[OrderID] DESC
) AS [t0]
ORDER BY [t].[CustomerID] DESC");
    }

    public override async Task Reverse_in_projection_subquery(bool async)
    {
        await base.Reverse_in_projection_subquery(async);

        AssertSql(
            @"SELECT [c].[CustomerID], [o].[OrderID], [o].[CustomerID], [o].[EmployeeID], [o].[OrderDate]
FROM [Customers] AS [c]
OUTER APPLY [Orders] AS [o]
ORDER BY [c].[CustomerID], [o].[OrderDate] DESC, [o].[OrderID]");
    }

    public override async Task Reverse_in_projection_subquery_single_result(bool async)
    {
        await base.Reverse_in_projection_subquery_single_result(async);

        AssertSql(
            @"SELECT [t].[OrderID], [t].[CustomerID], [t].[EmployeeID], [t].[OrderDate]
FROM [Customers] AS [c]
OUTER APPLY (
    SELECT TOP(1) [o].[OrderID], [o].[CustomerID], [o].[EmployeeID], [o].[OrderDate]
    FROM [Orders] AS [o]
    ORDER BY [o].[OrderDate] DESC, [o].[OrderID]
) AS [t]
ORDER BY [c].[CustomerID]");
    }

    public override async Task Reverse_in_projection_scalar_subquery(bool async)
    {
        await base.Reverse_in_projection_scalar_subquery(async);

        AssertSql(
            @"SELECT COALESCE((
    SELECT TOP(1) [o].[OrderID]
    FROM [Orders] AS [o]
    ORDER BY [o].[OrderDate] DESC, [o].[OrderID]), 0)
FROM [Customers] AS [c]
ORDER BY [c].[CustomerID]");
    }

    public override async Task Projection_AsEnumerable_projection(bool async)
    {
        await base.Projection_AsEnumerable_projection(async);

        AssertSql(
            @"SELECT [c].[CustomerID], [t].[OrderID], [t].[CustomerID], [t].[EmployeeID], [t].[OrderDate]
FROM [Customers] AS [c]
LEFT JOIN (
    SELECT [o0].[OrderID], [o0].[CustomerID], [o0].[EmployeeID], [o0].[OrderDate]
    FROM [Orders] AS [o0]
    WHERE [o0].[OrderID] < 10750
) AS [t] ON [c].[CustomerID] = [t].[CustomerID]
WHERE ([c].[CustomerID] LIKE N'A%') AND (
    SELECT COUNT(*)
    FROM [Orders] AS [o]
    WHERE [o].[CustomerID] = [c].[CustomerID] AND [o].[OrderID] < 11000) > 0
ORDER BY [c].[CustomerID]");
    }

    public override async Task Projection_custom_type_in_both_sides_of_ternary(bool async)
    {
        await base.Projection_custom_type_in_both_sides_of_ternary(async);

        AssertSql(
            @"SELECT CASE
    WHEN [c].[City] = N'Seattle' AND [c].[City] IS NOT NULL THEN CAST(1 AS bit)
    ELSE CAST(0 AS bit)
END
FROM [Customers] AS [c]
ORDER BY [c].[CustomerID]");
    }

    public override async Task Projecting_multiple_collection_with_same_constant_works(bool async)
    {
        await base.Projecting_multiple_collection_with_same_constant_works(async);

        AssertSql(
            @"SELECT [c].[CustomerID], 1, [o].[OrderID], [o0].[OrderID]
FROM [Customers] AS [c]
LEFT JOIN [Orders] AS [o] ON [c].[CustomerID] = [o].[CustomerID]
LEFT JOIN [Orders] AS [o0] ON [c].[CustomerID] = [o0].[CustomerID]
WHERE [c].[CustomerID] = N'ALFKI'
ORDER BY [c].[CustomerID], [o].[OrderID]");
    }

    public override async Task Custom_projection_reference_navigation_PK_to_FK_optimization(bool async)
    {
        await base.Custom_projection_reference_navigation_PK_to_FK_optimization(async);

        AssertSql(
            @"SELECT [o].[OrderID], [c].[CustomerID], [c].[City], [o].[OrderDate]
FROM [Orders] AS [o]
LEFT JOIN [Customers] AS [c] ON [o].[CustomerID] = [c].[CustomerID]");
    }

    public override async Task Projecting_Length_of_a_string_property_after_FirstOrDefault_on_correlated_collection(bool async)
    {
        await base.Projecting_Length_of_a_string_property_after_FirstOrDefault_on_correlated_collection(async);

        AssertSql(
            @"SELECT (
    SELECT TOP(1) CAST(LEN([o].[CustomerID]) AS int)
    FROM [Orders] AS [o]
    WHERE [c].[CustomerID] = [o].[CustomerID]
    ORDER BY [o].[OrderID])
FROM [Customers] AS [c]
ORDER BY [c].[CustomerID]");
    }

    public override async Task Projecting_count_of_navigation_which_is_generic_list(bool async)
    {
        await base.Projecting_count_of_navigation_which_is_generic_list(async);

        AssertSql(
            @"SELECT (
    SELECT COUNT(*)
    FROM [Orders] AS [o]
    WHERE [c].[CustomerID] = [o].[CustomerID])
FROM [Customers] AS [c]
ORDER BY [c].[CustomerID]");
    }

    public override async Task Projecting_count_of_navigation_which_is_generic_collection(bool async)
    {
        await base.Projecting_count_of_navigation_which_is_generic_collection(async);

        AssertSql(
            @"SELECT (
    SELECT COUNT(*)
    FROM [Orders] AS [o]
    WHERE [c].[CustomerID] = [o].[CustomerID])
FROM [Customers] AS [c]
ORDER BY [c].[CustomerID]");
    }

    public override async Task Projecting_count_of_navigation_which_is_generic_collection_using_convert(bool async)
    {
        await base.Projecting_count_of_navigation_which_is_generic_collection_using_convert(async);

        AssertSql(
            @"SELECT [c].[CustomerID], [o].[OrderID], [o].[CustomerID], [o].[EmployeeID], [o].[OrderDate]
FROM [Customers] AS [c]
LEFT JOIN [Orders] AS [o] ON [c].[CustomerID] = [o].[CustomerID]
ORDER BY [c].[CustomerID]");
    }

    public override async Task Projection_take_projection_doesnt_project_intermittent_column(bool async)
    {
        await base.Projection_take_projection_doesnt_project_intermittent_column(async);

        AssertSql(
            @"@__p_0='10'

SELECT TOP(@__p_0) ([c].[CustomerID] + N' ') + COALESCE([c].[City], N'') AS [Aggregate]
FROM [Customers] AS [c]
ORDER BY [c].[CustomerID]");
    }

    public override async Task Projection_skip_projection_doesnt_project_intermittent_column(bool async)
    {
        await base.Projection_skip_projection_doesnt_project_intermittent_column(async);

        AssertSql(
            @"@__p_0='7'

SELECT ([c].[CustomerID] + N' ') + COALESCE([c].[City], N'') AS [Aggregate]
FROM [Customers] AS [c]
ORDER BY [c].[CustomerID]
OFFSET @__p_0 ROWS");
    }

    public override async Task Projection_Distinct_projection_preserves_columns_used_for_distinct_in_subquery(bool async)
    {
        await base.Projection_Distinct_projection_preserves_columns_used_for_distinct_in_subquery(async);

        AssertSql(
            @"SELECT (COALESCE([t].[FirstLetter], N'') + N' ') + [t].[Foo] AS [Aggregate]
FROM (
    SELECT DISTINCT [c].[CustomerID], SUBSTRING([c].[CustomerID], 0 + 1, 1) AS [FirstLetter], N'Foo' AS [Foo]
    FROM [Customers] AS [c]
) AS [t]");
    }

    public override async Task Projection_take_predicate_projection(bool async)
    {
        await base.Projection_take_predicate_projection(async);

        AssertSql(
            @"@__p_0='10'

SELECT ([t].[CustomerID] + N' ') + COALESCE([t].[City], N'') AS [Aggregate]
FROM (
    SELECT TOP(@__p_0) [c].[CustomerID], [c].[City]
    FROM [Customers] AS [c]
    ORDER BY [c].[CustomerID]
) AS [t]
WHERE [t].[CustomerID] LIKE N'A%'
ORDER BY [t].[CustomerID]");
    }

    public override async Task Do_not_erase_projection_mapping_when_adding_single_projection(bool async)
    {
        await base.Do_not_erase_projection_mapping_when_adding_single_projection(async);

        AssertSql(
            @"SELECT [o].[OrderID], [o].[CustomerID], [o].[EmployeeID], [o].[OrderDate], [t].[OrderID], [t].[ProductID], [t].[Discount], [t].[Quantity], [t].[UnitPrice], [t].[ProductID0], [t].[Discontinued], [t].[ProductName], [t].[SupplierID], [t].[UnitPrice0], [t].[UnitsInStock], [t0].[OrderID], [t0].[ProductID], [t0].[ProductID0], [t2].[OrderID], [t2].[ProductID], [t2].[Discount], [t2].[Quantity], [t2].[UnitPrice], [t2].[ProductID0], [t2].[Discontinued], [t2].[ProductName], [t2].[SupplierID], [t2].[UnitPrice0], [t2].[UnitsInStock], [t0].[Discount], [t0].[Quantity], [t0].[UnitPrice], [t0].[Discontinued], [t0].[ProductName], [t0].[SupplierID], [t0].[UnitPrice0], [t0].[UnitsInStock]
FROM [Orders] AS [o]
LEFT JOIN (
    SELECT [o0].[OrderID], [o0].[ProductID], [o0].[Discount], [o0].[Quantity], [o0].[UnitPrice], [p].[ProductID] AS [ProductID0], [p].[Discontinued], [p].[ProductName], [p].[SupplierID], [p].[UnitPrice] AS [UnitPrice0], [p].[UnitsInStock]
    FROM [Order Details] AS [o0]
    INNER JOIN [Products] AS [p] ON [o0].[ProductID] = [p].[ProductID]
) AS [t] ON [o].[OrderID] = [t].[OrderID]
LEFT JOIN (
    SELECT [t1].[OrderID], [t1].[ProductID], [t1].[Discount], [t1].[Quantity], [t1].[UnitPrice], [t1].[ProductID0], [t1].[Discontinued], [t1].[ProductName], [t1].[SupplierID], [t1].[UnitPrice0], [t1].[UnitsInStock]
    FROM (
        SELECT [o1].[OrderID], [o1].[ProductID], [o1].[Discount], [o1].[Quantity], [o1].[UnitPrice], [p0].[ProductID] AS [ProductID0], [p0].[Discontinued], [p0].[ProductName], [p0].[SupplierID], [p0].[UnitPrice] AS [UnitPrice0], [p0].[UnitsInStock], ROW_NUMBER() OVER(PARTITION BY [o1].[OrderID] ORDER BY [o1].[OrderID], [o1].[ProductID], [p0].[ProductID]) AS [row]
        FROM [Order Details] AS [o1]
        INNER JOIN [Products] AS [p0] ON [o1].[ProductID] = [p0].[ProductID]
        WHERE [o1].[UnitPrice] > 10.0
    ) AS [t1]
    WHERE [t1].[row] <= 1
) AS [t0] ON [o].[OrderID] = [t0].[OrderID]
LEFT JOIN (
    SELECT [o2].[OrderID], [o2].[ProductID], [o2].[Discount], [o2].[Quantity], [o2].[UnitPrice], [p1].[ProductID] AS [ProductID0], [p1].[Discontinued], [p1].[ProductName], [p1].[SupplierID], [p1].[UnitPrice] AS [UnitPrice0], [p1].[UnitsInStock]
    FROM [Order Details] AS [o2]
    INNER JOIN [Products] AS [p1] ON [o2].[ProductID] = [p1].[ProductID]
    WHERE [o2].[UnitPrice] < 10.0
) AS [t2] ON [o].[OrderID] = [t2].[OrderID]
WHERE [o].[OrderID] < 10350
ORDER BY [o].[OrderID], [t].[OrderID], [t].[ProductID], [t].[ProductID0], [t0].[OrderID], [t0].[ProductID], [t0].[ProductID0], [t2].[OrderID], [t2].[ProductID]");
    }

    public override async Task Ternary_in_client_eval_assigns_correct_types(bool async)
    {
        await base.Ternary_in_client_eval_assigns_correct_types(async);

        AssertSql(
            @"SELECT [o].[CustomerID], CASE
    WHEN [o].[OrderDate] IS NOT NULL THEN CAST(1 AS bit)
    ELSE CAST(0 AS bit)
END, [o].[OrderDate], [o].[OrderID] - 10000, CASE
    WHEN [o].[OrderDate] IS NULL THEN CAST(1 AS bit)
    ELSE CAST(0 AS bit)
END
FROM [Orders] AS [o]
WHERE [o].[OrderID] < 10300
ORDER BY [o].[OrderID]");
    }

    public override async Task Projecting_after_navigation_and_distinct(bool async)
    {
        await base.Projecting_after_navigation_and_distinct(async);

        AssertSql(
            @"SELECT [t].[CustomerID], [t0].[CustomerID], [t0].[OrderID], [t0].[OrderDate]
FROM (
    SELECT DISTINCT [c].[CustomerID], [c].[Address], [c].[City], [c].[CompanyName], [c].[ContactName], [c].[ContactTitle], [c].[Country], [c].[Fax], [c].[Phone], [c].[PostalCode], [c].[Region]
    FROM [Orders] AS [o]
    LEFT JOIN [Customers] AS [c] ON [o].[CustomerID] = [c].[CustomerID]
) AS [t]
OUTER APPLY (
    SELECT [t].[CustomerID], [o0].[OrderID], [o0].[OrderDate]
    FROM [Orders] AS [o0]
    WHERE [o0].[OrderID] IN (10248, 10249, 10250) AND ([t].[CustomerID] = [o0].[CustomerID] OR ([t].[CustomerID] IS NULL AND [o0].[CustomerID] IS NULL))
) AS [t0]
ORDER BY [t].[CustomerID], [t0].[OrderID]");
    }

    public override async Task Correlated_collection_after_distinct_with_complex_projection_containing_original_identifier(bool async)
    {
        await base.Correlated_collection_after_distinct_with_complex_projection_containing_original_identifier(async);

        AssertSql(
            @"SELECT [t].[OrderID], [t].[Complex], [t0].[Outer], [t0].[Inner], [t0].[OrderDate]
FROM (
    SELECT DISTINCT [o].[OrderID], DATEPART(month, [o].[OrderDate]) AS [Complex]
    FROM [Orders] AS [o]
) AS [t]
OUTER APPLY (
    SELECT [t].[OrderID] AS [Outer], [o0].[OrderID] AS [Inner], [o0].[OrderDate]
    FROM [Orders] AS [o0]
    WHERE [o0].[OrderID] IN (10248, 10249, 10250) AND [t].[OrderID] = [o0].[OrderID]
) AS [t0]
ORDER BY [t].[OrderID]");
    }

    public override async Task Correlated_collection_after_distinct_not_containing_original_identifier(bool async)
    {
        await base.Correlated_collection_after_distinct_not_containing_original_identifier(async);

        AssertSql(
            @"SELECT [t].[OrderDate], [t].[CustomerID], [t0].[Outer1], [t0].[Outer2], [t0].[Inner], [t0].[OrderDate]
FROM (
    SELECT DISTINCT [o].[OrderDate], [o].[CustomerID]
    FROM [Orders] AS [o]
) AS [t]
OUTER APPLY (
    SELECT [t].[OrderDate] AS [Outer1], [t].[CustomerID] AS [Outer2], [o0].[OrderID] AS [Inner], [o0].[OrderDate]
    FROM [Orders] AS [o0]
    WHERE [o0].[OrderID] IN (10248, 10249, 10250) AND ([t].[CustomerID] = [o0].[CustomerID] OR ([t].[CustomerID] IS NULL AND [o0].[CustomerID] IS NULL))
) AS [t0]
ORDER BY [t].[OrderDate], [t].[CustomerID]");
    }

    public override async Task Correlated_collection_after_distinct_with_complex_projection_not_containing_original_identifier(
        bool async)
    {
        await base.Correlated_collection_after_distinct_with_complex_projection_not_containing_original_identifier(async);

        AssertSql(
            @"SELECT [t].[OrderDate], [t].[CustomerID], [t].[Complex], [t0].[Outer1], [t0].[Outer2], [t0].[Outer3], [t0].[Inner], [t0].[OrderDate]
FROM (
    SELECT DISTINCT [o].[OrderDate], [o].[CustomerID], DATEPART(month, [o].[OrderDate]) AS [Complex]
    FROM [Orders] AS [o]
) AS [t]
OUTER APPLY (
    SELECT [t].[OrderDate] AS [Outer1], [t].[CustomerID] AS [Outer2], [t].[Complex] AS [Outer3], [o0].[OrderID] AS [Inner], [o0].[OrderDate]
    FROM [Orders] AS [o0]
    WHERE [o0].[OrderID] IN (10248, 10249, 10250) AND (([t].[CustomerID] = [o0].[CustomerID]) OR ([t].[CustomerID] IS NULL AND [o0].[CustomerID] IS NULL))
) AS [t0]
ORDER BY [t].[OrderDate], [t].[CustomerID], [t].[Complex], [t0].[Inner]");
    }

    public override async Task Correlated_collection_after_groupby_with_complex_projection_containing_original_identifier(bool async)
    {
        await base.Correlated_collection_after_groupby_with_complex_projection_containing_original_identifier(async);

        AssertSql(
            @"SELECT [t].[OrderID], [t].[c], [t0].[Outer], [t0].[Inner], [t0].[OrderDate]
FROM (
    SELECT [o].[OrderID], DATEPART(month, [o].[OrderDate]) AS [c]
    FROM [Orders] AS [o]
    GROUP BY [o].[OrderID], DATEPART(month, [o].[OrderDate])
) AS [t]
OUTER APPLY (
    SELECT [t].[OrderID] AS [Outer], [o0].[OrderID] AS [Inner], [o0].[OrderDate]
    FROM [Orders] AS [o0]
    WHERE [o0].[OrderID] IN (10248, 10249, 10250) AND [t].[OrderID] = [o0].[OrderID]
) AS [t0]
ORDER BY [t].[OrderID]");
    }

    public override async Task Select_nested_collection_deep(bool async)
    {
        await base.Select_nested_collection_deep(async);

        AssertSql(
            @"SELECT [c].[CustomerID], [t0].[OrderID], [t0].[OrderID0], [t0].[OrderID00]
FROM [Customers] AS [c]
OUTER APPLY (
    SELECT [o].[OrderID], [t].[OrderID] AS [OrderID0], [t].[OrderID0] AS [OrderID00]
    FROM [Orders] AS [o]
    OUTER APPLY (
        SELECT [o].[OrderID], [o0].[OrderID] AS [OrderID0]
        FROM [Orders] AS [o0]
        WHERE [o].[CustomerID] = [c].[CustomerID]
    ) AS [t]
    WHERE DATEPART(year, [o].[OrderDate]) = 1997 AND [c].[CustomerID] = [o].[CustomerID]
) AS [t0]
WHERE [c].[City] = N'London'
ORDER BY [c].[CustomerID], [t0].[OrderID], [t0].[OrderID00]");
    }

    public override async Task Select_nested_collection_deep_distinct_no_identifiers(bool async)
    {
        await base.Select_nested_collection_deep_distinct_no_identifiers(async);

        AssertSql(
            @"SELECT [t].[City], [t1].[OrderID], [t1].[OrderID0], [t1].[OrderID00]
FROM (
    SELECT DISTINCT [c].[City]
    FROM [Customers] AS [c]
    WHERE [c].[City] = N'London'
) AS [t]
OUTER APPLY (
    SELECT [t0].[OrderID], [t2].[OrderID] AS [OrderID0], [t2].[OrderID0] AS [OrderID00]
    FROM (
        SELECT DISTINCT [o].[OrderID], [o].[CustomerID], [o].[EmployeeID], [o].[OrderDate]
        FROM [Orders] AS [o]
        WHERE ([o].[CustomerID] = [t].[City] OR ([o].[CustomerID] IS NULL AND [t].[City] IS NULL)) AND DATEPART(year, [o].[OrderDate]) = 1997
    ) AS [t0]
    OUTER APPLY (
        SELECT [t0].[OrderID], [o0].[OrderID] AS [OrderID0]
        FROM [Orders] AS [o0]
        WHERE [t0].[CustomerID] = [t].[City] OR ([t0].[CustomerID] IS NULL AND [t].[City] IS NULL)
    ) AS [t2]
) AS [t1]
ORDER BY [t].[City], [t1].[OrderID], [t1].[OrderID00]");
    }

    public override async Task Collection_include_over_result_of_single_non_scalar(bool async)
    {
        await base.Collection_include_over_result_of_single_non_scalar(async);

        AssertSql(
            @"SELECT [c].[CustomerID], [c].[Address], [c].[City], [c].[CompanyName], [c].[ContactName], [c].[ContactTitle], [c].[Country], [c].[Fax], [c].[Phone], [c].[PostalCode], [c].[Region], [t].[OrderID], [t].[CustomerID], [t].[EmployeeID], [t].[OrderDate], [t].[OrderID0], [t].[ProductID], [t].[Discount], [t].[Quantity], [t].[UnitPrice], [t0].[OrderID], [t0].[CustomerID], [t0].[EmployeeID], [t0].[OrderDate], [o2].[OrderID], [o2].[ProductID], [o2].[Discount], [o2].[Quantity], [o2].[UnitPrice]
FROM [Customers] AS [c]
LEFT JOIN (
    SELECT [o].[OrderID], [o].[CustomerID], [o].[EmployeeID], [o].[OrderDate], [o0].[OrderID] AS [OrderID0], [o0].[ProductID], [o0].[Discount], [o0].[Quantity], [o0].[UnitPrice]
    FROM [Orders] AS [o]
    LEFT JOIN [Order Details] AS [o0] ON [o].[OrderID] = [o0].[OrderID]
) AS [t] ON [c].[CustomerID] = [t].[CustomerID]
LEFT JOIN (
    SELECT [t1].[OrderID], [t1].[CustomerID], [t1].[EmployeeID], [t1].[OrderDate]
    FROM (
        SELECT [o1].[OrderID], [o1].[CustomerID], [o1].[EmployeeID], [o1].[OrderDate], ROW_NUMBER() OVER(PARTITION BY [o1].[CustomerID] ORDER BY [o1].[OrderDate]) AS [row]
        FROM [Orders] AS [o1]
    ) AS [t1]
    WHERE [t1].[row] <= 1
) AS [t0] ON [c].[CustomerID] = [t0].[CustomerID]
LEFT JOIN [Order Details] AS [o2] ON [t0].[OrderID] = [o2].[OrderID]
WHERE [c].[CustomerID] LIKE N'F%'
ORDER BY [c].[CustomerID], [t].[OrderID], [t].[OrderID0], [t].[ProductID], [t0].[OrderID], [o2].[OrderID]");
    }

    public override async Task Collection_projection_selecting_outer_element_followed_by_take(bool async)
    {
        await base.Collection_projection_selecting_outer_element_followed_by_take(async);

        AssertSql(
            @"@__p_0='10'

SELECT [t].[CustomerID], [t0].[CustomerID], [t0].[Address], [t0].[City], [t0].[CompanyName], [t0].[ContactName], [t0].[ContactTitle], [t0].[Country], [t0].[Fax], [t0].[Phone], [t0].[PostalCode], [t0].[Region], [t0].[OrderID], [t0].[OrderID0], [t0].[CustomerID0], [t0].[EmployeeID], [t0].[OrderDate]
FROM (
    SELECT TOP(@__p_0) [c].[CustomerID], [c].[Address], [c].[City], [c].[CompanyName], [c].[ContactName], [c].[ContactTitle], [c].[Country], [c].[Fax], [c].[Phone], [c].[PostalCode], [c].[Region]
    FROM [Customers] AS [c]
    WHERE [c].[CustomerID] LIKE N'F%'
    ORDER BY [c].[CustomerID]
) AS [t]
OUTER APPLY (
    SELECT [t].[CustomerID], [t].[Address], [t].[City], [t].[CompanyName], [t].[ContactName], [t].[ContactTitle], [t].[Country], [t].[Fax], [t].[Phone], [t].[PostalCode], [t].[Region], [o].[OrderID], [t1].[OrderID] AS [OrderID0], [t1].[CustomerID] AS [CustomerID0], [t1].[EmployeeID], [t1].[OrderDate]
    FROM [Orders] AS [o]
    OUTER APPLY (
        SELECT [o0].[OrderID], [o0].[CustomerID], [o0].[EmployeeID], [o0].[OrderDate]
        FROM [Orders] AS [o0]
        WHERE [t].[CustomerID] = [o0].[CustomerID]
    ) AS [t1]
    WHERE [t].[CustomerID] = [o].[CustomerID]
) AS [t0]
ORDER BY [t].[CustomerID], [t0].[OrderID]");
    }

    public override async Task Take_on_top_level_and_on_collection_projection_with_outer_apply(bool async)
    {
        await base.Take_on_top_level_and_on_collection_projection_with_outer_apply(async);

        AssertSql(
            @"SELECT [t].[OrderID], [t].[OrderDate], [t0].[OrderID], [t0].[ProductID], [t0].[Discontinued], [t0].[ProductName], [t0].[SupplierID], [t0].[UnitPrice], [t0].[UnitsInStock], [t0].[UnitPrice0], [t0].[ProductID0]
FROM (
    SELECT TOP(1) [o].[OrderID], [o].[OrderDate]
    FROM [Orders] AS [o]
    WHERE [o].[CustomerID] IS NOT NULL AND ([o].[CustomerID] LIKE N'F%')
) AS [t]
OUTER APPLY (
    SELECT [t1].[OrderID], [p].[ProductID], [p].[Discontinued], [p].[ProductName], [p].[SupplierID], [p].[UnitPrice], [p].[UnitsInStock], [t1].[UnitPrice] AS [UnitPrice0], [t1].[ProductID] AS [ProductID0]
    FROM (
        SELECT [o0].[OrderID], [o0].[ProductID], [o0].[UnitPrice]
        FROM [Order Details] AS [o0]
        WHERE [t].[OrderID] = [o0].[OrderID]
        ORDER BY [o0].[OrderID] DESC
        OFFSET 0 ROWS FETCH NEXT 10 ROWS ONLY
    ) AS [t1]
    INNER JOIN [Products] AS [p] ON [t1].[ProductID] = [p].[ProductID]
) AS [t0]
ORDER BY [t].[OrderID], [t0].[OrderID] DESC, [t0].[ProductID0]");
    }

    public override async Task Take_on_correlated_collection_in_first(bool async)
    {
        await base.Take_on_correlated_collection_in_first(async);

        AssertSql(
            @"SELECT [t].[CustomerID], [t0].[Title], [t0].[OrderID], [t0].[CustomerID]
FROM (
    SELECT TOP(1) [c].[CustomerID]
    FROM [Customers] AS [c]
    WHERE [c].[CustomerID] LIKE N'F%'
    ORDER BY [c].[CustomerID]
) AS [t]
OUTER APPLY (
    SELECT CASE
        WHEN [t1].[CustomerID] = [c0].[CustomerID] OR ([t1].[CustomerID] IS NULL AND [c0].[CustomerID] IS NULL) THEN N'A'
        ELSE N'B'
    END AS [Title], [t1].[OrderID], [c0].[CustomerID], [t1].[OrderDate]
    FROM (
        SELECT TOP(1) [o].[OrderID], [o].[CustomerID], [o].[OrderDate]
        FROM [Orders] AS [o]
        WHERE [t].[CustomerID] = [o].[CustomerID]
        ORDER BY [o].[OrderDate]
    ) AS [t1]
    LEFT JOIN [Customers] AS [c0] ON [t1].[CustomerID] = [c0].[CustomerID]
) AS [t0]
ORDER BY [t].[CustomerID], [t0].[OrderDate], [t0].[OrderID]");
    }

    public override async Task Client_projection_via_ctor_arguments(bool async)
    {
        await base.Client_projection_via_ctor_arguments(async);

        AssertSql(
            @"SELECT [t].[CustomerID], [t].[City], [o0].[OrderID], [o0].[OrderDate], [t].[c]
FROM (
    SELECT TOP(2) [c].[CustomerID], [c].[City], (
        SELECT COUNT(*)
        FROM [Orders] AS [o]
        WHERE [c].[CustomerID] = [o].[CustomerID]) AS [c]
    FROM [Customers] AS [c]
    WHERE [c].[CustomerID] = N'ALFKI'
) AS [t]
LEFT JOIN [Orders] AS [o0] ON [t].[CustomerID] = [o0].[CustomerID]
ORDER BY [t].[CustomerID]");
    }

    public override async Task Client_projection_with_string_initialization_with_scalar_subquery(bool async)
    {
        await base.Client_projection_with_string_initialization_with_scalar_subquery(async);

        AssertSql(
            @"SELECT [c].[CustomerID], (
    SELECT TOP(1) [o].[OrderDate]
    FROM [Orders] AS [o]
    WHERE [c].[CustomerID] = [o].[CustomerID] AND [o].[OrderID] < 11000), [c].[City], N'test' + COALESCE([c].[City], N'')
FROM [Customers] AS [c]
WHERE [c].[CustomerID] LIKE N'F%'");
    }

    public override async Task MemberInit_in_projection_without_arguments(bool async)
    {
        await base.MemberInit_in_projection_without_arguments(async);

        AssertSql(
            @"SELECT [c].[CustomerID], [o].[OrderID]
FROM [Customers] AS [c]
LEFT JOIN [Orders] AS [o] ON [c].[CustomerID] = [o].[CustomerID]
WHERE [c].[CustomerID] LIKE N'F%'
ORDER BY [c].[CustomerID]");
    }

<<<<<<< HEAD
    private void AssertSql(params string[] expected)
        => Fixture.TestSqlLoggerFactory.AssertBaseline(expected);
=======
        public override async Task List_of_list_of_anonymous_type(bool async)
        {
            await base.List_of_list_of_anonymous_type(async);

            AssertSql(
                @"SELECT [c].[CustomerID], [t].[OrderID], [t].[OrderID0], [t].[ProductID]
FROM [Customers] AS [c]
LEFT JOIN (
    SELECT [o].[OrderID], [o0].[OrderID] AS [OrderID0], [o0].[ProductID], [o].[CustomerID]
    FROM [Orders] AS [o]
    LEFT JOIN [Order Details] AS [o0] ON [o].[OrderID] = [o0].[OrderID]
) AS [t] ON [c].[CustomerID] = [t].[CustomerID]
WHERE [c].[CustomerID] LIKE N'F%'
ORDER BY [c].[CustomerID], [t].[OrderID], [t].[OrderID0]");
        }

        private void AssertSql(params string[] expected)
            => Fixture.TestSqlLoggerFactory.AssertBaseline(expected);
>>>>>>> 22a1094f

    protected override void ClearLog()
        => Fixture.TestSqlLoggerFactory.Clear();
}<|MERGE_RESOLUTION|>--- conflicted
+++ resolved
@@ -2053,16 +2053,12 @@
 ORDER BY [c].[CustomerID]");
     }
 
-<<<<<<< HEAD
-    private void AssertSql(params string[] expected)
-        => Fixture.TestSqlLoggerFactory.AssertBaseline(expected);
-=======
-        public override async Task List_of_list_of_anonymous_type(bool async)
-        {
-            await base.List_of_list_of_anonymous_type(async);
-
-            AssertSql(
-                @"SELECT [c].[CustomerID], [t].[OrderID], [t].[OrderID0], [t].[ProductID]
+    public override async Task List_of_list_of_anonymous_type(bool async)
+    {
+        await base.List_of_list_of_anonymous_type(async);
+
+        AssertSql(
+            @"SELECT [c].[CustomerID], [t].[OrderID], [t].[OrderID0], [t].[ProductID]
 FROM [Customers] AS [c]
 LEFT JOIN (
     SELECT [o].[OrderID], [o0].[OrderID] AS [OrderID0], [o0].[ProductID], [o].[CustomerID]
@@ -2071,11 +2067,10 @@
 ) AS [t] ON [c].[CustomerID] = [t].[CustomerID]
 WHERE [c].[CustomerID] LIKE N'F%'
 ORDER BY [c].[CustomerID], [t].[OrderID], [t].[OrderID0]");
-        }
-
-        private void AssertSql(params string[] expected)
-            => Fixture.TestSqlLoggerFactory.AssertBaseline(expected);
->>>>>>> 22a1094f
+    }
+
+    private void AssertSql(params string[] expected)
+        => Fixture.TestSqlLoggerFactory.AssertBaseline(expected);
 
     protected override void ClearLog()
         => Fixture.TestSqlLoggerFactory.Clear();
