﻿// Licensed to the .NET Foundation under one or more agreements.
// The .NET Foundation licenses this file to you under the MIT license.

namespace Microsoft.EntityFrameworkCore.Query;

public class NorthwindJoinQuerySqlServerTest : NorthwindJoinQueryRelationalTestBase<NorthwindQuerySqlServerFixture<NoopModelCustomizer>>
{
    public NorthwindJoinQuerySqlServerTest(
        NorthwindQuerySqlServerFixture<NoopModelCustomizer> fixture,
        ITestOutputHelper testOutputHelper)
        : base(fixture)
    {
        ClearLog();
        //Fixture.TestSqlLoggerFactory.SetTestOutputHelper(testOutputHelper);
    }

    protected override bool CanExecuteQueryString
        => true;

    public override async Task Join_customers_orders_projection(bool async)
    {
        await base.Join_customers_orders_projection(async);

        AssertSql(
            @"SELECT [c].[ContactName], [o].[OrderID]
FROM [Customers] AS [c]
INNER JOIN [Orders] AS [o] ON [c].[CustomerID] = [o].[CustomerID]");
    }

    public override async Task Join_customers_orders_entities(bool async)
    {
        await base.Join_customers_orders_entities(async);

        AssertSql(
            @"SELECT [c].[CustomerID], [c].[Address], [c].[City], [c].[CompanyName], [c].[ContactName], [c].[ContactTitle], [c].[Country], [c].[Fax], [c].[Phone], [c].[PostalCode], [c].[Region], [o].[OrderID], [o].[CustomerID], [o].[EmployeeID], [o].[OrderDate]
FROM [Customers] AS [c]
INNER JOIN [Orders] AS [o] ON [c].[CustomerID] = [o].[CustomerID]
WHERE [c].[CustomerID] LIKE N'F%'");
    }

    public override async Task Join_select_many(bool async)
    {
        await base.Join_select_many(async);

        AssertSql(
            @"SELECT [c].[CustomerID], [c].[Address], [c].[City], [c].[CompanyName], [c].[ContactName], [c].[ContactTitle], [c].[Country], [c].[Fax], [c].[Phone], [c].[PostalCode], [c].[Region], [o].[OrderID], [o].[CustomerID], [o].[EmployeeID], [o].[OrderDate], [e].[EmployeeID], [e].[City], [e].[Country], [e].[FirstName], [e].[ReportsTo], [e].[Title]
FROM [Customers] AS [c]
INNER JOIN [Orders] AS [o] ON [c].[CustomerID] = [o].[CustomerID]
CROSS JOIN [Employees] AS [e]
WHERE [c].[CustomerID] LIKE N'F%'");
    }

    public override async Task Client_Join_select_many(bool async)
    {
        await base.Client_Join_select_many(async);

        AssertSql(
            @"@__p_0='2'

SELECT [t0].[EmployeeID], [t0].[City], [t0].[Country], [t0].[FirstName], [t0].[ReportsTo], [t0].[Title]
FROM (
    SELECT TOP(@__p_0) [e0].[EmployeeID], [e0].[City], [e0].[Country], [e0].[FirstName], [e0].[ReportsTo], [e0].[Title]
    FROM [Employees] AS [e0]
    ORDER BY [e0].[EmployeeID]
) AS [t0]",
            //
            @"@__p_0='2'

SELECT [t].[EmployeeID], [t].[City], [t].[Country], [t].[FirstName], [t].[ReportsTo], [t].[Title]
FROM (
    SELECT TOP(@__p_0) [e].[EmployeeID], [e].[City], [e].[Country], [e].[FirstName], [e].[ReportsTo], [e].[Title]
    FROM [Employees] AS [e]
    ORDER BY [e].[EmployeeID]
) AS [t]",
            //
            @"SELECT [t1].[EmployeeID], [t1].[City], [t1].[Country], [t1].[FirstName], [t1].[ReportsTo], [t1].[Title]
FROM (
    SELECT [e1].[EmployeeID], [e1].[City], [e1].[Country], [e1].[FirstName], [e1].[ReportsTo], [e1].[Title]
    FROM [Employees] AS [e1]
    ORDER BY [e1].[EmployeeID]
    OFFSET 6 ROWS FETCH NEXT 2 ROWS ONLY
) AS [t1]",
            //
            @"SELECT [t1].[EmployeeID], [t1].[City], [t1].[Country], [t1].[FirstName], [t1].[ReportsTo], [t1].[Title]
FROM (
    SELECT [e1].[EmployeeID], [e1].[City], [e1].[Country], [e1].[FirstName], [e1].[ReportsTo], [e1].[Title]
    FROM [Employees] AS [e1]
    ORDER BY [e1].[EmployeeID]
    OFFSET 6 ROWS FETCH NEXT 2 ROWS ONLY
) AS [t1]");
    }

    public override async Task Join_customers_orders_select(bool async)
    {
        await base.Join_customers_orders_select(async);

        AssertSql(
            @"SELECT [c].[ContactName], [o].[OrderID]
FROM [Customers] AS [c]
INNER JOIN [Orders] AS [o] ON [c].[CustomerID] = [o].[CustomerID]");
    }

    public override async Task Join_customers_orders_with_subquery(bool async)
    {
        await base.Join_customers_orders_with_subquery(async);

        AssertSql(
            @"SELECT [c].[ContactName], [o].[OrderID]
FROM [Customers] AS [c]
INNER JOIN [Orders] AS [o] ON [c].[CustomerID] = [o].[CustomerID]
WHERE [o].[CustomerID] = N'ALFKI'");
    }

    public override async Task Join_customers_orders_with_subquery_with_take(bool async)
    {
        await base.Join_customers_orders_with_subquery_with_take(async);

        AssertSql(
            @"@__p_0='5'

SELECT [c].[ContactName], [t].[OrderID]
FROM [Customers] AS [c]
INNER JOIN (
    SELECT TOP(@__p_0) [o].[OrderID], [o].[CustomerID]
    FROM [Orders] AS [o]
    ORDER BY [o].[OrderID]
) AS [t] ON [c].[CustomerID] = [t].[CustomerID]
WHERE [t].[CustomerID] = N'ALFKI'");
    }

    public override async Task Join_customers_orders_with_subquery_anonymous_property_method(bool async)
    {
        await base.Join_customers_orders_with_subquery_anonymous_property_method(async);

        AssertSql(
            @"SELECT [o].[OrderID], [o].[CustomerID], [o].[EmployeeID], [o].[OrderDate]
FROM [Customers] AS [c]
INNER JOIN [Orders] AS [o] ON [c].[CustomerID] = [o].[CustomerID]
WHERE [o].[CustomerID] = N'ALFKI'");
    }

    public override async Task Join_customers_orders_with_subquery_anonymous_property_method_with_take(bool async)
    {
        await base.Join_customers_orders_with_subquery_anonymous_property_method_with_take(async);

        AssertSql(
            @"@__p_0='5'

SELECT [t].[OrderID], [t].[CustomerID], [t].[EmployeeID], [t].[OrderDate]
FROM [Customers] AS [c]
INNER JOIN (
    SELECT TOP(@__p_0) [o].[OrderID], [o].[CustomerID], [o].[EmployeeID], [o].[OrderDate]
    FROM [Orders] AS [o]
    ORDER BY [o].[OrderID]
) AS [t] ON [c].[CustomerID] = [t].[CustomerID]
WHERE [t].[CustomerID] = N'ALFKI'");
    }

    public override async Task Join_customers_orders_with_subquery_predicate(bool async)
    {
        await base.Join_customers_orders_with_subquery_predicate(async);

        AssertSql(
            @"SELECT [c].[ContactName], [t].[OrderID]
FROM [Customers] AS [c]
INNER JOIN (
    SELECT [o].[OrderID], [o].[CustomerID]
    FROM [Orders] AS [o]
    WHERE [o].[OrderID] > 0
) AS [t] ON [c].[CustomerID] = [t].[CustomerID]
WHERE [t].[CustomerID] = N'ALFKI'");
    }

    public override async Task Join_customers_orders_with_subquery_predicate_with_take(bool async)
    {
        await base.Join_customers_orders_with_subquery_predicate_with_take(async);

        AssertSql(
            @"@__p_0='5'

SELECT [c].[ContactName], [t].[OrderID]
FROM [Customers] AS [c]
INNER JOIN (
    SELECT TOP(@__p_0) [o].[OrderID], [o].[CustomerID]
    FROM [Orders] AS [o]
    WHERE [o].[OrderID] > 0
    ORDER BY [o].[OrderID]
) AS [t] ON [c].[CustomerID] = [t].[CustomerID]
WHERE [t].[CustomerID] = N'ALFKI'");
    }

    public override async Task Join_composite_key(bool async)
    {
        await base.Join_composite_key(async);

        AssertSql(
            @"SELECT [c].[CustomerID], [c].[Address], [c].[City], [c].[CompanyName], [c].[ContactName], [c].[ContactTitle], [c].[Country], [c].[Fax], [c].[Phone], [c].[PostalCode], [c].[Region], [o].[OrderID], [o].[CustomerID], [o].[EmployeeID], [o].[OrderDate]
FROM [Customers] AS [c]
INNER JOIN [Orders] AS [o] ON [c].[CustomerID] = [o].[CustomerID] AND [c].[CustomerID] = [o].[CustomerID]
WHERE [c].[CustomerID] LIKE N'F%'");
    }

    public override async Task Join_complex_condition(bool async)
    {
        await base.Join_complex_condition(async);

        AssertSql(
            @"SELECT [c].[CustomerID]
FROM [Customers] AS [c]
CROSS JOIN (
    SELECT [o].[OrderID], [o].[CustomerID], [o].[EmployeeID], [o].[OrderDate]
    FROM [Orders] AS [o]
    WHERE [o].[OrderID] < 10250
) AS [t]
WHERE [c].[CustomerID] = N'ALFKI'");
    }

    public override async Task Join_same_collection_multiple(bool async)
    {
        await base.Join_same_collection_multiple(async);

        AssertSql(
            @"SELECT [c1].[CustomerID], [c1].[Address], [c1].[City], [c1].[CompanyName], [c1].[ContactName], [c1].[ContactTitle], [c1].[Country], [c1].[Fax], [c1].[Phone], [c1].[PostalCode], [c1].[Region]
FROM [Customers] AS [c]
INNER JOIN [Customers] AS [c0] ON [c].[CustomerID] = [c0].[CustomerID]
INNER JOIN [Customers] AS [c1] ON [c].[CustomerID] = [c1].[CustomerID]");
    }

    public override async Task Join_same_collection_force_alias_uniquefication(bool async)
    {
        await base.Join_same_collection_force_alias_uniquefication(async);

        AssertSql(
            @"SELECT [o].[OrderID], [o].[CustomerID], [o].[EmployeeID], [o].[OrderDate], [o0].[OrderID], [o0].[CustomerID], [o0].[EmployeeID], [o0].[OrderDate]
FROM [Orders] AS [o]
INNER JOIN [Orders] AS [o0] ON [o].[CustomerID] = [o0].[CustomerID]
<<<<<<< HEAD
WHERE [o].[CustomerID] IS NOT NULL AND ([o].[CustomerID] LIKE N'F%')");
    }
=======
WHERE ([o].[CustomerID] IS NOT NULL) AND ([o].[CustomerID] LIKE N'F%')");
        }
>>>>>>> 021fbcb7

    public override async Task GroupJoin_simple(bool async)
    {
        await base.GroupJoin_simple(async);

        AssertSql(
            @"SELECT [o].[OrderID], [o].[CustomerID], [o].[EmployeeID], [o].[OrderDate]
FROM [Customers] AS [c]
INNER JOIN [Orders] AS [o] ON [c].[CustomerID] = [o].[CustomerID]
WHERE [c].[CustomerID] LIKE N'F%'");
    }

    public override async Task GroupJoin_simple2(bool async)
    {
        await base.GroupJoin_simple2(async);

        AssertSql(
            @"SELECT [c].[CustomerID], [c].[Address], [c].[City], [c].[CompanyName], [c].[ContactName], [c].[ContactTitle], [c].[Country], [c].[Fax], [c].[Phone], [c].[PostalCode], [c].[Region]
FROM [Customers] AS [c]
INNER JOIN [Orders] AS [o] ON [c].[CustomerID] = [o].[CustomerID]");
    }

    public override async Task GroupJoin_simple3(bool async)
    {
        await base.GroupJoin_simple3(async);

        AssertSql(
            @"SELECT [o].[OrderID]
FROM [Customers] AS [c]
INNER JOIN [Orders] AS [o] ON [c].[CustomerID] = [o].[CustomerID]");
    }

    public override async Task GroupJoin_simple_ordering(bool async)
    {
        await base.GroupJoin_simple_ordering(async);

        AssertSql(
            @"SELECT [o].[OrderID], [o].[CustomerID], [o].[EmployeeID], [o].[OrderDate]
FROM [Customers] AS [c]
INNER JOIN [Orders] AS [o] ON [c].[CustomerID] = [o].[CustomerID]
WHERE [c].[CustomerID] LIKE N'F%'
ORDER BY [c].[City]");
    }

    public override async Task GroupJoin_simple_subquery(bool async)
    {
        await base.GroupJoin_simple_subquery(async);

        AssertSql(
            @"@__p_0='4'

SELECT [t].[OrderID], [t].[CustomerID], [t].[EmployeeID], [t].[OrderDate]
FROM [Customers] AS [c]
INNER JOIN (
    SELECT TOP(@__p_0) [o].[OrderID], [o].[CustomerID], [o].[EmployeeID], [o].[OrderDate]
    FROM [Orders] AS [o]
    ORDER BY [o].[OrderID]
) AS [t] ON [c].[CustomerID] = [t].[CustomerID]");
    }

    public override async Task GroupJoin_DefaultIfEmpty(bool async)
    {
        await base.GroupJoin_DefaultIfEmpty(async);

        AssertSql(
            @"SELECT [c].[CustomerID], [c].[Address], [c].[City], [c].[CompanyName], [c].[ContactName], [c].[ContactTitle], [c].[Country], [c].[Fax], [c].[Phone], [c].[PostalCode], [c].[Region], [o].[OrderID], [o].[CustomerID], [o].[EmployeeID], [o].[OrderDate]
FROM [Customers] AS [c]
LEFT JOIN [Orders] AS [o] ON [c].[CustomerID] = [o].[CustomerID]
WHERE [c].[CustomerID] LIKE N'F%'");
    }

    public override async Task GroupJoin_DefaultIfEmpty_multiple(bool async)
    {
        await base.GroupJoin_DefaultIfEmpty_multiple(async);

        AssertSql(
            @"SELECT [c].[CustomerID], [c].[Address], [c].[City], [c].[CompanyName], [c].[ContactName], [c].[ContactTitle], [c].[Country], [c].[Fax], [c].[Phone], [c].[PostalCode], [c].[Region], [o].[OrderID], [o].[CustomerID], [o].[EmployeeID], [o].[OrderDate], [o0].[OrderID], [o0].[CustomerID], [o0].[EmployeeID], [o0].[OrderDate]
FROM [Customers] AS [c]
LEFT JOIN [Orders] AS [o] ON [c].[CustomerID] = [o].[CustomerID]
LEFT JOIN [Orders] AS [o0] ON [c].[CustomerID] = [o0].[CustomerID]
WHERE [c].[CustomerID] LIKE N'F%'");
    }

    public override async Task GroupJoin_DefaultIfEmpty2(bool async)
    {
        await base.GroupJoin_DefaultIfEmpty2(async);

        AssertSql(
            @"SELECT [e].[EmployeeID], [e].[City], [e].[Country], [e].[FirstName], [e].[ReportsTo], [e].[Title], [t].[OrderID], [t].[CustomerID], [t].[EmployeeID], [t].[OrderDate]
FROM [Employees] AS [e]
LEFT JOIN (
    SELECT [o].[OrderID], [o].[CustomerID], [o].[EmployeeID], [o].[OrderDate]
    FROM [Orders] AS [o]
    WHERE ([o].[CustomerID] IS NOT NULL) AND ([o].[CustomerID] LIKE N'F%')
) AS [t] ON [e].[EmployeeID] = [t].[EmployeeID]");
    }

    public override async Task GroupJoin_DefaultIfEmpty3(bool async)
    {
        await base.GroupJoin_DefaultIfEmpty3(async);

        AssertSql(
            @"@__p_0='1'

SELECT [o].[OrderID], [o].[CustomerID], [o].[EmployeeID], [o].[OrderDate]
FROM (
    SELECT TOP(@__p_0) [c].[CustomerID]
    FROM [Customers] AS [c]
    ORDER BY [c].[CustomerID]
) AS [t]
LEFT JOIN [Orders] AS [o] ON [t].[CustomerID] = [o].[CustomerID]
ORDER BY [t].[CustomerID]");
    }

    public override async Task GroupJoin_Where(bool async)
    {
        await base.GroupJoin_Where(async);

        AssertSql(
            @"SELECT [o].[OrderID], [o].[CustomerID], [o].[EmployeeID], [o].[OrderDate]
FROM [Customers] AS [c]
INNER JOIN [Orders] AS [o] ON [c].[CustomerID] = [o].[CustomerID]
WHERE [o].[CustomerID] = N'ALFKI'");
    }

    public override async Task GroupJoin_Where_OrderBy(bool async)
    {
        await base.GroupJoin_Where_OrderBy(async);

        AssertSql(
            @"SELECT [o].[OrderID], [o].[CustomerID], [o].[EmployeeID], [o].[OrderDate]
FROM [Customers] AS [c]
INNER JOIN [Orders] AS [o] ON [c].[CustomerID] = [o].[CustomerID]
WHERE [o].[CustomerID] = N'ALFKI' OR [c].[CustomerID] = N'ANATR'
ORDER BY [c].[City]");
    }

    public override async Task GroupJoin_DefaultIfEmpty_Where(bool async)
    {
        await base.GroupJoin_DefaultIfEmpty_Where(async);

        AssertSql(
            @"SELECT [o].[OrderID], [o].[CustomerID], [o].[EmployeeID], [o].[OrderDate]
FROM [Customers] AS [c]
LEFT JOIN [Orders] AS [o] ON [c].[CustomerID] = [o].[CustomerID]
WHERE [o].[OrderID] IS NOT NULL AND ([o].[CustomerID] = N'ALFKI')");
    }

    public override async Task Join_GroupJoin_DefaultIfEmpty_Where(bool async)
    {
        await base.Join_GroupJoin_DefaultIfEmpty_Where(async);

        AssertSql(
            @"SELECT [o2].[OrderID], [o2].[CustomerID], [o2].[EmployeeID], [o2].[OrderDate]
FROM [Customers] AS [c]
INNER JOIN [Orders] AS [o] ON [c].[CustomerID] = [o].[CustomerID]
LEFT JOIN [Orders] AS [o2] ON [c].[CustomerID] = [o2].[CustomerID]
WHERE [o2].[OrderID] IS NOT NULL AND ([o2].[CustomerID] = N'ALFKI')");
    }

    public override async Task GroupJoin_DefaultIfEmpty_Project(bool async)
    {
        await base.GroupJoin_DefaultIfEmpty_Project(async);

        AssertSql(
            @"SELECT [o].[OrderID]
FROM [Customers] AS [c]
LEFT JOIN [Orders] AS [o] ON [c].[CustomerID] = [o].[CustomerID]");
    }

    public override async Task GroupJoin_SelectMany_subquery_with_filter(bool async)
    {
        await base.GroupJoin_SelectMany_subquery_with_filter(async);

        AssertSql(
            @"SELECT [c].[ContactName], [t].[OrderID]
FROM [Customers] AS [c]
INNER JOIN (
    SELECT [o].[OrderID], [o].[CustomerID]
    FROM [Orders] AS [o]
    WHERE [o].[OrderID] > 5
) AS [t] ON [c].[CustomerID] = [t].[CustomerID]");
    }

    public override async Task GroupJoin_SelectMany_subquery_with_filter_orderby(bool async)
    {
        await base.GroupJoin_SelectMany_subquery_with_filter_orderby(async);

        AssertSql(
            @"SELECT [c].[CustomerID], [c].[Address], [c].[City], [c].[CompanyName], [c].[ContactName], [c].[ContactTitle], [c].[Country], [c].[Fax], [c].[Phone], [c].[PostalCode], [c].[Region], [o].[OrderID], [o].[CustomerID], [o].[EmployeeID], [o].[OrderDate]
FROM [Customers] AS [c]
LEFT JOIN [Orders] AS [o] ON [c].[CustomerID] = [o].[CustomerID]
ORDER BY [c].[CustomerID]");
    }

    public override async Task GroupJoin_SelectMany_subquery_with_filter_and_DefaultIfEmpty(bool async)
    {
        await base.GroupJoin_SelectMany_subquery_with_filter_and_DefaultIfEmpty(async);

        AssertSql(
            @"SELECT [c].[ContactName], [t].[OrderID], [t].[CustomerID], [t].[EmployeeID], [t].[OrderDate]
FROM [Customers] AS [c]
LEFT JOIN (
    SELECT [o].[OrderID], [o].[CustomerID], [o].[EmployeeID], [o].[OrderDate]
    FROM [Orders] AS [o]
    WHERE [o].[OrderID] > 5
) AS [t] ON [c].[CustomerID] = [t].[CustomerID]
WHERE [c].[CustomerID] LIKE N'F%'");
    }

    public override async Task GroupJoin_SelectMany_subquery_with_filter_orderby_and_DefaultIfEmpty(bool async)
    {
        await base.GroupJoin_SelectMany_subquery_with_filter_orderby_and_DefaultIfEmpty(async);

        AssertSql(
            @"SELECT [c].[CustomerID], [c].[Address], [c].[City], [c].[CompanyName], [c].[ContactName], [c].[ContactTitle], [c].[Country], [c].[Fax], [c].[Phone], [c].[PostalCode], [c].[Region], [o].[OrderID], [o].[CustomerID], [o].[EmployeeID], [o].[OrderDate]
FROM [Customers] AS [c]
LEFT JOIN [Orders] AS [o] ON [c].[CustomerID] = [o].[CustomerID]
ORDER BY [c].[CustomerID]");
    }

    public override async Task GroupJoin_Subquery_with_Take_Then_SelectMany_Where(bool async)
    {
        await base.GroupJoin_Subquery_with_Take_Then_SelectMany_Where(async);

        AssertSql(
            @"@__p_0='100'

SELECT [c].[CustomerID], [t0].[OrderID]
FROM [Customers] AS [c]
INNER JOIN (
    SELECT [t].[OrderID], [t].[CustomerID]
    FROM (
        SELECT TOP(@__p_0) [o].[OrderID], [o].[CustomerID]
        FROM [Orders] AS [o]
        ORDER BY [o].[OrderID]
    ) AS [t]
    WHERE ([t].[CustomerID] IS NOT NULL) AND ([t].[CustomerID] LIKE N'A%')
) AS [t0] ON [c].[CustomerID] = [t0].[CustomerID]");
    }

    public override async Task Inner_join_with_tautology_predicate_converts_to_cross_join(bool async)
    {
        await base.Inner_join_with_tautology_predicate_converts_to_cross_join(async);

        AssertSql(
            @"@__p_0='10'

SELECT [t].[CustomerID], [t0].[OrderID]
FROM (
    SELECT TOP(@__p_0) [c].[CustomerID]
    FROM [Customers] AS [c]
    ORDER BY [c].[CustomerID]
) AS [t]
CROSS JOIN (
    SELECT TOP(@__p_0) [o].[OrderID]
    FROM [Orders] AS [o]
    ORDER BY [o].[OrderID]
) AS [t0]
ORDER BY [t].[CustomerID]");
    }

    public override async Task Left_join_with_tautology_predicate_doesnt_convert_to_cross_join(bool async)
    {
        await base.Left_join_with_tautology_predicate_doesnt_convert_to_cross_join(async);

        AssertSql(
            @"@__p_0='10'

SELECT [t].[CustomerID], [t0].[OrderID]
FROM (
    SELECT TOP(@__p_0) [c].[CustomerID]
    FROM [Customers] AS [c]
    ORDER BY [c].[CustomerID]
) AS [t]
LEFT JOIN (
    SELECT TOP(@__p_0) [o].[OrderID]
    FROM [Orders] AS [o]
    ORDER BY [o].[OrderID]
) AS [t0] ON 1 = 1
ORDER BY [t].[CustomerID]");
    }

    public override async Task SelectMany_with_client_eval(bool async)
    {
        await base.SelectMany_with_client_eval(async);

        AssertSql(
            @"SELECT [t].[OrderID], [t].[CustomerID], [t].[EmployeeID], [t].[OrderDate], [t].[ContactName]
FROM [Customers] AS [c]
CROSS APPLY (
    SELECT [o].[OrderID], [o].[CustomerID], [o].[EmployeeID], [o].[OrderDate], [c].[ContactName]
    FROM [Orders] AS [o]
    WHERE [c].[CustomerID] = [o].[CustomerID]
) AS [t]
WHERE [c].[CustomerID] LIKE N'F%'");
    }

    public override async Task SelectMany_with_client_eval_with_collection_shaper(bool async)
    {
        await base.SelectMany_with_client_eval_with_collection_shaper(async);

        AssertSql(
            @"SELECT [t].[OrderID], [t].[CustomerID], [t].[EmployeeID], [t].[OrderDate], [c].[CustomerID], [o0].[OrderID], [o0].[ProductID], [o0].[Discount], [o0].[Quantity], [o0].[UnitPrice], [t].[ContactName]
FROM [Customers] AS [c]
CROSS APPLY (
    SELECT [o].[OrderID], [o].[CustomerID], [o].[EmployeeID], [o].[OrderDate], [c].[ContactName]
    FROM [Orders] AS [o]
    WHERE [c].[CustomerID] = [o].[CustomerID]
) AS [t]
LEFT JOIN [Order Details] AS [o0] ON [t].[OrderID] = [o0].[OrderID]
WHERE [c].[CustomerID] LIKE N'F%'
ORDER BY [c].[CustomerID], [t].[OrderID], [o0].[OrderID]");
    }

    public override async Task SelectMany_with_client_eval_with_collection_shaper_ignored(bool async)
    {
        await base.SelectMany_with_client_eval_with_collection_shaper_ignored(async);

        AssertSql(
            @"SELECT [t].[OrderID], [t].[CustomerID], [t].[EmployeeID], [t].[OrderDate], [t].[ContactName]
FROM [Customers] AS [c]
CROSS APPLY (
    SELECT [o].[OrderID], [o].[CustomerID], [o].[EmployeeID], [o].[OrderDate], [c].[ContactName]
    FROM [Orders] AS [o]
    WHERE [c].[CustomerID] = [o].[CustomerID]
) AS [t]
WHERE [c].[CustomerID] LIKE N'F%'");
    }

    public override async Task SelectMany_with_client_eval_with_constructor(bool async)
    {
        await base.SelectMany_with_client_eval_with_constructor(async);

        AssertSql(
            @"SELECT [c].[CustomerID], [c].[City], [t0].[OrderID], [t0].[ProductID], [t0].[OrderID0]
FROM [Customers] AS [c]
LEFT JOIN (
    SELECT [t].[OrderID], [t].[ProductID], [o].[OrderID] AS [OrderID0], [o].[CustomerID]
    FROM [Orders] AS [o]
    INNER JOIN (
        SELECT [o0].[OrderID], [o0].[ProductID]
        FROM [Order Details] AS [o0]
        WHERE [o0].[OrderID] < 11000
    ) AS [t] ON [o].[OrderID] = [t].[OrderID]
) AS [t0] ON [c].[CustomerID] = [t0].[CustomerID]
WHERE [c].[CustomerID] LIKE N'A%'
ORDER BY [c].[CustomerID], [t0].[OrderID0], [t0].[OrderID]");
    }

    public override async Task SelectMany_with_selecting_outer_entity(bool async)
    {
        await base.SelectMany_with_selecting_outer_entity(async);

        AssertSql(
            @"SELECT [t].[CustomerID], [t].[Address], [t].[City], [t].[CompanyName], [t].[ContactName], [t].[ContactTitle], [t].[Country], [t].[Fax], [t].[Phone], [t].[PostalCode], [t].[Region]
FROM [Customers] AS [c]
CROSS APPLY (
    SELECT [c].[CustomerID], [c].[Address], [c].[City], [c].[CompanyName], [c].[ContactName], [c].[ContactTitle], [c].[Country], [c].[Fax], [c].[Phone], [c].[PostalCode], [c].[Region]
    FROM [Orders] AS [o]
    WHERE [c].[CustomerID] = [o].[CustomerID]
) AS [t]");
    }

    public override async Task SelectMany_with_selecting_outer_element(bool async)
    {
        await base.SelectMany_with_selecting_outer_element(async);

        AssertSql(
            @"SELECT [t].[c]
FROM [Customers] AS [c]
CROSS APPLY (
    SELECT [c].[CustomerID] + COALESCE([c].[City], N'') AS [c]
    FROM [Orders] AS [o]
    WHERE [c].[CustomerID] = [o].[CustomerID]
) AS [t]");
    }

    public override async Task SelectMany_with_selecting_outer_entity_column_and_inner_column(bool async)
    {
        await base.SelectMany_with_selecting_outer_entity_column_and_inner_column(async);

        AssertSql(
            @"SELECT [t].[City], [t].[OrderDate]
FROM [Customers] AS [c]
CROSS APPLY (
    SELECT [c].[City], [o].[OrderDate]
    FROM [Orders] AS [o]
    WHERE [c].[CustomerID] = [o].[CustomerID]
    ORDER BY [o].[OrderID]
    OFFSET 0 ROWS
) AS [t]
ORDER BY [c].[CustomerID]");
    }

    public override async Task SelectMany_correlated_subquery_take(bool async)
    {
        await base.SelectMany_correlated_subquery_take(async);

        AssertSql(
            @"SELECT [t0].[CustomerID], [t0].[Address], [t0].[City], [t0].[CompanyName], [t0].[ContactName], [t0].[ContactTitle], [t0].[Country], [t0].[Fax], [t0].[Phone], [t0].[PostalCode], [t0].[Region]
FROM [Customers] AS [c]
INNER JOIN (
    SELECT [t].[CustomerID], [t].[Address], [t].[City], [t].[CompanyName], [t].[ContactName], [t].[ContactTitle], [t].[Country], [t].[Fax], [t].[Phone], [t].[PostalCode], [t].[Region]
    FROM (
        SELECT [c0].[CustomerID], [c0].[Address], [c0].[City], [c0].[CompanyName], [c0].[ContactName], [c0].[ContactTitle], [c0].[Country], [c0].[Fax], [c0].[Phone], [c0].[PostalCode], [c0].[Region], ROW_NUMBER() OVER(PARTITION BY [c0].[CustomerID] ORDER BY [c0].[CustomerID] + COALESCE([c0].[City], N'')) AS [row]
        FROM [Customers] AS [c0]
    ) AS [t]
    WHERE [t].[row] <= 2
) AS [t0] ON [c].[CustomerID] = [t0].[CustomerID]");
    }

    public override async Task Distinct_SelectMany_correlated_subquery_take(bool async)
    {
        await base.Distinct_SelectMany_correlated_subquery_take(async);

        AssertSql(
            @"SELECT [t0].[CustomerID], [t0].[Address], [t0].[City], [t0].[CompanyName], [t0].[ContactName], [t0].[ContactTitle], [t0].[Country], [t0].[Fax], [t0].[Phone], [t0].[PostalCode], [t0].[Region]
FROM (
    SELECT DISTINCT [c].[CustomerID]
    FROM [Customers] AS [c]
) AS [t]
INNER JOIN (
    SELECT [t1].[CustomerID], [t1].[Address], [t1].[City], [t1].[CompanyName], [t1].[ContactName], [t1].[ContactTitle], [t1].[Country], [t1].[Fax], [t1].[Phone], [t1].[PostalCode], [t1].[Region]
    FROM (
        SELECT [c0].[CustomerID], [c0].[Address], [c0].[City], [c0].[CompanyName], [c0].[ContactName], [c0].[ContactTitle], [c0].[Country], [c0].[Fax], [c0].[Phone], [c0].[PostalCode], [c0].[Region], ROW_NUMBER() OVER(PARTITION BY [c0].[CustomerID] ORDER BY [c0].[CustomerID] + COALESCE([c0].[City], N'')) AS [row]
        FROM [Customers] AS [c0]
    ) AS [t1]
    WHERE [t1].[row] <= 2
) AS [t0] ON [t].[CustomerID] = [t0].[CustomerID]");
    }

    public override async Task Distinct_SelectMany_correlated_subquery_take_2(bool async)
    {
        await base.Distinct_SelectMany_correlated_subquery_take_2(async);

        AssertSql(
            @"SELECT [t0].[CustomerID], [t0].[Address], [t0].[City], [t0].[CompanyName], [t0].[ContactName], [t0].[ContactTitle], [t0].[Country], [t0].[Fax], [t0].[Phone], [t0].[PostalCode], [t0].[Region]
FROM (
    SELECT DISTINCT [c].[CustomerID], [c].[Address], [c].[City], [c].[CompanyName], [c].[ContactName], [c].[ContactTitle], [c].[Country], [c].[Fax], [c].[Phone], [c].[PostalCode], [c].[Region]
    FROM [Customers] AS [c]
) AS [t]
INNER JOIN (
    SELECT [t1].[CustomerID], [t1].[Address], [t1].[City], [t1].[CompanyName], [t1].[ContactName], [t1].[ContactTitle], [t1].[Country], [t1].[Fax], [t1].[Phone], [t1].[PostalCode], [t1].[Region]
    FROM (
        SELECT [c0].[CustomerID], [c0].[Address], [c0].[City], [c0].[CompanyName], [c0].[ContactName], [c0].[ContactTitle], [c0].[Country], [c0].[Fax], [c0].[Phone], [c0].[PostalCode], [c0].[Region], ROW_NUMBER() OVER(PARTITION BY [c0].[CustomerID] ORDER BY [c0].[CustomerID] + COALESCE([c0].[City], N'')) AS [row]
        FROM [Customers] AS [c0]
    ) AS [t1]
    WHERE [t1].[row] <= 2
) AS [t0] ON [t].[CustomerID] = [t0].[CustomerID]");
    }

    public override async Task Take_SelectMany_correlated_subquery_take(bool async)
    {
        await base.Take_SelectMany_correlated_subquery_take(async);

        AssertSql(
            @"@__p_0='2'

SELECT [t0].[CustomerID], [t0].[Address], [t0].[City], [t0].[CompanyName], [t0].[ContactName], [t0].[ContactTitle], [t0].[Country], [t0].[Fax], [t0].[Phone], [t0].[PostalCode], [t0].[Region]
FROM (
    SELECT TOP(@__p_0) [c].[CustomerID]
    FROM [Customers] AS [c]
    ORDER BY [c].[CustomerID]
) AS [t]
INNER JOIN (
    SELECT [t1].[CustomerID], [t1].[Address], [t1].[City], [t1].[CompanyName], [t1].[ContactName], [t1].[ContactTitle], [t1].[Country], [t1].[Fax], [t1].[Phone], [t1].[PostalCode], [t1].[Region]
    FROM (
        SELECT [c0].[CustomerID], [c0].[Address], [c0].[City], [c0].[CompanyName], [c0].[ContactName], [c0].[ContactTitle], [c0].[Country], [c0].[Fax], [c0].[Phone], [c0].[PostalCode], [c0].[Region], ROW_NUMBER() OVER(PARTITION BY [c0].[CustomerID] ORDER BY [c0].[CustomerID] + COALESCE([c0].[City], N'')) AS [row]
        FROM [Customers] AS [c0]
    ) AS [t1]
    WHERE [t1].[row] <= 2
) AS [t0] ON [t].[CustomerID] = [t0].[CustomerID]
ORDER BY [t].[CustomerID]");
    }

    public override async Task Take_in_collection_projection_with_FirstOrDefault_on_top_level(bool async)
    {
        await base.Take_in_collection_projection_with_FirstOrDefault_on_top_level(async);

        AssertSql(
            @"SELECT [t].[CustomerID], [t0].[Title], [t0].[OrderID], [t0].[CustomerID]
FROM (
    SELECT TOP(1) [c].[CustomerID]
    FROM [Customers] AS [c]
) AS [t]
OUTER APPLY (
    SELECT CASE
<<<<<<< HEAD
        WHEN [t1].[CustomerID] = [c0].[City] OR ([t1].[CustomerID] IS NULL AND [c0].[City] IS NULL) THEN N'A'
=======
        WHEN ([t1].[CustomerID] = [c0].[City]) OR (([t1].[CustomerID] IS NULL) AND ([c0].[City] IS NULL)) THEN N'A'
>>>>>>> 021fbcb7
        ELSE N'B'
    END AS [Title], [t1].[OrderID], [c0].[CustomerID], [t1].[OrderDate]
    FROM (
        SELECT TOP(1) [o].[OrderID], [o].[CustomerID], [o].[OrderDate]
        FROM [Orders] AS [o]
        WHERE [t].[CustomerID] = [o].[CustomerID]
        ORDER BY [o].[OrderDate]
    ) AS [t1]
    LEFT JOIN [Customers] AS [c0] ON [t1].[CustomerID] = [c0].[CustomerID]
) AS [t0]
ORDER BY [t].[CustomerID], [t0].[OrderDate], [t0].[OrderID]");
    }

    public override async Task Condition_on_entity_with_include(bool async)
    {
        await base.Condition_on_entity_with_include(async);

        AssertSql(
            @"SELECT CASE
    WHEN [o].[OrderID] IS NOT NULL THEN [o].[OrderID]
    ELSE -1
END AS [a]
FROM [Customers] AS [c]
LEFT JOIN [Orders] AS [o] ON [c].[CustomerID] = [o].[CustomerID]
WHERE [c].[CustomerID] LIKE N'F%'");
    }

    private void AssertSql(params string[] expected)
        => Fixture.TestSqlLoggerFactory.AssertBaseline(expected);

    protected override void ClearLog()
        => Fixture.TestSqlLoggerFactory.Clear();
}<|MERGE_RESOLUTION|>--- conflicted
+++ resolved
@@ -234,13 +234,8 @@
             @"SELECT [o].[OrderID], [o].[CustomerID], [o].[EmployeeID], [o].[OrderDate], [o0].[OrderID], [o0].[CustomerID], [o0].[EmployeeID], [o0].[OrderDate]
 FROM [Orders] AS [o]
 INNER JOIN [Orders] AS [o0] ON [o].[CustomerID] = [o0].[CustomerID]
-<<<<<<< HEAD
-WHERE [o].[CustomerID] IS NOT NULL AND ([o].[CustomerID] LIKE N'F%')");
-    }
-=======
 WHERE ([o].[CustomerID] IS NOT NULL) AND ([o].[CustomerID] LIKE N'F%')");
-        }
->>>>>>> 021fbcb7
+    }
 
     public override async Task GroupJoin_simple(bool async)
     {
@@ -729,11 +724,7 @@
 ) AS [t]
 OUTER APPLY (
     SELECT CASE
-<<<<<<< HEAD
-        WHEN [t1].[CustomerID] = [c0].[City] OR ([t1].[CustomerID] IS NULL AND [c0].[City] IS NULL) THEN N'A'
-=======
-        WHEN ([t1].[CustomerID] = [c0].[City]) OR (([t1].[CustomerID] IS NULL) AND ([c0].[City] IS NULL)) THEN N'A'
->>>>>>> 021fbcb7
+        WHEN [t1].[CustomerID] = [c0].[City] OR (([t1].[CustomerID] IS NULL) AND ([c0].[City] IS NULL)) THEN N'A'
         ELSE N'B'
     END AS [Title], [t1].[OrderID], [c0].[CustomerID], [t1].[OrderDate]
     FROM (
