--- conflicted
+++ resolved
@@ -391,11 +391,7 @@
 
         AssertSql(
             @"p0='London' (Size = 4000)
-<<<<<<< HEAD
-@__contactTitle_1='Sales Representative' (Size = 4000)
-=======
 @__contactTitle_1='Sales Representative' (Size = 30)
->>>>>>> 5d0d937a
 
 SELECT [m].[CustomerID], [m].[Address], [m].[City], [m].[CompanyName], [m].[ContactName], [m].[ContactTitle], [m].[Country], [m].[Fax], [m].[Phone], [m].[PostalCode], [m].[Region]
 FROM (
