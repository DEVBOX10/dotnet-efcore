--- conflicted
+++ resolved
@@ -2329,16 +2329,11 @@
 
         [ConditionalTheory]
         [MemberData(nameof(IsAsyncData))]
-<<<<<<< HEAD
         public virtual Task GroupBy_aggregate_after_skip_0_take_0(bool async)
-=======
-        public virtual Task GroupBy_aggregate_followed_another_GroupBy_aggregate(bool async)
->>>>>>> 2fa06f40
         {
             return AssertQuery(
                 async,
                 ss => ss.Set<Order>()
-<<<<<<< HEAD
                     .Skip(0)
                     .Take(0)
                     .GroupBy(o => o.CustomerID)
@@ -2358,12 +2353,20 @@
                     .Skip(0)
                     .Take(0)
                     .Select(g => new { g.Key, Total = g.Count() }),
-=======
+                elementSorter: o => o.Key);
+        }
+
+        [ConditionalTheory]
+        [MemberData(nameof(IsAsyncData))]
+        public virtual Task GroupBy_aggregate_followed_another_GroupBy_aggregate(bool async)
+        {
+            return AssertQuery(
+                async,
+                ss => ss.Set<Order>()
                     .GroupBy(o => new { o.CustomerID, o.OrderDate.Value.Year })
                     .Select(g => new { g.Key.CustomerID, g.Key.Year })
                     .GroupBy(e => e.CustomerID)
                     .Select(g => new { g.Key, Count = g.Count() }),
->>>>>>> 2fa06f40
                 elementSorter: o => o.Key);
         }
 
