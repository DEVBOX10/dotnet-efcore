﻿// Licensed to the .NET Foundation under one or more agreements.
// The .NET Foundation licenses this file to you under the MIT license.

using System;
using System.Collections.Generic;
using System.ComponentModel.DataAnnotations;
using System.Linq;
using System.Linq.Expressions;
using System.Threading.Tasks;
using Xunit;

namespace Microsoft.EntityFrameworkCore
{
    public abstract class SimpleQueryTestBase : NonSharedModelTestBase
    {
        public static IEnumerable<object[]> IsAsyncData = new[] { new object[] { false }, new object[] { true } };

        protected override string StoreName => "SimpleQueryTests";

        [ConditionalTheory]
        [MemberData(nameof(IsAsyncData))]
        public virtual async Task Multiple_nested_reference_navigations(bool async)
        {
            var contextFactory = await InitializeAsync<Context24368>();
            using var context = contextFactory.CreateContext();
            var id = 1;
            var staff = await context.Staff.FindAsync(3);

            Assert.Equal(1, staff.ManagerId);

            var query = context.Appraisals
                    .Include(ap => ap.Staff).ThenInclude(s => s.Manager)
                    .Include(ap => ap.Staff).ThenInclude(s => s.SecondaryManager)
                    .Where(ap => ap.Id == id);

            var appraisal = async
                ? await query.SingleOrDefaultAsync()
                : query.SingleOrDefault();

            Assert.Equal(1, staff.ManagerId);

            Assert.NotNull(appraisal);
            Assert.Same(staff, appraisal.Staff);
            Assert.NotNull(appraisal.Staff.Manager);
            Assert.Equal(1, appraisal.Staff.ManagerId);
            Assert.NotNull(appraisal.Staff.SecondaryManager);
            Assert.Equal(2, appraisal.Staff.SecondaryManagerId);
        }

        protected class Context24368 : DbContext
        {
            public Context24368(DbContextOptions options)
                   : base(options)
            {
            }

            public DbSet<Appraisal> Appraisals { get; set; }
            public DbSet<Staff> Staff { get; set; }

            protected override void OnModelCreating(ModelBuilder modelBuilder)
            {
                modelBuilder.Entity<Staff>().HasIndex(e => e.ManagerId).IsUnique(false);
                modelBuilder.Entity<Staff>()
                    .HasOne(a => a.Manager)
                    .WithOne()
                    .HasForeignKey<Staff>(s => s.ManagerId)
                    .IsRequired(false)
                    .OnDelete(DeleteBehavior.NoAction);

                modelBuilder.Entity<Staff>().HasIndex(e => e.SecondaryManagerId).IsUnique(false);
                modelBuilder.Entity<Staff>()
                    .HasOne(a => a.SecondaryManager)
                    .WithOne()
                    .HasForeignKey<Staff>(s => s.SecondaryManagerId)
                    .IsRequired(false)
                    .OnDelete(DeleteBehavior.NoAction);

                modelBuilder.Entity<Staff>().HasData(
                    new Staff { Id = 1, Email = "mgr1@company.com", Logon = "mgr1", Name = "Manager 1" },
                    new Staff { Id = 2, Email = "mgr2@company.com", Logon = "mgr2", Name = "Manager 2", ManagerId = 1 },
                    new Staff { Id = 3, Email = "emp@company.com", Logon = "emp", Name = "Employee", ManagerId = 1, SecondaryManagerId = 2 }
                );

                modelBuilder.Entity<Appraisal>().HasData(new Appraisal()
                {
                    Id = 1,
                    PeriodStart = new DateTimeOffset(new DateTime(2020, 1, 1).ToUniversalTime()),
                    PeriodEnd = new DateTimeOffset(new DateTime(2020, 12, 31).ToUniversalTime()),
                    StaffId = 3
                });
            }
        }

        protected class Appraisal
        {
            public int Id { get; set; }

            public int StaffId { get; set; }
            public Staff Staff { get; set; }

            public DateTimeOffset PeriodStart { get; set; }
            public DateTimeOffset PeriodEnd { get; set; }

            public bool Complete { get; set; }
            public bool Deleted { get; set; }
        }

        protected class Staff
        {
            public int Id { get; set; }
            [MaxLength(100)]
            public string Logon { get; set; }
            [MaxLength(150)]
            public string Email { get; set; }
            [MaxLength(100)]
            public string Name { get; set; }

            public int? ManagerId { get; set; }
            public Staff Manager { get; set; }

            public int? SecondaryManagerId { get; set; }
            public Staff SecondaryManager { get; set; }
        }

        [ConditionalTheory]
        [MemberData(nameof(IsAsyncData))]
        public virtual async Task Comparing_enum_casted_to_byte_with_int_parameter(bool async)
        {
            var contextFactory = await InitializeAsync<Context21770>();
            using var context = contextFactory.CreateContext();
            var bitterTaste = Taste.Bitter;
            var query = context.IceCreams.Where(i => i.Taste == (byte)bitterTaste);

            var bitterIceCreams = async
                ? await query.ToListAsync()
                : query.ToList();

            Assert.Single(bitterIceCreams);
        }

        [ConditionalTheory]
        [MemberData(nameof(IsAsyncData))]
        public virtual async Task Comparing_enum_casted_to_byte_with_int_constant(bool async)
        {
            var contextFactory = await InitializeAsync<Context21770>();
            using var context = contextFactory.CreateContext();
            var query = context.IceCreams.Where(i => i.Taste == (byte)Taste.Bitter);

            var bitterIceCreams = async
                ? await query.ToListAsync()
                : query.ToList();

            Assert.Single(bitterIceCreams);
        }

        [ConditionalTheory]
        [MemberData(nameof(IsAsyncData))]
        public virtual async Task Comparing_byte_column_to_enum_in_vb_creating_double_cast(bool async)
        {
            var contextFactory = await InitializeAsync<Context21770>();
            using var context = contextFactory.CreateContext();
            Expression<Func<Food, byte?>> memberAccess = (Food i) => i.Taste;
            var predicate = Expression.Lambda<Func<Food, bool>>(
                Expression.Equal(
                    Expression.Convert(memberAccess.Body, typeof(int?)),
                    Expression.Convert(
                        Expression.Convert(Expression.Constant(Taste.Bitter, typeof(Taste)), typeof(int)),
                        typeof(int?))),
                memberAccess.Parameters);
            var query = context.Food.Where(predicate);

            var bitterFood = async
                ? await query.ToListAsync()
                : query.ToList();
        }

        [ConditionalTheory]
        [MemberData(nameof(IsAsyncData))]
        public virtual async Task Null_check_removal_in_ternary_maintain_appropriate_cast(bool async)
        {
            var contextFactory = await InitializeAsync<Context21770>();
            using var context = contextFactory.CreateContext();

            var query = from f in context.Food
                        select new
                        {
                            Bar = f.Taste != null ? (Taste)f.Taste : (Taste?)null
                        };

            var bitterFood = async
                ? await query.ToListAsync()
                : query.ToList();
        }

        protected class Context21770 : DbContext
        {
            public Context21770(DbContextOptions options)
                   : base(options)
            {
            }

            public DbSet<IceCream> IceCreams { get; set; }
            public DbSet<Food> Food { get; set; }

            protected override void OnModelCreating(ModelBuilder modelBuilder)
            {
                modelBuilder.Entity<IceCream>(
                   entity =>
                   {
                       entity.HasData(
                           new IceCream { IceCreamId = 1, Name = "Vanilla", Taste = (byte)Taste.Sweet },
                           new IceCream { IceCreamId = 2, Name = "Chocolate", Taste = (byte)Taste.Sweet },
                           new IceCream { IceCreamId = 3, Name = "Match", Taste = (byte)Taste.Bitter });
                   });

                modelBuilder.Entity<Food>(
                    entity =>
                    {
                        entity.HasData(new Food { Id = 1, Taste = null });
                    });
            }
        }

        protected enum Taste : byte
        {
            Sweet = 0,
            Bitter = 1,
        }

        protected class IceCream
        {
            public int IceCreamId { get; set; }
            public string Name { get; set; }
            public int Taste { get; set; }
        }

        protected class Food
        {
            public int Id { get; set; }
            public byte? Taste { get; set; }
        }

        [ConditionalTheory]
        [MemberData(nameof(IsAsyncData))]
        public virtual async Task Bool_discriminator_column_works(bool async)
        {
            var contextFactory = await InitializeAsync<Context24657>(seed: c => c.Seed());
            using var context = contextFactory.CreateContext();

            var query = context.Authors.Include(e => e.Blog);

            var authors = async
                ? await query.ToListAsync()
                : query.ToList();

            Assert.Equal(2, authors.Count);
        }

        protected class Context24657 : DbContext
        {
            public Context24657(DbContextOptions options)
                   : base(options)
            {
            }

            public DbSet<Author> Authors { get; set; }

            protected override void OnModelCreating(ModelBuilder modelBuilder)
            {
                modelBuilder.Entity<Blog>()
                    .HasDiscriminator<bool>(nameof(Blog.IsPhotoBlog))
                    .HasValue<DevBlog>(false)
                    .HasValue<PhotoBlog>(true);
            }

            public void Seed()
            {
                Add(new Author
                {
                    Blog = new DevBlog
                    {
                        Title = "Dev Blog",
                    }
                });
                Add(new Author
                {
                    Blog = new PhotoBlog
                    {
                        Title = "Photo Blog",
                    }
                });

                SaveChanges();
            }
        }

        protected class Author
        {
            public int Id { get; set; }
            public Blog Blog { get; set; }
        }

        protected abstract class Blog
        {
            public int Id { get; set; }
            public bool IsPhotoBlog { get; set; }
            public string Title { get; set; }
        }

        protected class DevBlog : Blog
        {
            public DevBlog()
            {
                IsPhotoBlog = false;
            }
        }

        protected class PhotoBlog : Blog
        {
            public PhotoBlog()
            {
                IsPhotoBlog = true;
            }

            public int NumberOfPhotos { get; set; }
        }

<<<<<<< HEAD
        [ConditionalTheory]
        [MemberData(nameof(IsAsyncData))]
        public virtual async Task Count_member_over_IReadOnlyCollection_works(bool async)
        {
            var contextFactory = await InitializeAsync<Context26433>(seed: c => c.Seed());
            using var context = contextFactory.CreateContext();

            var query = context.Authors
                    .Select(a => new
                    {
                        BooksCount = a.Books.Count
                    });

            var authors = async
                ? await query.ToListAsync()
                : query.ToList();

            Assert.Equal(3, Assert.Single(authors).BooksCount);
        }

        protected class Context26433 : DbContext
        {
            public Context26433(DbContextOptions options)
=======
#nullable enable

        [ConditionalTheory]
        [MemberData(nameof(IsAsyncData))]
        public virtual async Task IsDeleted_query_filter_with_conversion_to_int_works(bool async)
        {
            var contextFactory = await InitializeAsync<Context26428>(seed: c => c.Seed());
            using var context = contextFactory.CreateContext();

            var query = context.Suppliers.Include(s => s.Location).OrderBy(s => s.Name);

            var suppliers = async
                ? await query.ToListAsync()
                : query.ToList();

            Assert.Equal(4, suppliers.Count);
            Assert.Single(suppliers.Where(e => e.Location != null));
        }

        protected class Context26428 : DbContext
        {
            public Context26428(DbContextOptions options)
>>>>>>> fdd00122
                   : base(options)
            {
            }

<<<<<<< HEAD
            public DbSet<Book26433> Books { get; set; }
            public DbSet<Author26433> Authors { get; set; }

            public void Seed()
            {

                base.Add(new Author26433
                {
                    FirstName = "William",
                    LastName = "Shakespeare",
                    Books = new List<Book26433>
                        {
                            new() {Title = "Hamlet"},
                            new() {Title = "Othello"},
                            new() {Title = "MacBeth"}
                        }
                });
=======
            public DbSet<Supplier> Suppliers => Set<Supplier>();
            public DbSet<Location> Locations => Set<Location>();

            protected override void OnModelCreating(ModelBuilder modelBuilder)
            {
                modelBuilder.Entity<Supplier>().Property(s => s.IsDeleted).HasConversion<int>();
                modelBuilder.Entity<Supplier>().HasQueryFilter(s => !s.IsDeleted);

                modelBuilder.Entity<Location>().Property(l => l.IsDeleted).HasConversion<int>();
                modelBuilder.Entity<Location>().HasQueryFilter(l => !l.IsDeleted);
            }

            public void Seed()
            {
                var activeAddress = new Location
                {
                    Address = "Active address",
                    IsDeleted = false
                };
                var deletedAddress = new Location
                {
                    Address = "Deleted address",
                    IsDeleted = true
                };

                var activeSupplier1 = new Supplier
                {
                    Name = "Active supplier 1",
                    IsDeleted = false,
                    Location = activeAddress
                };
                var activeSupplier2 = new Supplier
                {
                    Name = "Active supplier 2",
                    IsDeleted = false,
                    Location = deletedAddress
                };
                var activeSupplier3 = new Supplier
                {
                    Name = "Active supplier 3",
                    IsDeleted = false
                };
                var deletedSupplier = new Supplier
                {
                    Name = "Deleted supplier",
                    IsDeleted = false
                };

                AddRange(activeAddress, deletedAddress);
                AddRange(activeSupplier1, activeSupplier2, activeSupplier3, deletedSupplier);
>>>>>>> fdd00122

                SaveChanges();
            }
        }

<<<<<<< HEAD
        protected class Author26433
        {
            [Key]
            public int AuthorId { get; set; }
            public string FirstName { get; set; }
            public string LastName { get; set; }
            public IReadOnlyCollection<Book26433> Books { get; set; }
        }

        protected class Book26433
        {
            [Key]
            public int BookId { get; set; }
            public string Title { get; set; }
            public int AuthorId { get; set; }
            public Author26433 Author { get; set; }
        }

=======
        protected class Supplier
        {
            public Guid SupplierId { get; set; }
            public string Name { get; set; } = null!;
            public Location? Location { get; set; }
            public bool IsDeleted { get; set; }
        }

        protected class Location
        {
            public Guid LocationId { get; set; }
            public string Address { get; set; } = null!;
            public bool IsDeleted { get; set; }
        }

#nullable disable
>>>>>>> fdd00122
    }
}<|MERGE_RESOLUTION|>--- conflicted
+++ resolved
@@ -325,7 +325,6 @@
             public int NumberOfPhotos { get; set; }
         }
 
-<<<<<<< HEAD
         [ConditionalTheory]
         [MemberData(nameof(IsAsyncData))]
         public virtual async Task Count_member_over_IReadOnlyCollection_works(bool async)
@@ -349,35 +348,10 @@
         protected class Context26433 : DbContext
         {
             public Context26433(DbContextOptions options)
-=======
-#nullable enable
-
-        [ConditionalTheory]
-        [MemberData(nameof(IsAsyncData))]
-        public virtual async Task IsDeleted_query_filter_with_conversion_to_int_works(bool async)
-        {
-            var contextFactory = await InitializeAsync<Context26428>(seed: c => c.Seed());
-            using var context = contextFactory.CreateContext();
-
-            var query = context.Suppliers.Include(s => s.Location).OrderBy(s => s.Name);
-
-            var suppliers = async
-                ? await query.ToListAsync()
-                : query.ToList();
-
-            Assert.Equal(4, suppliers.Count);
-            Assert.Single(suppliers.Where(e => e.Location != null));
-        }
-
-        protected class Context26428 : DbContext
-        {
-            public Context26428(DbContextOptions options)
->>>>>>> fdd00122
-                   : base(options)
-            {
-            }
-
-<<<<<<< HEAD
+                : base(options)
+            {
+            }
+
             public DbSet<Book26433> Books { get; set; }
             public DbSet<Author26433> Authors { get; set; }
 
@@ -385,74 +359,21 @@
             {
 
                 base.Add(new Author26433
-                {
-                    FirstName = "William",
-                    LastName = "Shakespeare",
-                    Books = new List<Book26433>
+                    {
+                        FirstName = "William",
+                        LastName = "Shakespeare",
+                        Books = new List<Book26433>
                         {
                             new() {Title = "Hamlet"},
                             new() {Title = "Othello"},
                             new() {Title = "MacBeth"}
                         }
-                });
-=======
-            public DbSet<Supplier> Suppliers => Set<Supplier>();
-            public DbSet<Location> Locations => Set<Location>();
-
-            protected override void OnModelCreating(ModelBuilder modelBuilder)
-            {
-                modelBuilder.Entity<Supplier>().Property(s => s.IsDeleted).HasConversion<int>();
-                modelBuilder.Entity<Supplier>().HasQueryFilter(s => !s.IsDeleted);
-
-                modelBuilder.Entity<Location>().Property(l => l.IsDeleted).HasConversion<int>();
-                modelBuilder.Entity<Location>().HasQueryFilter(l => !l.IsDeleted);
-            }
-
-            public void Seed()
-            {
-                var activeAddress = new Location
-                {
-                    Address = "Active address",
-                    IsDeleted = false
-                };
-                var deletedAddress = new Location
-                {
-                    Address = "Deleted address",
-                    IsDeleted = true
-                };
-
-                var activeSupplier1 = new Supplier
-                {
-                    Name = "Active supplier 1",
-                    IsDeleted = false,
-                    Location = activeAddress
-                };
-                var activeSupplier2 = new Supplier
-                {
-                    Name = "Active supplier 2",
-                    IsDeleted = false,
-                    Location = deletedAddress
-                };
-                var activeSupplier3 = new Supplier
-                {
-                    Name = "Active supplier 3",
-                    IsDeleted = false
-                };
-                var deletedSupplier = new Supplier
-                {
-                    Name = "Deleted supplier",
-                    IsDeleted = false
-                };
-
-                AddRange(activeAddress, deletedAddress);
-                AddRange(activeSupplier1, activeSupplier2, activeSupplier3, deletedSupplier);
->>>>>>> fdd00122
+                    });
 
                 SaveChanges();
             }
         }
 
-<<<<<<< HEAD
         protected class Author26433
         {
             [Key]
@@ -471,7 +392,87 @@
             public Author26433 Author { get; set; }
         }
 
-=======
+#nullable enable
+
+        [ConditionalTheory]
+        [MemberData(nameof(IsAsyncData))]
+        public virtual async Task IsDeleted_query_filter_with_conversion_to_int_works(bool async)
+        {
+            var contextFactory = await InitializeAsync<Context26428>(seed: c => c.Seed());
+            using var context = contextFactory.CreateContext();
+
+            var query = context.Suppliers.Include(s => s.Location).OrderBy(s => s.Name);
+
+            var suppliers = async
+                ? await query.ToListAsync()
+                : query.ToList();
+
+            Assert.Equal(4, suppliers.Count);
+            Assert.Single(suppliers.Where(e => e.Location != null));
+        }
+
+        protected class Context26428 : DbContext
+        {
+            public Context26428(DbContextOptions options)
+                   : base(options)
+            {
+            }
+
+            public DbSet<Supplier> Suppliers => Set<Supplier>();
+            public DbSet<Location> Locations => Set<Location>();
+
+            protected override void OnModelCreating(ModelBuilder modelBuilder)
+            {
+                modelBuilder.Entity<Supplier>().Property(s => s.IsDeleted).HasConversion<int>();
+                modelBuilder.Entity<Supplier>().HasQueryFilter(s => !s.IsDeleted);
+
+                modelBuilder.Entity<Location>().Property(l => l.IsDeleted).HasConversion<int>();
+                modelBuilder.Entity<Location>().HasQueryFilter(l => !l.IsDeleted);
+            }
+
+            public void Seed()
+            {
+                var activeAddress = new Location
+                {
+                    Address = "Active address",
+                    IsDeleted = false
+                };
+                var deletedAddress = new Location
+                {
+                    Address = "Deleted address",
+                    IsDeleted = true
+                };
+
+                var activeSupplier1 = new Supplier
+                {
+                    Name = "Active supplier 1",
+                    IsDeleted = false,
+                    Location = activeAddress
+                };
+                var activeSupplier2 = new Supplier
+                {
+                    Name = "Active supplier 2",
+                    IsDeleted = false,
+                    Location = deletedAddress
+                };
+                var activeSupplier3 = new Supplier
+                {
+                    Name = "Active supplier 3",
+                    IsDeleted = false
+                };
+                var deletedSupplier = new Supplier
+                {
+                    Name = "Deleted supplier",
+                    IsDeleted = false
+                };
+
+                AddRange(activeAddress, deletedAddress);
+                AddRange(activeSupplier1, activeSupplier2, activeSupplier3, deletedSupplier);
+
+                SaveChanges();
+            }
+        }
+
         protected class Supplier
         {
             public Guid SupplierId { get; set; }
@@ -488,6 +489,5 @@
         }
 
 #nullable disable
->>>>>>> fdd00122
     }
 }