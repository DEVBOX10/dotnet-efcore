--- conflicted
+++ resolved
@@ -318,11 +318,7 @@
         => AssertQuery(
             async,
             ss => ss.Set<Customer>()
-<<<<<<< HEAD
-                .Select(c => c.ContactName)
-=======
                 .Select(c => c.CompanyName)
->>>>>>> 5d0d937a
                 .Union(ss.Set<Product>().Select(p => p.ProductName))
                 .Where(x => x.StartsWith("C"))
                 .OrderBy(x => x),
