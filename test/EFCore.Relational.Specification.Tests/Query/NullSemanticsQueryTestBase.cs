// Licensed to the .NET Foundation under one or more agreements.
// The .NET Foundation licenses this file to you under the MIT license.

using Microsoft.EntityFrameworkCore.TestModels.NullSemanticsModel;

// ReSharper disable SimplifyConditionalTernaryExpression
// ReSharper disable AccessToModifiedClosure
// ReSharper disable PossibleMultipleEnumeration
// ReSharper disable StringStartsWithIsCultureSpecific
// ReSharper disable InconsistentNaming
// ReSharper disable ReturnValueOfPureMethodIsNotUsed
// ReSharper disable NegativeEqualityExpression

#pragma warning disable RCS1068 // Simplify logical negation.

namespace Microsoft.EntityFrameworkCore.Query;

public abstract class NullSemanticsQueryTestBase<TFixture> : QueryTestBase<TFixture>
    where TFixture : NullSemanticsQueryFixtureBase, new()
{
    protected NullSemanticsQueryTestBase(TFixture fixture)
        : base(fixture)
    {
    }

    [ConditionalTheory]
    [MemberData(nameof(IsAsyncData))]
    public virtual async Task Compare_bool_with_bool_equal(bool async)
    {
        await AssertQueryScalar(async, ss => ss.Set<NullSemanticsEntity1>().Where(e => e.BoolA == e.BoolB).Select(e => e.Id));
        await AssertQueryScalar(async, ss => ss.Set<NullSemanticsEntity1>().Where(e => e.BoolA == e.NullableBoolB).Select(e => e.Id));
        await AssertQueryScalar(async, ss => ss.Set<NullSemanticsEntity1>().Where(e => e.NullableBoolA == e.BoolB).Select(e => e.Id));
        await AssertQueryScalar(
            async, ss => ss.Set<NullSemanticsEntity1>().Where(e => e.NullableBoolA == e.NullableBoolB).Select(e => e.Id));
    }

    [ConditionalTheory]
    [MemberData(nameof(IsAsyncData))]
    public virtual async Task Compare_negated_bool_with_bool_equal(bool async)
    {
        await AssertQueryScalar(async, ss => ss.Set<NullSemanticsEntity1>().Where(e => !e.BoolA == e.BoolB).Select(e => e.Id));
        await AssertQueryScalar(async, ss => ss.Set<NullSemanticsEntity1>().Where(e => !e.BoolA == e.NullableBoolB).Select(e => e.Id));
        await AssertQueryScalar(async, ss => ss.Set<NullSemanticsEntity1>().Where(e => !e.NullableBoolA == e.BoolB).Select(e => e.Id));
        await AssertQueryScalar(
            async, ss => ss.Set<NullSemanticsEntity1>().Where(e => !e.NullableBoolA == e.NullableBoolB).Select(e => e.Id));
    }

    [ConditionalTheory]
    [MemberData(nameof(IsAsyncData))]
    public virtual async Task Compare_bool_with_negated_bool_equal(bool async)
    {
        await AssertQueryScalar(async, ss => ss.Set<NullSemanticsEntity1>().Where(e => e.BoolA == !e.BoolB).Select(e => e.Id));
        await AssertQueryScalar(async, ss => ss.Set<NullSemanticsEntity1>().Where(e => e.BoolA == !e.NullableBoolB).Select(e => e.Id));
        await AssertQueryScalar(async, ss => ss.Set<NullSemanticsEntity1>().Where(e => e.NullableBoolA == !e.BoolB).Select(e => e.Id));
        await AssertQueryScalar(
            async, ss => ss.Set<NullSemanticsEntity1>().Where(e => e.NullableBoolA == !e.NullableBoolB).Select(e => e.Id));
    }

    [ConditionalTheory]
    [MemberData(nameof(IsAsyncData))]
    public virtual async Task Compare_negated_bool_with_negated_bool_equal(bool async)
    {
        await AssertQueryScalar(async, ss => ss.Set<NullSemanticsEntity1>().Where(e => !e.BoolA == !e.BoolB).Select(e => e.Id));
        await AssertQueryScalar(async, ss => ss.Set<NullSemanticsEntity1>().Where(e => !e.BoolA == !e.NullableBoolB).Select(e => e.Id));
        await AssertQueryScalar(async, ss => ss.Set<NullSemanticsEntity1>().Where(e => !e.NullableBoolA == !e.BoolB).Select(e => e.Id));
        await AssertQueryScalar(
            async, ss => ss.Set<NullSemanticsEntity1>().Where(e => !e.NullableBoolA == !e.NullableBoolB).Select(e => e.Id));
    }

    [ConditionalTheory]
    [MemberData(nameof(IsAsyncData))]
    public virtual async Task Compare_bool_with_bool_equal_negated(bool async)
    {
        await AssertQueryScalar(async, ss => ss.Set<NullSemanticsEntity1>().Where(e => !(e.BoolA == e.BoolB)).Select(e => e.Id));
        await AssertQueryScalar(
            async, ss => ss.Set<NullSemanticsEntity1>().Where(e => !(e.BoolA == e.NullableBoolB)).Select(e => e.Id));
        await AssertQueryScalar(
            async, ss => ss.Set<NullSemanticsEntity1>().Where(e => !(e.NullableBoolA == e.BoolB)).Select(e => e.Id));
        await AssertQueryScalar(
            async, ss => ss.Set<NullSemanticsEntity1>().Where(e => !(e.NullableBoolA == e.NullableBoolB)).Select(e => e.Id));
    }

    [ConditionalTheory]
    [MemberData(nameof(IsAsyncData))]
    public virtual async Task Compare_negated_bool_with_bool_equal_negated(bool async)
    {
        await AssertQueryScalar(async, ss => ss.Set<NullSemanticsEntity1>().Where(e => !(!e.BoolA == e.BoolB)).Select(e => e.Id));
        await AssertQueryScalar(
            async, ss => ss.Set<NullSemanticsEntity1>().Where(e => !(!e.BoolA == e.NullableBoolB)).Select(e => e.Id));
        await AssertQueryScalar(
            async, ss => ss.Set<NullSemanticsEntity1>().Where(e => !(!e.NullableBoolA == e.BoolB)).Select(e => e.Id));
        await AssertQueryScalar(
            async, ss => ss.Set<NullSemanticsEntity1>().Where(e => !(!e.NullableBoolA == e.NullableBoolB)).Select(e => e.Id));
    }

    [ConditionalTheory]
    [MemberData(nameof(IsAsyncData))]
    public virtual async Task Compare_bool_with_negated_bool_equal_negated(bool async)
    {
        await AssertQueryScalar(async, ss => ss.Set<NullSemanticsEntity1>().Where(e => !(e.BoolA == !e.BoolB)).Select(e => e.Id));
        await AssertQueryScalar(
            async, ss => ss.Set<NullSemanticsEntity1>().Where(e => !(e.BoolA == !e.NullableBoolB)).Select(e => e.Id));
        await AssertQueryScalar(
            async, ss => ss.Set<NullSemanticsEntity1>().Where(e => !(e.NullableBoolA == !e.BoolB)).Select(e => e.Id));
        await AssertQueryScalar(
            async, ss => ss.Set<NullSemanticsEntity1>().Where(e => !(e.NullableBoolA == !e.NullableBoolB)).Select(e => e.Id));
    }

    [ConditionalTheory]
    [MemberData(nameof(IsAsyncData))]
    public virtual async Task Compare_negated_bool_with_negated_bool_equal_negated(bool async)
    {
        await AssertQueryScalar(async, ss => ss.Set<NullSemanticsEntity1>().Where(e => !(!e.BoolA == !e.BoolB)).Select(e => e.Id));
        await AssertQueryScalar(
            async, ss => ss.Set<NullSemanticsEntity1>().Where(e => !(!e.BoolA == !e.NullableBoolB)).Select(e => e.Id));
        await AssertQueryScalar(
            async, ss => ss.Set<NullSemanticsEntity1>().Where(e => !(!e.NullableBoolA == !e.BoolB)).Select(e => e.Id));
        await AssertQueryScalar(
            async, ss => ss.Set<NullSemanticsEntity1>().Where(e => !(!e.NullableBoolA == !e.NullableBoolB)).Select(e => e.Id));
    }

    [ConditionalTheory]
    [MemberData(nameof(IsAsyncData))]
    public virtual async Task Compare_bool_with_bool_not_equal(bool async)
    {
        await AssertQueryScalar(async, ss => ss.Set<NullSemanticsEntity1>().Where(e => e.BoolA != e.BoolB).Select(e => e.Id));
        await AssertQueryScalar(async, ss => ss.Set<NullSemanticsEntity1>().Where(e => e.BoolA != e.NullableBoolB).Select(e => e.Id));
        await AssertQueryScalar(async, ss => ss.Set<NullSemanticsEntity1>().Where(e => e.NullableBoolA != e.BoolB).Select(e => e.Id));
        await AssertQueryScalar(
            async, ss => ss.Set<NullSemanticsEntity1>().Where(e => e.NullableBoolA != e.NullableBoolB).Select(e => e.Id));
    }

    [ConditionalTheory]
    [MemberData(nameof(IsAsyncData))]
    public virtual async Task Compare_negated_bool_with_bool_not_equal(bool async)
    {
        await AssertQueryScalar(async, ss => ss.Set<NullSemanticsEntity1>().Where(e => !e.BoolA != e.BoolB).Select(e => e.Id));
        await AssertQueryScalar(async, ss => ss.Set<NullSemanticsEntity1>().Where(e => !e.BoolA != e.NullableBoolB).Select(e => e.Id));
        await AssertQueryScalar(async, ss => ss.Set<NullSemanticsEntity1>().Where(e => !e.NullableBoolA != e.BoolB).Select(e => e.Id));
        await AssertQueryScalar(
            async, ss => ss.Set<NullSemanticsEntity1>().Where(e => !e.NullableBoolA != e.NullableBoolB).Select(e => e.Id));
    }

    [ConditionalTheory]
    [MemberData(nameof(IsAsyncData))]
    public virtual async Task Compare_bool_with_negated_bool_not_equal(bool async)
    {
        await AssertQueryScalar(async, ss => ss.Set<NullSemanticsEntity1>().Where(e => e.BoolA != !e.BoolB).Select(e => e.Id));
        await AssertQueryScalar(async, ss => ss.Set<NullSemanticsEntity1>().Where(e => e.BoolA != !e.NullableBoolB).Select(e => e.Id));
        await AssertQueryScalar(async, ss => ss.Set<NullSemanticsEntity1>().Where(e => e.NullableBoolA != !e.BoolB).Select(e => e.Id));
        await AssertQueryScalar(
            async, ss => ss.Set<NullSemanticsEntity1>().Where(e => e.NullableBoolA != !e.NullableBoolB).Select(e => e.Id));
    }

    [ConditionalTheory]
    [MemberData(nameof(IsAsyncData))]
    public virtual async Task Compare_negated_bool_with_negated_bool_not_equal(bool async)
    {
        await AssertQueryScalar(async, ss => ss.Set<NullSemanticsEntity1>().Where(e => !e.BoolA != !e.BoolB).Select(e => e.Id));
        await AssertQueryScalar(async, ss => ss.Set<NullSemanticsEntity1>().Where(e => !e.BoolA != !e.NullableBoolB).Select(e => e.Id));
        await AssertQueryScalar(async, ss => ss.Set<NullSemanticsEntity1>().Where(e => !e.NullableBoolA != !e.BoolB).Select(e => e.Id));
        await AssertQueryScalar(
            async, ss => ss.Set<NullSemanticsEntity1>().Where(e => !e.NullableBoolA != !e.NullableBoolB).Select(e => e.Id));
    }

    [ConditionalTheory]
    [MemberData(nameof(IsAsyncData))]
    public virtual async Task Compare_bool_with_bool_not_equal_negated(bool async)
    {
        await AssertQueryScalar(async, ss => ss.Set<NullSemanticsEntity1>().Where(e => !(e.BoolA != e.BoolB)).Select(e => e.Id));
        await AssertQueryScalar(
            async, ss => ss.Set<NullSemanticsEntity1>().Where(e => !(e.BoolA != e.NullableBoolB)).Select(e => e.Id));
        await AssertQueryScalar(
            async, ss => ss.Set<NullSemanticsEntity1>().Where(e => !(e.NullableBoolA != e.BoolB)).Select(e => e.Id));
        await AssertQueryScalar(
            async, ss => ss.Set<NullSemanticsEntity1>().Where(e => !(e.NullableBoolA != e.NullableBoolB)).Select(e => e.Id));
    }

    [ConditionalTheory]
    [MemberData(nameof(IsAsyncData))]
    public virtual async Task Compare_negated_bool_with_bool_not_equal_negated(bool async)
    {
        await AssertQueryScalar(async, ss => ss.Set<NullSemanticsEntity1>().Where(e => !(!e.BoolA != e.BoolB)).Select(e => e.Id));
        await AssertQueryScalar(
            async, ss => ss.Set<NullSemanticsEntity1>().Where(e => !(!e.BoolA != e.NullableBoolB)).Select(e => e.Id));
        await AssertQueryScalar(
            async, ss => ss.Set<NullSemanticsEntity1>().Where(e => !(!e.NullableBoolA != e.BoolB)).Select(e => e.Id));
        await AssertQueryScalar(
            async, ss => ss.Set<NullSemanticsEntity1>().Where(e => !(!e.NullableBoolA != e.NullableBoolB)).Select(e => e.Id));
    }

    [ConditionalTheory]
    [MemberData(nameof(IsAsyncData))]
    public virtual async Task Compare_bool_with_negated_bool_not_equal_negated(bool async)
    {
        await AssertQueryScalar(async, ss => ss.Set<NullSemanticsEntity1>().Where(e => !(e.BoolA != !e.BoolB)).Select(e => e.Id));
        await AssertQueryScalar(
            async, ss => ss.Set<NullSemanticsEntity1>().Where(e => !(e.BoolA != !e.NullableBoolB)).Select(e => e.Id));
        await AssertQueryScalar(
            async, ss => ss.Set<NullSemanticsEntity1>().Where(e => !(e.NullableBoolA != !e.BoolB)).Select(e => e.Id));
        await AssertQueryScalar(
            async, ss => ss.Set<NullSemanticsEntity1>().Where(e => !(e.NullableBoolA != !e.NullableBoolB)).Select(e => e.Id));
    }

    [ConditionalTheory]
    [MemberData(nameof(IsAsyncData))]
    public virtual async Task Compare_negated_bool_with_negated_bool_not_equal_negated(bool async)
    {
        await AssertQueryScalar(async, ss => ss.Set<NullSemanticsEntity1>().Where(e => !(!e.BoolA != !e.BoolB)).Select(e => e.Id));
        await AssertQueryScalar(
            async, ss => ss.Set<NullSemanticsEntity1>().Where(e => !(!e.BoolA != !e.NullableBoolB)).Select(e => e.Id));
        await AssertQueryScalar(
            async, ss => ss.Set<NullSemanticsEntity1>().Where(e => !(!e.NullableBoolA != !e.BoolB)).Select(e => e.Id));
        await AssertQueryScalar(
            async, ss => ss.Set<NullSemanticsEntity1>().Where(e => !(!e.NullableBoolA != !e.NullableBoolB)).Select(e => e.Id));
    }

    [ConditionalTheory]
    [MemberData(nameof(IsAsyncData))]
    public virtual async Task Compare_equals_method(bool async)
    {
        await AssertQueryScalar(async, ss => ss.Set<NullSemanticsEntity1>().Where(e => e.BoolA.Equals(e.BoolB)).Select(e => e.Id));
        await AssertQueryScalar(
            async, ss => ss.Set<NullSemanticsEntity1>().Where(e => e.BoolA.Equals(e.NullableBoolB)).Select(e => e.Id));
        await AssertQueryScalar(
            async, ss => ss.Set<NullSemanticsEntity1>().Where(e => e.NullableBoolA.Equals(e.BoolB)).Select(e => e.Id));
        await AssertQueryScalar(
            async, ss => ss.Set<NullSemanticsEntity1>().Where(e => e.NullableBoolA.Equals(e.NullableBoolB)).Select(e => e.Id));
    }

    [ConditionalTheory]
    [MemberData(nameof(IsAsyncData))]
    public virtual async Task Compare_equals_method_static(bool async)
    {
        await AssertQueryScalar(async, ss => ss.Set<NullSemanticsEntity1>().Where(e => Equals(e.BoolA, e.BoolB)).Select(e => e.Id));
        await AssertQueryScalar(
            async, ss => ss.Set<NullSemanticsEntity1>().Where(e => Equals(e.BoolA, e.NullableBoolB)).Select(e => e.Id));
        await AssertQueryScalar(
            async, ss => ss.Set<NullSemanticsEntity1>().Where(e => Equals(e.NullableBoolA, e.BoolB)).Select(e => e.Id));
        await AssertQueryScalar(
            async, ss => ss.Set<NullSemanticsEntity1>().Where(e => Equals(e.NullableBoolA, e.NullableBoolB)).Select(e => e.Id));
    }

    [ConditionalTheory]
    [MemberData(nameof(IsAsyncData))]
    public virtual async Task Compare_equals_method_negated(bool async)
    {
        await AssertQueryScalar(async, ss => ss.Set<NullSemanticsEntity1>().Where(e => !e.BoolA.Equals(e.BoolB)).Select(e => e.Id));
        await AssertQueryScalar(
            async, ss => ss.Set<NullSemanticsEntity1>().Where(e => !e.BoolA.Equals(e.NullableBoolB)).Select(e => e.Id));
        await AssertQueryScalar(
            async, ss => ss.Set<NullSemanticsEntity1>().Where(e => !e.NullableBoolA.Equals(e.BoolB)).Select(e => e.Id));
        await AssertQueryScalar(
            async, ss => ss.Set<NullSemanticsEntity1>().Where(e => !e.NullableBoolA.Equals(e.NullableBoolB)).Select(e => e.Id));
    }

    [ConditionalTheory]
    [MemberData(nameof(IsAsyncData))]
    public virtual async Task Compare_equals_method_negated_static(bool async)
    {
        await AssertQueryScalar(async, ss => ss.Set<NullSemanticsEntity1>().Where(e => !Equals(e.BoolA, e.BoolB)).Select(e => e.Id));
        await AssertQueryScalar(
            async, ss => ss.Set<NullSemanticsEntity1>().Where(e => !Equals(e.BoolA, e.NullableBoolB)).Select(e => e.Id));
        await AssertQueryScalar(
            async, ss => ss.Set<NullSemanticsEntity1>().Where(e => !Equals(e.NullableBoolA, e.BoolB)).Select(e => e.Id));
        await AssertQueryScalar(
            async, ss => ss.Set<NullSemanticsEntity1>().Where(e => !Equals(e.NullableBoolA, e.NullableBoolB)).Select(e => e.Id));
    }

    [ConditionalTheory]
    [MemberData(nameof(IsAsyncData))]
    public virtual async Task Compare_complex_equal_equal_equal(bool async)
    {
        await AssertQueryScalar(
            async, ss => ss.Set<NullSemanticsEntity1>().Where(e => e.BoolA == e.BoolB == (e.IntA == e.IntB)).Select(e => e.Id));
        await AssertQueryScalar(
            async,
            ss => ss.Set<NullSemanticsEntity1>().Where(e => e.NullableBoolA == e.BoolB == (e.IntA == e.NullableIntB))
                .Select(e => e.Id));
        await AssertQueryScalar(
            async,
            ss => ss.Set<NullSemanticsEntity1>().Where(e => e.NullableBoolA == e.NullableBoolB == (e.NullableIntA == e.NullableIntB))
                .Select(e => e.Id));
    }

    [ConditionalTheory]
    [MemberData(nameof(IsAsyncData))]
    public virtual async Task Compare_complex_equal_not_equal_equal(bool async)
    {
        await AssertQueryScalar(
            async, ss => ss.Set<NullSemanticsEntity1>().Where(e => e.BoolA == e.BoolB != (e.IntA == e.IntB)).Select(e => e.Id));
        await AssertQueryScalar(
            async,
            ss => ss.Set<NullSemanticsEntity1>().Where(e => e.NullableBoolA == e.BoolB != (e.IntA == e.NullableIntB))
                .Select(e => e.Id));
        await AssertQueryScalar(
            async,
            ss => ss.Set<NullSemanticsEntity1>().Where(e => e.NullableBoolA == e.NullableBoolB != (e.NullableIntA == e.NullableIntB))
                .Select(e => e.Id));
    }

    [ConditionalTheory]
    [MemberData(nameof(IsAsyncData))]
    public virtual async Task Compare_complex_not_equal_equal_equal(bool async)
    {
        await AssertQueryScalar(
            async, ss => ss.Set<NullSemanticsEntity1>().Where(e => e.BoolA != e.BoolB == (e.IntA == e.IntB)).Select(e => e.Id));
        await AssertQueryScalar(
            async,
            ss => ss.Set<NullSemanticsEntity1>().Where(e => e.NullableBoolA != e.BoolB == (e.IntA == e.NullableIntB))
                .Select(e => e.Id));
        await AssertQueryScalar(
            async,
            ss => ss.Set<NullSemanticsEntity1>().Where(e => e.NullableBoolA != e.NullableBoolB == (e.NullableIntA == e.NullableIntB))
                .Select(e => e.Id));
    }

    [ConditionalTheory]
    [MemberData(nameof(IsAsyncData))]
    public virtual async Task Compare_complex_not_equal_not_equal_equal(bool async)
    {
        await AssertQueryScalar(
            async, ss => ss.Set<NullSemanticsEntity1>().Where(e => e.BoolA != e.BoolB != (e.IntA == e.IntB)).Select(e => e.Id));
        await AssertQueryScalar(
            async,
            ss => ss.Set<NullSemanticsEntity1>().Where(e => e.NullableBoolA != e.BoolB != (e.IntA == e.NullableIntB))
                .Select(e => e.Id));
        await AssertQueryScalar(
            async,
            ss => ss.Set<NullSemanticsEntity1>().Where(e => e.NullableBoolA != e.NullableBoolB != (e.NullableIntA == e.NullableIntB))
                .Select(e => e.Id));
    }

    [ConditionalTheory]
    [MemberData(nameof(IsAsyncData))]
    public virtual async Task Compare_complex_not_equal_equal_not_equal(bool async)
    {
        await AssertQueryScalar(
            async, ss => ss.Set<NullSemanticsEntity1>().Where(e => e.BoolA != e.BoolB == (e.IntA != e.IntB)).Select(e => e.Id));
        await AssertQueryScalar(
            async,
            ss => ss.Set<NullSemanticsEntity1>().Where(e => e.NullableBoolA != e.BoolB == (e.IntA != e.NullableIntB))
                .Select(e => e.Id));
        await AssertQueryScalar(
            async,
            ss => ss.Set<NullSemanticsEntity1>().Where(e => e.NullableBoolA != e.NullableBoolB == (e.NullableIntA != e.NullableIntB))
                .Select(e => e.Id));
    }

    [ConditionalTheory]
    [MemberData(nameof(IsAsyncData))]
    public virtual async Task Compare_complex_not_equal_not_equal_not_equal(bool async)
    {
        await AssertQueryScalar(
            async, ss => ss.Set<NullSemanticsEntity1>().Where(e => e.BoolA != e.BoolB != (e.IntA != e.IntB)).Select(e => e.Id));
        await AssertQueryScalar(
            async,
            ss => ss.Set<NullSemanticsEntity1>().Where(e => e.NullableBoolA != e.BoolB != (e.IntA != e.NullableIntB))
                .Select(e => e.Id));
        await AssertQueryScalar(
            async,
            ss => ss.Set<NullSemanticsEntity1>().Where(e => e.NullableBoolA != e.NullableBoolB != (e.NullableIntA != e.NullableIntB))
                .Select(e => e.Id));
    }

    [ConditionalTheory]
    [MemberData(nameof(IsAsyncData))]
    public virtual Task Compare_nullable_with_null_parameter_equal(bool async)
    {
        string prm = null;

        return AssertQueryScalar(async, ss => ss.Set<NullSemanticsEntity1>().Where(e => e.NullableStringA == prm).Select(e => e.Id));
    }

    [ConditionalTheory]
    [MemberData(nameof(IsAsyncData))]
    public virtual Task Compare_nullable_with_non_null_parameter_not_equal(bool async)
    {
        var prm = "Foo";

        return AssertQueryScalar(async, ss => ss.Set<NullSemanticsEntity1>().Where(e => e.NullableStringA == prm).Select(e => e.Id));
    }

    [ConditionalTheory]
    [MemberData(nameof(IsAsyncData))]
    public virtual Task Join_uses_database_semantics(bool async)
        => AssertQuery(
            async,
            ss => from e1 in ss.Set<NullSemanticsEntity1>()
                  join e2 in ss.Set<NullSemanticsEntity2>() on e1.NullableIntA equals e2.NullableIntB
                  select new
                  {
                      Id1 = e1.Id,
                      Id2 = e2.Id,
                      e1.NullableIntA,
                      e2.NullableIntB
                  },
            elementSorter: e => (e.Id1, e.Id2));

    [ConditionalTheory]
    [MemberData(nameof(IsAsyncData))]
    public virtual Task Contains_with_local_array_closure_with_null(bool async)
    {
        string[] ids = { "Foo", null };

        return AssertQueryScalar(
            async, ss => ss.Set<NullSemanticsEntity1>().Where(e => ids.Contains(e.NullableStringA)).Select(e => e.Id));
    }

    [ConditionalTheory]
    [MemberData(nameof(IsAsyncData))]
    public virtual Task Contains_with_local_array_closure_with_multiple_nulls(bool async)
    {
        string[] ids = { null, "Foo", null, null };

        return AssertQueryScalar(
            async, ss => ss.Set<NullSemanticsEntity1>().Where(e => ids.Contains(e.NullableStringA)).Select(e => e.Id));
    }

    [ConditionalTheory]
    [MemberData(nameof(IsAsyncData))]
    public virtual Task Contains_with_local_array_closure_false_with_null(bool async)
    {
        string[] ids = { "Foo", null };

        return AssertQueryScalar(
            async, ss => ss.Set<NullSemanticsEntity1>().Where(e => !ids.Contains(e.NullableStringA)).Select(e => e.Id));
    }

    [ConditionalTheory]
    [MemberData(nameof(IsAsyncData))]
    public virtual Task Contains_with_local_nullable_array_closure_negated(bool async)
    {
        string[] ids = { "Foo" };

        return AssertQueryScalar(
            async, ss => ss.Set<NullSemanticsEntity1>().Where(e => !ids.Contains(e.NullableStringA)).Select(e => e.Id));
    }

    [ConditionalTheory]
    [MemberData(nameof(IsAsyncData))]
    public virtual Task Where_multiple_ors_with_null(bool async)
        => AssertQueryScalar(
            async,
            ss => ss.Set<NullSemanticsEntity1>()
                .Where(e => e.NullableStringA == "Foo" || e.NullableStringA == "Blah" || e.NullableStringA == null).Select(e => e.Id));

    [ConditionalTheory]
    [MemberData(nameof(IsAsyncData))]
    public virtual Task Where_multiple_ands_with_null(bool async)
        => AssertQueryScalar(
            async,
            ss => ss.Set<NullSemanticsEntity1>()
                .Where(e => e.NullableStringA != "Foo" && e.NullableStringA != "Blah" && e.NullableStringA != null).Select(e => e.Id));

    [ConditionalTheory]
    [MemberData(nameof(IsAsyncData))]
    public virtual Task Where_multiple_ors_with_nullable_parameter(bool async)
    {
        string prm = null;

        return AssertQueryScalar(
            async,
            ss => ss.Set<NullSemanticsEntity1>().Where(e => e.NullableStringA == "Foo" || e.NullableStringA == prm).Select(e => e.Id));
    }

    [ConditionalTheory]
    [MemberData(nameof(IsAsyncData))]
    public virtual Task Where_multiple_ands_with_nullable_parameter_and_constant(bool async)
    {
        string prm1 = null;
        string prm2 = null;
        var prm3 = "Blah";

        return AssertQueryScalar(
            async,
            ss => ss.Set<NullSemanticsEntity1>().Where(
                e => e.NullableStringA != "Foo"
                    && e.NullableStringA != prm1
                    && e.NullableStringA != prm2
                    && e.NullableStringA != prm3).Select(e => e.Id));
    }

    [ConditionalTheory]
    [MemberData(nameof(IsAsyncData))]
    public virtual Task Where_multiple_ands_with_nullable_parameter_and_constant_not_optimized(bool async)
    {
        string prm1 = null;
        string prm2 = null;
        var prm3 = "Blah";

        return AssertQueryScalar(
            async,
            ss => ss.Set<NullSemanticsEntity1>().Where(
                e => e.NullableStringB != null
                    && e.NullableStringA != "Foo"
                    && e.NullableStringA != prm1
                    && e.NullableStringA != prm2
                    && e.NullableStringA != prm3).Select(e => e.Id));
    }

    [ConditionalTheory]
    [MemberData(nameof(IsAsyncData))]
    public virtual Task Where_coalesce(bool async)
        => AssertQueryScalar(async, ss => ss.Set<NullSemanticsEntity1>().Where(e => e.NullableBoolA ?? true).Select(e => e.Id));

    [ConditionalTheory]
    [MemberData(nameof(IsAsyncData))]
    public virtual Task Where_equal_nullable_with_null_value_parameter(bool async)
    {
        string prm = null;

        return AssertQueryScalar(async, ss => ss.Set<NullSemanticsEntity1>().Where(e => e.NullableStringA == prm).Select(e => e.Id));
    }

    [ConditionalTheory]
    [MemberData(nameof(IsAsyncData))]
    public virtual Task Where_not_equal_nullable_with_null_value_parameter(bool async)
    {
        string prm = null;

        return AssertQueryScalar(async, ss => ss.Set<NullSemanticsEntity1>().Where(e => e.NullableStringA != prm).Select(e => e.Id));
    }

    [ConditionalTheory]
    [MemberData(nameof(IsAsyncData))]
    public virtual Task Where_equal_with_coalesce(bool async)
        => AssertQueryScalar(
            async,
            ss => ss.Set<NullSemanticsEntity1>().Where(e => (e.NullableStringA ?? e.NullableStringB) == e.NullableStringC)
                .Select(e => e.Id));

    [ConditionalTheory]
    [MemberData(nameof(IsAsyncData))]
    public virtual Task Where_not_equal_with_coalesce(bool async)
        => AssertQueryScalar(
            async,
            ss => ss.Set<NullSemanticsEntity1>().Where(e => (e.NullableStringA ?? e.NullableStringB) != e.NullableStringC)
                .Select(e => e.Id));

    [ConditionalTheory]
    [MemberData(nameof(IsAsyncData))]
    public virtual Task Where_equal_with_coalesce_both_sides(bool async)
        => AssertQueryScalar(
            async,
            ss => ss.Set<NullSemanticsEntity1>().Where(e => (e.NullableStringA ?? e.NullableStringB) == (e.StringA ?? e.StringB))
                .Select(e => e.Id));

    [ConditionalTheory]
    [MemberData(nameof(IsAsyncData))]
    public virtual Task Where_not_equal_with_coalesce_both_sides(bool async)
        => AssertQueryScalar(
            async,
            ss => ss.Set<NullSemanticsEntity1>().Where(e => (e.NullableIntA ?? e.NullableIntB) != (e.NullableIntC ?? e.NullableIntB))
                .Select(e => e.Id));

    [ConditionalTheory]
    [MemberData(nameof(IsAsyncData))]
    public virtual Task Where_equal_with_conditional(bool async)
        => AssertQueryScalar(
            async,
            ss => ss.Set<NullSemanticsEntity1>().Where(
                e => (e.NullableStringA == e.NullableStringB
                        ? e.NullableStringA
                        : e.NullableStringB)
                    == e.NullableStringC).Select(e => e.Id));

    [ConditionalTheory]
    [MemberData(nameof(IsAsyncData))]
    public virtual Task Where_not_equal_with_conditional(bool async)
        => AssertQueryScalar(
            async,
            ss => ss.Set<NullSemanticsEntity1>().Where(
                e => e.NullableStringC
                    != (e.NullableStringA == e.NullableStringB
                        ? e.NullableStringA
                        : e.NullableStringB)).Select(e => e.Id));

    [ConditionalTheory]
    [MemberData(nameof(IsAsyncData))]
    public virtual Task Where_equal_with_conditional_non_nullable(bool async)
        => AssertQueryScalar(
            async,
            ss => ss.Set<NullSemanticsEntity1>().Where(
                e => e.NullableStringC
                    != (e.NullableStringA == e.NullableStringB
                        ? e.StringA
                        : e.StringB)).Select(e => e.Id));

    [ConditionalTheory]
    [MemberData(nameof(IsAsyncData))]
    public virtual async Task Where_conditional_search_condition_in_result(bool async)
    {
        var prm = true;
        var list = new[] { "Foo", "Bar" };

        await AssertQueryScalar(
            async,
            ss => ss.Set<NullSemanticsEntity1>().Where(e => prm ? list.Contains(e.StringA) : false).Select(e => e.Id));

        await AssertQueryScalar(
            async,
            ss => ss.Set<NullSemanticsEntity1>().Where(e => !prm ? true : e.StringA.StartsWith("A")).Select(e => e.Id));
    }

    [ConditionalTheory]
    [MemberData(nameof(IsAsyncData))]
    public virtual Task Where_nested_conditional_search_condition_in_result(bool async)
    {
        var prm1 = true;
        var prm2 = false;
        var list = new[] { "Foo", "Bar" };

        return AssertQueryScalar(
            async,
            ss => ss.Set<NullSemanticsEntity1>().Where(
                e => prm1
                    ? (prm2
                        ? (e.BoolA
                            ? e.StringA.StartsWith("A")
                            : false)
                        : true)
                    : (e.BoolB ? list.Contains(e.StringA) : list.Contains(e.StringB))).Select(e => e.Id));
    }

    [ConditionalTheory]
    [MemberData(nameof(IsAsyncData))]
    public virtual Task Where_equal_with_and_and_contains(bool async)
        => AssertQueryScalar(
            async,
            ss => ss.Set<NullSemanticsEntity1>().Where(e => e.NullableStringA.Contains(e.NullableStringB) && e.BoolA).Select(e => e.Id),
            ss => ss.Set<NullSemanticsEntity1>()
                .Where(e => e.NullableStringA != null && e.NullableStringA.Contains(e.NullableStringB ?? "Blah") && e.BoolA)
                .Select(e => e.Id));

    [ConditionalTheory]
    [MemberData(nameof(IsAsyncData))]
    public virtual Task Null_comparison_in_selector_with_relational_nulls(bool async)
        => AssertQueryScalar(
            async,
            ss => ss.Set<NullSemanticsEntity1>().Select(e => e.NullableStringA != "Foo"));

    [ConditionalTheory]
    [MemberData(nameof(IsAsyncData))]
    public virtual Task Null_comparison_in_order_by_with_relational_nulls(bool async)
        => AssertQuery(
            async,
            ss => ss.Set<NullSemanticsEntity1>().OrderBy(e => e.NullableStringA != "Foo").ThenBy(e => e.NullableIntB != 10)
                .Select(e => e),
            elementSorter: e => e.Id);

    [ConditionalTheory(Skip = "issue #15743")]
    [MemberData(nameof(IsAsyncData))]
    public virtual Task Null_comparison_in_join_key_with_relational_nulls(bool async)
        => AssertQuery(
            async,
            ss => ss.Set<NullSemanticsEntity1>().Join(
                ss.Set<NullSemanticsEntity2>(),
                e1 => e1.NullableStringA != "Foo",
                e2 => e2.NullableBoolB != true,
                (o, i) => new { o, i }));

    [ConditionalFact]
    public virtual void Where_equal_using_relational_null_semantics()
    {
        using var context = CreateContext(useRelationalNulls: true);
        context.Entities1
            .Where(e => e.NullableBoolA == e.NullableBoolB)
            .Select(e => e.Id).ToList();
    }

    [ConditionalFact]
    public virtual void Where_contains_on_parameter_array_with_relational_null_semantics()
    {
        using var context = CreateContext(useRelationalNulls: true);
        var names = new[] { "Foo", "Bar" };
        var result = context.Entities1
            .Where(e => names.Contains(e.NullableStringA))
            .Select(e => e.NullableStringA).ToList();

        Assert.True(result.All(r => r == "Foo" || r == "Bar"));
    }

    [ConditionalFact]
    public virtual void Where_contains_on_parameter_empty_array_with_relational_null_semantics()
    {
        using var context = CreateContext(useRelationalNulls: true);
        var names = new string[0];
        var result = context.Entities1
            .Where(e => names.Contains(e.NullableStringA))
            .Select(e => e.NullableStringA).ToList().Count;

        Assert.Equal(0, result);
    }

    [ConditionalFact]
    public virtual void Where_contains_on_parameter_array_with_just_null_with_relational_null_semantics()
    {
        using var context = CreateContext(useRelationalNulls: true);
        var names = new string[] { null };
        var result = context.Entities1
            .Where(e => names.Contains(e.NullableStringA))
            .Select(e => e.NullableStringA).ToList().Count;

        Assert.Equal(0, result);
    }

    [ConditionalTheory]
    [MemberData(nameof(IsAsyncData))]
    public virtual Task Where_nullable_bool(bool async)
        => AssertQueryScalar(
            async,
            ss => ss.Set<NullSemanticsEntity1>().Where(e => e.NullableBoolA.Value).Select(e => e.Id),
            ss => ss.Set<NullSemanticsEntity1>().Where(e => e.NullableBoolA == true).Select(e => e.Id));

    [ConditionalTheory]
    [MemberData(nameof(IsAsyncData))]
    public virtual Task Where_nullable_bool_equal_with_constant(bool async)
        => AssertQueryScalar(
            async,
            ss => ss.Set<NullSemanticsEntity1>().Where(e => e.NullableBoolA == true).Select(e => e.Id));

    [ConditionalTheory]
    [MemberData(nameof(IsAsyncData))]
    public virtual Task Where_nullable_bool_with_null_check(bool async)
        => AssertQueryScalar(
            async,
            ss => ss.Set<NullSemanticsEntity1>().Where(e => e.NullableBoolA != null && e.NullableBoolA.Value).Select(e => e.Id));

    [ConditionalFact]
    public virtual void Where_equal_using_relational_null_semantics_with_parameter()
    {
        using var context = CreateContext(useRelationalNulls: true);
        bool? prm = null;
        context.Entities1
            .Where(e => e.NullableBoolA == prm)
            .Select(e => e.Id).ToList();
    }

    [ConditionalFact]
    public virtual void Where_equal_using_relational_null_semantics_complex_with_parameter()
    {
        using var context = CreateContext(useRelationalNulls: true);
        var prm = false;
        context.Entities1
            .Where(e => e.NullableBoolA == e.NullableBoolB || prm)
            .Select(e => e.Id).ToList();
    }

    [ConditionalFact]
    public virtual void Where_not_equal_using_relational_null_semantics()
    {
        using var context = CreateContext(useRelationalNulls: true);
        context.Entities1
            .Where(e => e.NullableBoolA != e.NullableBoolB)
            .Select(e => e.Id).ToList();
    }

    [ConditionalFact]
    public virtual void Where_not_equal_using_relational_null_semantics_with_parameter()
    {
        using var context = CreateContext(useRelationalNulls: true);
        bool? prm = null;
        context.Entities1
            .Where(e => e.NullableBoolA != prm)
            .Select(e => e.Id).ToList();
    }

    [ConditionalFact]
    public virtual void Where_not_equal_using_relational_null_semantics_complex_with_parameter()
    {
        using var context = CreateContext(useRelationalNulls: true);
        var prm = false;
        context.Entities1
            .Where(e => e.NullableBoolA != e.NullableBoolB || prm)
            .Select(e => e.Id).ToList();
    }

    [ConditionalTheory]
    [MemberData(nameof(IsAsyncData))]
    public virtual async Task Where_comparison_null_constant_and_null_parameter(bool async)
    {
        string prm = null;

        await AssertQueryScalar(async, ss => ss.Set<NullSemanticsEntity1>().Where(e => prm == null).Select(e => e.Id));
        await AssertQueryScalar(async, ss => ss.Set<NullSemanticsEntity1>().Where(e => prm != null).Select(e => e.Id));
    }

    [ConditionalTheory]
    [MemberData(nameof(IsAsyncData))]
    public virtual async Task Where_comparison_null_constant_and_nonnull_parameter(bool async)
    {
        var prm = "Foo";

        await AssertQueryScalar(async, ss => ss.Set<NullSemanticsEntity1>().Where(e => null == prm).Select(e => e.Id));
        await AssertQueryScalar(async, ss => ss.Set<NullSemanticsEntity1>().Where(e => null != prm).Select(e => e.Id));
    }

    [ConditionalTheory]
    [MemberData(nameof(IsAsyncData))]
    public virtual async Task Where_comparison_nonnull_constant_and_null_parameter(bool async)
    {
        string prm = null;

        await AssertQueryScalar(async, ss => ss.Set<NullSemanticsEntity1>().Where(e => "Foo" == prm).Select(e => e.Id));
        await AssertQueryScalar(async, ss => ss.Set<NullSemanticsEntity1>().Where(e => "Foo" != prm).Select(e => e.Id));
    }

    [ConditionalTheory]
    [MemberData(nameof(IsAsyncData))]
    public virtual Task Where_comparison_null_semantics_optimization_works_with_complex_predicates(bool async)
    {
        string prm = null;

        return AssertQueryScalar(
            async, ss => ss.Set<NullSemanticsEntity1>().Where(e => null == prm && e.NullableStringA == prm).Select(e => e.Id));
    }

    [ConditionalFact]
    public virtual void Switching_null_semantics_produces_different_cache_entry()
    {
        List<int> results1, results2;
        using (var context = CreateContext())
        {
            var query = context.Entities1
                .Where(e => e.NullableBoolA == e.NullableBoolB)
                .Select(e => e.Id);

            results1 = query.ToList();
        }

        using (var context = CreateContext(useRelationalNulls: true))
        {
            var query = context.Entities1
                .Where(e => e.NullableBoolA == e.NullableBoolB)
                .Select(e => e.Id);

            results2 = query.ToList();
        }

        Assert.True(results1.Count != results2.Count);
    }

    [ConditionalFact]
    public virtual void Switching_parameter_value_to_null_produces_different_cache_entry()
    {
        using var context = CreateContext();
        var prm = "Foo";
        var query = context.Entities1
            .Where(e => prm == "Foo")
            .Select(e => e.Id);

        var results1 = query.ToList();

        prm = null;

        var results2 = query.ToList();

        Assert.True(results1.Count != results2.Count);
    }

    [ConditionalFact]
    public virtual void From_sql_composed_with_relational_null_comparison()
    {
        using var context = CreateContext(useRelationalNulls: true);
        var actual = context.Entities1
            .FromSqlRaw(NormalizeDelimitersInRawString("SELECT * FROM [Entities1]"))
            .Where(c => c.StringA == c.StringB)
            .ToArray();

        Assert.Equal(15, actual.Length);
    }

    [ConditionalTheory]
    [MemberData(nameof(IsAsyncData))]
    public virtual Task Projecting_nullable_bool_with_coalesce(bool async)
        => AssertQuery(
            async,
            ss => ss.Set<NullSemanticsEntity1>().Select(e => new { e.Id, Coalesce = e.NullableBoolA ?? false }),
            elementSorter: e => e.Id,
            elementAsserter: (e, a) =>
            {
                Assert.Equal(e.Id, a.Id);
                Assert.Equal(e.Coalesce, a.Coalesce);
            });

    [ConditionalTheory]
    [MemberData(nameof(IsAsyncData))]
    public virtual async Task Projecting_nullable_bool_with_coalesce_nested(bool async)
    {
        await AssertQuery(
            async,
            ss => ss.Set<NullSemanticsEntity1>().Select(e => new { e.Id, Coalesce = e.NullableBoolA ?? (e.NullableBoolB ?? false) }),
            elementSorter: e => e.Id,
            elementAsserter: (e, a) =>
            {
                Assert.Equal(e.Id, a.Id);
                Assert.Equal(e.Coalesce, a.Coalesce);
            });

        await AssertQuery(
            async,
            ss => ss.Set<NullSemanticsEntity1>().Select(e => new { e.Id, Coalesce = (e.NullableBoolA ?? e.NullableBoolB) ?? false }),
            elementSorter: e => e.Id,
            elementAsserter: (e, a) =>
            {
                Assert.Equal(e.Id, a.Id);
                Assert.Equal(e.Coalesce, a.Coalesce);
            });
    }

    [ConditionalTheory]
    [MemberData(nameof(IsAsyncData))]
    public virtual async Task Null_semantics_applied_when_comparing_function_with_nullable_argument_to_a_nullable_column(bool async)
    {
        await AssertQueryScalar(
            async,
            ss => ss.Set<NullSemanticsEntity1>().Where(e => e.NullableStringA.IndexOf("oo") == e.NullableIntA).Select(e => e.Id),
            ss => ss.Set<NullSemanticsEntity1>().Where(
                e => (e.NullableStringA == null && e.NullableIntA == null)
                    || (e.NullableStringA != null && e.NullableStringA.IndexOf("oo") == e.NullableIntA)).Select(e => e.Id));

        await AssertQueryScalar(
            async,
            ss => ss.Set<NullSemanticsEntity1>().Where(e => e.NullableStringA.IndexOf("ar") == e.NullableIntA).Select(e => e.Id),
            ss => ss.Set<NullSemanticsEntity1>().Where(
                e => (e.NullableStringA == null && e.NullableIntA == null)
                    || (e.NullableStringA != null && e.NullableStringA.IndexOf("ar") == e.NullableIntA)).Select(e => e.Id));

        await AssertQueryScalar(
            async,
            ss => ss.Set<NullSemanticsEntity1>().Where(e => e.NullableStringA.IndexOf("oo") != e.NullableIntB).Select(e => e.Id),
            ss => ss.Set<NullSemanticsEntity1>().Where(
                e => (e.NullableStringA == null && e.NullableIntB != null)
                    || (e.NullableStringA != null && e.NullableStringA.IndexOf("oo") != e.NullableIntB)).Select(e => e.Id));
    }

    [ConditionalTheory(Skip = "Issue #18773")]
    [MemberData(nameof(IsAsyncData))]
    public virtual Task Where_IndexOf_empty(bool async)
        => AssertQueryScalar(
            async,
            ss => ss.Set<NullSemanticsEntity1>().Where(e => e.NullableStringA.IndexOf("") == e.NullableIntA).Select(e => e.Id),
            ss => ss.Set<NullSemanticsEntity1>().Where(e => 0 == e.NullableIntA).Select(e => e.Id));

    [ConditionalTheory]
    [MemberData(nameof(IsAsyncData))]
    public virtual Task Select_IndexOf(bool async)
        => AssertQueryScalar(
            async,
            ss => ss.Set<NullSemanticsEntity1>().OrderBy(e => e.Id).Select(e => (int?)e.NullableStringA.IndexOf("oo")),
            ss => ss.Set<NullSemanticsEntity1>().OrderBy(e => e.Id).Select(e => e.NullableStringA.MaybeScalar(x => x.IndexOf("oo"))),
            assertOrder: true);

    [ConditionalTheory]
    [MemberData(nameof(IsAsyncData))]
    public virtual async Task Null_semantics_applied_when_comparing_two_functions_with_nullable_arguments(bool async)
    {
        await AssertQueryScalar(
            async,
            ss => ss.Set<NullSemanticsEntity1>().Where(e => e.NullableStringA.IndexOf("oo") == e.NullableStringB.IndexOf("ar"))
                .Select(e => e.Id),
            ss => ss.Set<NullSemanticsEntity1>().Where(
                e => e.NullableStringA.MaybeScalar(x => x.IndexOf("oo"))
                    == e.NullableStringB.MaybeScalar(x => x.IndexOf("ar"))).Select(e => e.Id));

        await AssertQueryScalar(
            async,
            ss => ss.Set<NullSemanticsEntity1>().Where(e => e.NullableStringA.IndexOf("oo") != e.NullableStringB.IndexOf("ar"))
                .Select(e => e.Id),
            ss => ss.Set<NullSemanticsEntity1>().Where(
                e => e.NullableStringA.MaybeScalar(x => x.IndexOf("oo"))
                    != e.NullableStringB.MaybeScalar(x => x.IndexOf("ar"))).Select(e => e.Id));

        await AssertQueryScalar(
            async,
            ss => ss.Set<NullSemanticsEntity1>().Where(e => e.NullableStringA.IndexOf("oo") != e.NullableStringA.IndexOf("ar"))
                .Select(e => e.Id),
            ss => ss.Set<NullSemanticsEntity1>().Where(
                e => e.NullableStringA.MaybeScalar(x => x.IndexOf("oo"))
                    != e.NullableStringA.MaybeScalar(x => x.IndexOf("ar"))).Select(e => e.Id));
    }

    [ConditionalTheory]
    [MemberData(nameof(IsAsyncData))]
    public virtual async Task Null_semantics_applied_when_comparing_two_functions_with_multiple_nullable_arguments(bool async)
    {
        await AssertQueryScalar(
            async,
            ss => ss.Set<NullSemanticsEntity1>()
                .Where(e => e.NullableStringA.Replace(e.NullableStringB, e.NullableStringC) == e.NullableStringA).Select(e => e.Id),
            ss => ss.Set<NullSemanticsEntity1>().Where(
                e =>
                    (e.NullableStringA == null && (e.NullableStringA == null || e.NullableStringB == null || e.NullableStringC == null))
                    || (e.NullableStringA != null
                        && e.NullableStringB != null
                        && e.NullableStringC != null
                        && e.NullableStringA.Replace(e.NullableStringB, e.NullableStringC) == e.NullableStringA)).Select(e => e.Id));

        await AssertQueryScalar(
            async,
            ss => ss.Set<NullSemanticsEntity1>()
                .Where(e => e.NullableStringA.Replace(e.NullableStringB, e.NullableStringC) != e.NullableStringA).Select(e => e.Id),
            ss => ss.Set<NullSemanticsEntity1>().Where(
                e =>
                    ((e.NullableStringA == null || e.NullableStringB == null || e.NullableStringC == null) && e.NullableStringA != null)
                    || (e.NullableStringA != null
                        && e.NullableStringB != null
                        && e.NullableStringC != null
                        && e.NullableStringA.Replace(e.NullableStringB, e.NullableStringC) != e.NullableStringA)).Select(e => e.Id));
    }

    [ConditionalTheory]
    [MemberData(nameof(IsAsyncData))]
    public virtual async Task Null_semantics_coalesce(bool async)
    {
        await AssertQueryScalar(
            async, ss => ss.Set<NullSemanticsEntity1>().Where(e => e.NullableBoolA == (e.NullableBoolB ?? e.BoolC)).Select(e => e.Id));
        await AssertQueryScalar(
            async,
            ss => ss.Set<NullSemanticsEntity1>().Where(e => e.NullableBoolA == (e.NullableBoolB ?? e.NullableBoolC)).Select(e => e.Id));
        await AssertQueryScalar(
            async, ss => ss.Set<NullSemanticsEntity1>().Where(e => (e.NullableBoolB ?? e.BoolC) != e.NullableBoolA).Select(e => e.Id));
        await AssertQueryScalar(
            async,
            ss => ss.Set<NullSemanticsEntity1>().Where(e => (e.NullableBoolB ?? e.NullableBoolC) != e.NullableBoolA).Select(e => e.Id));
    }

    [ConditionalTheory]
    [MemberData(nameof(IsAsyncData))]
    public virtual async Task Null_semantics_conditional(bool async)
    {
        await AssertQueryScalar(
            async,
            ss => ss.Set<NullSemanticsEntity1>().Where(e => e.BoolA == (e.BoolB ? e.NullableBoolB : e.NullableBoolC))
                .Select(e => e.Id));
        await AssertQueryScalar(
            async,
            ss => ss.Set<NullSemanticsEntity1>().Where(e => (e.NullableBoolA != e.NullableBoolB ? e.BoolB : e.BoolC) == e.BoolA)
                .Select(e => e.Id));
        await AssertQueryScalar(
            async,
            ss => ss.Set<NullSemanticsEntity1>().Where(
                e => (e.BoolA ? e.NullableBoolA != e.NullableBoolB : e.BoolC) != e.BoolB
                    ? e.BoolA
                    : e.NullableBoolB == e.NullableBoolC).Select(e => e.Id));
    }

    [ConditionalTheory]
    [MemberData(nameof(IsAsyncData))]
    public virtual Task Null_semantics_function(bool async)
        => AssertQueryScalar(
            async,
            ss => ss.Set<NullSemanticsEntity1>().Where(e => e.NullableStringA.Substring(0, e.IntA) != e.NullableStringB)
                .Select(e => e.Id),
            ss => ss.Set<NullSemanticsEntity1>().Where(e => e.NullableStringA.Maybe(x => x.Substring(0, e.IntA)) != e.NullableStringB)
                .Select(e => e.Id));

    [ConditionalTheory]
    [MemberData(nameof(IsAsyncData))]
    public virtual Task Null_semantics_join_with_composite_key(bool async)
        => AssertQuery(
            async,
            ss => from e1 in ss.Set<NullSemanticsEntity1>()
                  join e2 in ss.Set<NullSemanticsEntity2>()
                      on new
                      {
                          one = e1.NullableStringA,
                          two = e1.NullableStringB != e1.NullableStringC,
                          three = true
                      }
                      equals new
                      {
                          one = e2.NullableStringB,
                          two = e2.NullableBoolA ?? e2.BoolC,
                          three = true
                      }
                  select new { e1, e2 },
            elementSorter: e => (e.e1.Id, e.e2.Id),
            elementAsserter: (e, a) =>
            {
                AssertEqual(e.e1, a.e1);
                AssertEqual(e.e2, a.e2);
            });

    [ConditionalTheory]
    [MemberData(nameof(IsAsyncData))]
    public virtual async Task Null_semantics_contains(bool async)
    {
        var ids = new List<int?> { 1, 2 };
        await AssertQueryScalar(async, ss => ss.Set<NullSemanticsEntity1>().Where(e => ids.Contains(e.NullableIntA)).Select(e => e.Id));
        await AssertQueryScalar(
            async, ss => ss.Set<NullSemanticsEntity1>().Where(e => !ids.Contains(e.NullableIntA)).Select(e => e.Id));

        var ids2 = new List<int?>
        {
            1,
            2,
            null
        };
        await AssertQueryScalar(
            async, ss => ss.Set<NullSemanticsEntity1>().Where(e => ids2.Contains(e.NullableIntA)).Select(e => e.Id));
        await AssertQueryScalar(
            async, ss => ss.Set<NullSemanticsEntity1>().Where(e => !ids2.Contains(e.NullableIntA)).Select(e => e.Id));

        await AssertQueryScalar(
            async, ss => ss.Set<NullSemanticsEntity1>().Where(e => new List<int?> { 1, 2 }.Contains(e.NullableIntA)).Select(e => e.Id));
        await AssertQueryScalar(
            async,
            ss => ss.Set<NullSemanticsEntity1>().Where(e => !new List<int?> { 1, 2 }.Contains(e.NullableIntA)).Select(e => e.Id));
        await AssertQueryScalar(
            async, ss => ss.Set<NullSemanticsEntity1>().Where(
                e => new List<int?>
                {
                    1,
                    2,
                    null
                }.Contains(e.NullableIntA)).Select(e => e.Id));
        await AssertQueryScalar(
            async, ss => ss.Set<NullSemanticsEntity1>().Where(
                e => !new List<int?>
                {
                    1,
                    2,
                    null
                }.Contains(e.NullableIntA)).Select(e => e.Id));
    }

    [ConditionalTheory]
    [MemberData(nameof(IsAsyncData))]
    public virtual async Task Null_semantics_contains_array_with_no_values(bool async)
    {
        var ids = new List<int?>();
        await AssertQueryScalar(async, ss => ss.Set<NullSemanticsEntity1>().Where(e => ids.Contains(e.NullableIntA)).Select(e => e.Id));
        await AssertQueryScalar(
            async, ss => ss.Set<NullSemanticsEntity1>().Where(e => !ids.Contains(e.NullableIntA)).Select(e => e.Id));

        var ids2 = new List<int?> { null };
        await AssertQueryScalar(
            async, ss => ss.Set<NullSemanticsEntity1>().Where(e => ids2.Contains(e.NullableIntA)).Select(e => e.Id));
        await AssertQueryScalar(
            async, ss => ss.Set<NullSemanticsEntity1>().Where(e => !ids2.Contains(e.NullableIntA)).Select(e => e.Id));

        await AssertQueryScalar(
            async, ss => ss.Set<NullSemanticsEntity1>().Where(e => new List<int?>().Contains(e.NullableIntA)).Select(e => e.Id));
        await AssertQueryScalar(
            async, ss => ss.Set<NullSemanticsEntity1>().Where(e => !new List<int?>().Contains(e.NullableIntA)).Select(e => e.Id));
        await AssertQueryScalar(
            async, ss => ss.Set<NullSemanticsEntity1>().Where(e => new List<int?> { null }.Contains(e.NullableIntA)).Select(e => e.Id));
        await AssertQueryScalar(
            async,
            ss => ss.Set<NullSemanticsEntity1>().Where(e => !new List<int?> { null }.Contains(e.NullableIntA)).Select(e => e.Id));
    }

    [ConditionalTheory]
    [MemberData(nameof(IsAsyncData))]
    public virtual async Task Null_semantics_contains_non_nullable_argument(bool async)
    {
        var ids = new List<int?>
        {
            1,
            2,
            null
        };
        await AssertQueryScalar(async, ss => ss.Set<NullSemanticsEntity1>().Where(e => ids.Contains(e.IntA)).Select(e => e.Id));
        await AssertQueryScalar(async, ss => ss.Set<NullSemanticsEntity1>().Where(e => !ids.Contains(e.IntA)).Select(e => e.Id));

        var ids2 = new List<int?>
        {
            1, 2,
        };
        await AssertQueryScalar(async, ss => ss.Set<NullSemanticsEntity1>().Where(e => ids2.Contains(e.IntA)).Select(e => e.Id));
        await AssertQueryScalar(async, ss => ss.Set<NullSemanticsEntity1>().Where(e => !ids2.Contains(e.IntA)).Select(e => e.Id));

        var ids3 = new List<int?>();
        await AssertQueryScalar(async, ss => ss.Set<NullSemanticsEntity1>().Where(e => ids3.Contains(e.IntA)).Select(e => e.Id));
        await AssertQueryScalar(async, ss => ss.Set<NullSemanticsEntity1>().Where(e => !ids3.Contains(e.IntA)).Select(e => e.Id));

        var ids4 = new List<int?> { null };
        await AssertQueryScalar(async, ss => ss.Set<NullSemanticsEntity1>().Where(e => ids4.Contains(e.IntA)).Select(e => e.Id));
        await AssertQueryScalar(async, ss => ss.Set<NullSemanticsEntity1>().Where(e => !ids4.Contains(e.IntA)).Select(e => e.Id));
    }

    [ConditionalTheory]
    [MemberData(nameof(IsAsyncData))]
    public virtual async Task Null_semantics_with_null_check_simple(bool async)
    {
        await AssertQueryScalar(
            async,
            ss => ss.Set<NullSemanticsEntity1>().Where(e => e.NullableIntA != null && e.NullableIntA == e.NullableIntB)
                .Select(e => e.Id));

        await AssertQueryScalar(
            async,
            ss => ss.Set<NullSemanticsEntity1>().Where(e => e.NullableIntA != null && e.NullableIntA != e.NullableIntB)
                .Select(e => e.Id));

        await AssertQueryScalar(
            async,
            ss => ss.Set<NullSemanticsEntity1>().Where(e => e.NullableIntA != null && e.NullableIntA == e.IntC).Select(e => e.Id));

        await AssertQueryScalar(
            async,
            ss => ss.Set<NullSemanticsEntity1>()
                .Where(e => e.NullableIntA != null && e.NullableIntB != null && e.NullableIntA == e.NullableIntB).Select(e => e.Id));

        await AssertQueryScalar(
            async,
            ss => ss.Set<NullSemanticsEntity1>()
                .Where(e => e.NullableIntA != null && e.NullableIntB != null && e.NullableIntA != e.NullableIntB).Select(e => e.Id));
    }

    [ConditionalTheory]
    [MemberData(nameof(IsAsyncData))]
    public virtual async Task Null_semantics_with_null_check_complex(bool async)
    {
        await AssertQueryScalar(
            async,
            ss => ss.Set<NullSemanticsEntity1>()
                .Where(
                    e => e.NullableIntA != null
                        && ((e.NullableIntC != e.NullableIntA)
                            || (e.NullableIntB != null && e.NullableIntA != e.NullableIntB))).Select(e => e.Id));

        await AssertQueryScalar(
            async,
            ss => ss.Set<NullSemanticsEntity1>()
                .Where(e => e.NullableIntA != null && ((e.NullableIntC != e.NullableIntA) || (e.NullableIntA != e.NullableIntB)))
                .Select(e => e.Id));

        await AssertQueryScalar(
            async,
            ss => ss.Set<NullSemanticsEntity1>()
                .Where(e => (e.NullableIntA != null || e.NullableIntB != null) && e.NullableIntA == e.NullableIntC).Select(e => e.Id));
    }

    [ConditionalTheory]
    [MemberData(nameof(IsAsyncData))]
    public virtual async Task Null_semantics_with_null_check_complex2(bool async)
    {
        await AssertQueryScalar(
            async,
            ss => ss.Set<NullSemanticsEntity1>()
                .Where(
                    e => ((e.NullableBoolA != null)
                            && (e.NullableBoolB != null)
                            && ((e.NullableBoolB != e.NullableBoolA) || (e.NullableBoolC != null))
                            && (e.NullableBoolC != e.NullableBoolB))
                        || (e.NullableBoolC != e.BoolB)).Select(e => e.Id));

        await AssertQueryScalar(
            async,
            ss => ss.Set<NullSemanticsEntity1>()
                .Where(
                    e => ((e.NullableBoolA != null)
                            && (e.NullableBoolB != null)
                            && ((e.NullableBoolB != e.NullableBoolA) || (e.NullableBoolC != null))
                            && (e.NullableBoolC != e.NullableBoolB))
                        || (e.NullableBoolB != e.BoolB)).Select(e => e.Id));
    }

    [ConditionalTheory]
    [MemberData(nameof(IsAsyncData))]
    public virtual async Task IsNull_on_complex_expression(bool async)
    {
        await AssertQueryScalar(async, ss => ss.Set<NullSemanticsEntity1>().Where(e => -e.NullableIntA != null).Select(e => e.Id));
        await AssertQueryScalar(
            async, ss => ss.Set<NullSemanticsEntity1>().Where(e => (e.NullableIntA + e.NullableIntB) == null).Select(e => e.Id));
        await AssertQueryScalar(
            async, ss => ss.Set<NullSemanticsEntity1>().Where(e => (e.NullableIntA ?? e.NullableIntB) == null).Select(e => e.Id));
        await AssertQueryScalar(
            async, ss => ss.Set<NullSemanticsEntity1>().Where(e => (e.NullableIntA ?? e.NullableIntB) != null).Select(e => e.Id));
    }

    [ConditionalTheory]
    [MemberData(nameof(IsAsyncData))]
    public virtual Task Coalesce_not_equal(bool async)
        => AssertQueryScalar(async, ss => ss.Set<NullSemanticsEntity1>().Where(e => (e.NullableIntA ?? 0) != 0).Select(e => e.Id));

    [ConditionalTheory]
    [MemberData(nameof(IsAsyncData))]
    public virtual async Task Negated_order_comparison_on_non_nullable_arguments_gets_optimized(bool async)
    {
        var i = 1;

        await AssertQueryScalar(async, ss => ss.Set<NullSemanticsEntity1>().Where(e => !(e.IntA > i)).Select(e => e.Id));
        await AssertQueryScalar(async, ss => ss.Set<NullSemanticsEntity1>().Where(e => !(e.IntA >= i)).Select(e => e.Id));
        await AssertQueryScalar(async, ss => ss.Set<NullSemanticsEntity1>().Where(e => !(e.IntA < i)).Select(e => e.Id));
        await AssertQueryScalar(async, ss => ss.Set<NullSemanticsEntity1>().Where(e => !(e.IntA <= i)).Select(e => e.Id));
    }

    [ConditionalTheory(Skip = "issue #9544")]
    [MemberData(nameof(IsAsyncData))]
    public virtual async Task Negated_order_comparison_on_nullable_arguments_doesnt_get_optimized(bool async)
    {
        var i = 1;

        await AssertQueryScalar(async, ss => ss.Set<NullSemanticsEntity1>().Where(e => !(e.NullableIntA > i)).Select(e => e.Id));
        await AssertQueryScalar(async, ss => ss.Set<NullSemanticsEntity1>().Where(e => !(e.NullableIntA >= i)).Select(e => e.Id));
        await AssertQueryScalar(async, ss => ss.Set<NullSemanticsEntity1>().Where(e => !(e.NullableIntA < i)).Select(e => e.Id));
        await AssertQueryScalar(async, ss => ss.Set<NullSemanticsEntity1>().Where(e => !(e.NullableIntA <= i)).Select(e => e.Id));
    }

    [ConditionalTheory]
    [MemberData(nameof(IsAsyncData))]
    public virtual Task Nullable_column_info_propagates_inside_binary_AndAlso(bool async)
        => AssertQueryScalar(
            async,
            ss => ss.Set<NullSemanticsEntity1>()
                .Where(e => e.NullableStringA != null && e.NullableStringB != null && e.NullableStringA != e.NullableStringB)
                .Select(e => e.Id));

    [ConditionalTheory]
    [MemberData(nameof(IsAsyncData))]
    public virtual Task Nullable_column_info_doesnt_propagate_inside_binary_OrElse(bool async)
        => AssertQueryScalar(
            async,
            ss => ss.Set<NullSemanticsEntity1>().Where(
                    e => (e.NullableStringA != null || e.NullableStringB != null) && e.NullableStringA != e.NullableStringB)
                .Select(e => e.Id));

    [ConditionalTheory]
    [MemberData(nameof(IsAsyncData))]
    public virtual async Task Nullable_column_info_propagates_inside_binary_OrElse_when_info_is_duplicated(bool async)
    {
        await AssertQueryScalar(
            async,
            ss => ss.Set<NullSemanticsEntity1>().Where(
                e => ((e.NullableStringA != null && e.NullableStringB != null) || (e.NullableStringA != null))
                    && e.NullableStringA != e.NullableStringB).Select(e => e.Id));

        await AssertQueryScalar(
            async,
            ss => ss.Set<NullSemanticsEntity1>().Where(
                e => ((e.NullableStringA != null && e.NullableStringB != null)
                        || (e.NullableStringB != null && e.NullableStringA != null))
                    && e.NullableStringA != e.NullableStringB).Select(e => e.Id));
    }

    [ConditionalTheory]
    [MemberData(nameof(IsAsyncData))]
    public virtual Task Nullable_column_info_propagates_inside_conditional(bool async)
        => AssertQueryScalar(
            async,
            ss => ss.Set<NullSemanticsEntity1>().Select(e => e.NullableStringA != null ? e.NullableStringA != e.StringA : e.BoolA));

    [ConditionalTheory]
    [MemberData(nameof(IsAsyncData))]
    public virtual Task Nullable_column_info_doesnt_propagate_between_projections(bool async)
        => AssertQuery(
            async,
            ss => ss.Set<NullSemanticsEntity1>()
                .Select(e => new { Foo = e.NullableStringA != null, Bar = e.NullableStringA != e.StringA }),
            elementSorter: e => (e.Foo, e.Bar));

    [ConditionalTheory]
    [MemberData(nameof(IsAsyncData))]
    public virtual Task Nullable_column_info_doesnt_propagate_between_different_parts_of_select(bool async)
        => AssertQueryScalar(
            async,
            ss => from e1 in ss.Set<NullSemanticsEntity1>()
                  join e2 in ss.Set<NullSemanticsEntity1>() on e1.NullableBoolA != null equals false
                  where e1.NullableBoolA != e2.NullableBoolB
                  select e1.Id);

    [ConditionalTheory]
    [MemberData(nameof(IsAsyncData))]
    public virtual Task Nullable_column_info_propagation_complex(bool async)
        => AssertQueryScalar(
            async,
            ss => ss.Set<NullSemanticsEntity1>().Where(
                e => (e.NullableStringA != null && e.NullableBoolB != null && e.NullableStringC != null)
                    && ((e.NullableStringA != null || e.NullableBoolC != null)
                        && e.NullableBoolB != e.NullableBoolC)).Select(e => e.Id));

    [ConditionalTheory]
    [MemberData(nameof(IsAsyncData))]
    public virtual async Task String_concat_with_both_arguments_being_null(bool async)
    {
        var prm = default(string);
        await AssertQuery(async, ss => ss.Set<NullSemanticsEntity1>().Select(x => prm + prm));
        await AssertQuery(async, ss => ss.Set<NullSemanticsEntity1>().Select(x => prm + null));
        await AssertQuery(async, ss => ss.Set<NullSemanticsEntity1>().Select(x => prm + x.NullableStringA));

        await AssertQuery(async, ss => ss.Set<NullSemanticsEntity1>().Select(x => null + prm));
        await AssertQuery(async, ss => ss.Set<NullSemanticsEntity1>().Select(x => (string)null + null));
        await AssertQuery(async, ss => ss.Set<NullSemanticsEntity1>().Select(x => null + x.NullableStringA));

        await AssertQuery(async, ss => ss.Set<NullSemanticsEntity1>().Select(x => x.NullableStringB + prm));
        await AssertQuery(async, ss => ss.Set<NullSemanticsEntity1>().Select(x => x.NullableStringB + null));
        await AssertQuery(async, ss => ss.Set<NullSemanticsEntity1>().Select(x => x.NullableStringB + x.NullableStringA));
    }

    [ConditionalTheory]
    [MemberData(nameof(IsAsyncData))]
    public virtual Task Empty_subquery_with_contains_returns_false(bool async)
        => AssertQuery(
            async,
            ss => ss.Set<NullSemanticsEntity1>().Where(
                e => ss.Set<NullSemanticsEntity2>().Where(x => false).Select(x => x.NullableIntA).Contains(e.NullableIntA)));

    [ConditionalTheory]
    [MemberData(nameof(IsAsyncData))]
    public virtual Task Empty_subquery_with_contains_negated_returns_true(bool async)
        => AssertQuery(
            async,
            ss => ss.Set<NullSemanticsEntity1>().Where(
                e => !ss.Set<NullSemanticsEntity2>().Where(x => false).Select(x => x.NullableIntA).Contains(e.NullableIntA)));

    [ConditionalTheory]
    [MemberData(nameof(IsAsyncData))]
    public virtual Task Nullable_string_FirstOrDefault_compared_to_nullable_string_LastOrDefault(bool async)
        => AssertQuery(
            async,
            ss => ss.Set<NullSemanticsEntity1>().Where(e => e.NullableStringA.FirstOrDefault() == e.NullableStringB.LastOrDefault()),
            ss => ss.Set<NullSemanticsEntity1>().Where(
                e => e.NullableStringA.MaybeScalar(x => x.FirstOrDefault())
                    == e.NullableStringB.MaybeScalar(x => x.LastOrDefault())));

    [ConditionalTheory]
    [MemberData(nameof(IsAsyncData))]
    public virtual async Task Null_semantics_applied_to_CompareTo_equality(bool async)
    {
        await AssertQuery(
            async,
            ss => ss.Set<NullSemanticsEntity1>().Where(e => e.NullableStringA.CompareTo(e.NullableStringB) == 0),
            ss => ss.Set<NullSemanticsEntity1>().Where(e => e.NullableStringA == e.NullableStringB));

        await AssertQuery(
            async,
            ss => ss.Set<NullSemanticsEntity1>().Where(e => 0 == e.NullableStringA.CompareTo(e.NullableStringB)),
            ss => ss.Set<NullSemanticsEntity1>().Where(e => e.NullableStringA == e.NullableStringB));

        await AssertQuery(
            async,
            ss => ss.Set<NullSemanticsEntity1>().Where(e => e.NullableStringA.CompareTo(e.NullableStringB) != 0),
            ss => ss.Set<NullSemanticsEntity1>().Where(e => e.NullableStringA != e.NullableStringB));

        await AssertQuery(
            async,
            ss => ss.Set<NullSemanticsEntity1>().Where(e => 0 != e.NullableStringA.CompareTo(e.NullableStringB)),
            ss => ss.Set<NullSemanticsEntity1>().Where(e => e.NullableStringA != e.NullableStringB));
    }

    [ConditionalTheory]
    [MemberData(nameof(IsAsyncData))]
    public virtual async Task Nested_CompareTo_optimized(bool async)
    {
        await AssertQuery(
            async,
            ss => ss.Set<NullSemanticsEntity1>().Where(e => e.NullableStringA.CompareTo(e.NullableStringB).CompareTo(0) == 0),
            ss => ss.Set<NullSemanticsEntity1>().Where(e => e.NullableStringA == e.NullableStringB));

        await AssertQuery(
            async,
            ss => ss.Set<NullSemanticsEntity1>().Where(e => 0 == e.NullableStringA.CompareTo(e.NullableStringB).CompareTo(0)),
            ss => ss.Set<NullSemanticsEntity1>().Where(e => e.NullableStringA == e.NullableStringB));

        await AssertQuery(
            async,
            ss => ss.Set<NullSemanticsEntity1>().Where(e => e.NullableStringA.CompareTo(e.NullableStringB).CompareTo(0) != 0),
            ss => ss.Set<NullSemanticsEntity1>().Where(e => e.NullableStringA != e.NullableStringB));

        await AssertQuery(
            async,
            ss => ss.Set<NullSemanticsEntity1>().Where(e => 0 != e.NullableStringA.CompareTo(e.NullableStringB).CompareTo(0)),
            ss => ss.Set<NullSemanticsEntity1>().Where(e => e.NullableStringA != e.NullableStringB));
    }

    [ConditionalTheory]
    [MemberData(nameof(IsAsyncData))]
    public virtual Task False_compared_to_negated_is_null(bool async)
        => AssertQuery(
            async,
            ss => ss.Set<NullSemanticsEntity1>().Where(e => false == (!(e.NullableStringA == null))));

    [ConditionalTheory]
    [MemberData(nameof(IsAsyncData))]
    public virtual Task Multiple_non_equality_comparisons_with_null_in_the_middle(bool async)
        => AssertQuery(
            async,
            ss => ss.Set<NullSemanticsEntity1>().Where(e => e.NullableIntA != 1 && e.NullableIntA != null && e.NullableIntA != 2));

    [ConditionalTheory]
    [MemberData(nameof(IsAsyncData))]
    public virtual async Task Bool_equal_nullable_bool_HasValue(bool async)
    {
        await AssertQuery(
            async,
            ss => ss.Set<NullSemanticsEntity1>().Where(e => true == e.NullableBoolA.HasValue));

        var prm = false;
        await AssertQuery(
            async,
            ss => ss.Set<NullSemanticsEntity1>().Where(e => prm == e.NullableBoolA.HasValue));

        await AssertQuery(
            async,
            ss => ss.Set<NullSemanticsEntity1>().Where(e => e.BoolB == e.NullableBoolA.HasValue));
    }

    [ConditionalTheory]
    [MemberData(nameof(IsAsyncData))]
    public virtual async Task Bool_equal_nullable_bool_compared_to_null(bool async)
    {
        await AssertQuery(
            async,
            ss => ss.Set<NullSemanticsEntity1>().Where(e => true == (e.NullableBoolA == null)));

        var prm = false;
        await AssertQuery(
            async,
            ss => ss.Set<NullSemanticsEntity1>().Where(e => prm == (e.NullableBoolA != null)));
    }

    [ConditionalTheory]
    [MemberData(nameof(IsAsyncData))]
    public virtual async Task Bool_not_equal_nullable_bool_HasValue(bool async)
    {
        await AssertQuery(
            async,
            ss => ss.Set<NullSemanticsEntity1>().Where(e => true != e.NullableBoolA.HasValue));

        var prm = false;
        await AssertQuery(
            async,
            ss => ss.Set<NullSemanticsEntity1>().Where(e => prm != e.NullableBoolA.HasValue));

        await AssertQuery(
            async,
            ss => ss.Set<NullSemanticsEntity1>().Where(e => e.BoolB != e.NullableBoolA.HasValue));
    }

<<<<<<< HEAD
    [ConditionalTheory]
    [MemberData(nameof(IsAsyncData))]
    public virtual async Task Bool_not_equal_nullable_bool_compared_to_null(bool async)
    {
        await AssertQuery(
            async,
            ss => ss.Set<NullSemanticsEntity1>().Where(e => true != (e.NullableBoolA == null)));

        var prm = false;
        await AssertQuery(
            async,
            ss => ss.Set<NullSemanticsEntity1>().Where(e => prm != (e.NullableBoolA != null)));
    }
=======
        [ConditionalTheory]
        [MemberData(nameof(IsAsyncData))]
        public virtual async Task Bool_not_equal_nullable_int_HasValue(bool async)
        {
            await AssertQuery(
                async,
                ss => ss.Set<NullSemanticsEntity1>().Where(e => true != e.NullableIntA.HasValue));

            var prm = false;
            await AssertQuery(
                async,
                ss => ss.Set<NullSemanticsEntity1>().Where(e => prm != e.NullableIntA.HasValue));

            await AssertQuery(
                async,
                ss => ss.Set<NullSemanticsEntity1>().Where(e => e.BoolB != e.NullableIntA.HasValue));
        }

        [ConditionalTheory]
        [MemberData(nameof(IsAsyncData))]
        public virtual async Task Bool_not_equal_nullable_bool_compared_to_null(bool async)
        {
            await AssertQuery(
                async,
                ss => ss.Set<NullSemanticsEntity1>().Where(e => true != (e.NullableBoolA == null)));

            var prm = false;
            await AssertQuery(
                async,
                ss => ss.Set<NullSemanticsEntity1>().Where(e => prm != (e.NullableBoolA != null)));
        }
>>>>>>> 021fbcb7

    [ConditionalTheory]
    [MemberData(nameof(IsAsyncData))]
    public virtual async Task Bool_logical_operation_with_nullable_bool_HasValue(bool async)
    {
        await AssertQuery(
            async,
            ss => ss.Set<NullSemanticsEntity1>().Where(e => true || e.NullableBoolA.HasValue));

        var prm = false;
        await AssertQuery(
            async,
            ss => ss.Set<NullSemanticsEntity1>().Where(e => prm && e.NullableBoolA.HasValue));

        await AssertQuery(
            async,
            ss => ss.Set<NullSemanticsEntity1>().Where(e => e.BoolB | e.NullableBoolA.HasValue));
    }

    [ConditionalTheory]
    [MemberData(nameof(IsAsyncData))]
    public virtual async Task Comparison_compared_to_null_check_on_bool(bool async)
    {
        await AssertQuery(
            async,
            ss => ss.Set<NullSemanticsEntity1>().Where(e => (e.IntA == e.IntB) != e.NullableBoolA.HasValue));

        await AssertQuery(
            async,
            ss => ss.Set<NullSemanticsEntity1>().Where(e => (e.IntA != e.IntB) == (e.NullableBoolA != null)));
    }

    [ConditionalTheory]
    [MemberData(nameof(IsAsyncData))]
    public virtual async Task Multiple_non_equality_comparisons_including_null_comparison_work_for_relational_null_semantics(bool async)
    {
        var ctx = CreateContext(useRelationalNulls: true);

        var expected = ctx.Entities1.AsEnumerable().Where(e => e.NullableIntA != 1 && e.NullableIntA != null).ToList();
        ClearLog();
        var query = ctx.Entities1.Where(e => e.NullableIntA != 1 && e.NullableIntA != null);

        var result = async ? await query.ToListAsync() : query.ToList();
        Assert.Equal(expected.Count, result.Count);
    }

    [ConditionalTheory]
    [MemberData(nameof(IsAsyncData))]
    public virtual async Task Multiple_non_equality_comparisons_without_null_comparison_work_for_relational_null_semantics(bool async)
    {
        var ctx = CreateContext(useRelationalNulls: true);

        var expected = ctx.Entities1.AsEnumerable().Where(e => e.NullableIntA != 1 && e.NullableIntA != 2 && e.NullableIntA != null)
            .ToList();
        ClearLog();
        var query = ctx.Entities1.Where(e => e.NullableIntA != 1 && e.NullableIntA != 2);

        var result = async ? await query.ToListAsync() : query.ToList();
        Assert.Equal(expected.Count, result.Count);
    }

    [ConditionalTheory]
    [MemberData(nameof(IsAsyncData))]
    public virtual async Task Multiple_equality_comparisons_including_null_comparison_work_for_relational_null_semantics(bool async)
    {
        var ctx = CreateContext(useRelationalNulls: true);

        var expected = ctx.Entities1.AsEnumerable().Where(e => e.NullableIntA == 1 || e.NullableIntA == null).ToList();
        ClearLog();
        var query = ctx.Entities1.Where(e => e.NullableIntA == 1 || e.NullableIntA == null);

        var result = async ? await query.ToListAsync() : query.ToList();
        Assert.Equal(expected.Count, result.Count);
    }

    [ConditionalTheory]
    [MemberData(nameof(IsAsyncData))]
    public virtual async Task Multiple_contains_calls_get_combined_into_one_for_relational_null_semantics(bool async)
    {
        var ctx = CreateContext(useRelationalNulls: true);

        var expected = ctx.Entities1.AsEnumerable().Where(e => new int?[] { 1, 2, 3 }.Contains(e.NullableIntA)).ToList();

        ClearLog();
        var query = ctx.Entities1.Where(
            e => new int?[] { 1, null }.Contains(e.NullableIntA)
                || new int?[] { 2, null, 3 }.Contains(e.NullableIntA));

        var result = async ? await query.ToListAsync() : query.ToList();
        Assert.Equal(expected.Count, result.Count);
    }

    [ConditionalTheory]
    [MemberData(nameof(IsAsyncData))]
    public virtual async Task Multiple_negated_contains_calls_get_combined_into_one_for_relational_null_semantics(bool async)
    {
        var ctx = CreateContext(useRelationalNulls: true);
        var query = ctx.Entities1.Where(
            e => !(new int?[] { 1, null }.Contains(e.NullableIntA))
                && !(new int?[] { 2, null, 3 }.Contains(e.NullableIntA)));

        var result = async ? await query.ToListAsync() : query.ToList();
        Assert.Empty(result);
    }

    [ConditionalTheory]
    [MemberData(nameof(IsAsyncData))]
    public virtual async Task Contains_with_comparison_dont_get_combined_for_relational_null_semantics(bool async)
    {
        var ctx = CreateContext(useRelationalNulls: true);

        var expected = ctx.Entities1.AsEnumerable().Where(e => new int?[] { 1, 2 }.Contains(e.NullableIntA) || e.NullableIntA == null)
            .ToList();

        ClearLog();
        var query = ctx.Entities1.Where(e => new int?[] { 1, 2 }.Contains(e.NullableIntA) || e.NullableIntA == null);

        var result = async ? await query.ToListAsync() : query.ToList();
        Assert.Equal(expected.Count, result.Count);
    }

    [ConditionalTheory]
    [MemberData(nameof(IsAsyncData))]
    public virtual async Task Negated_contains_with_comparison_dont_get_combined_for_relational_null_semantics(bool async)
    {
        var ctx = CreateContext(useRelationalNulls: true);

        var expected = ctx.Entities1.AsEnumerable()
            .Where(e => !(new int?[] { 1, 2 }.Contains(e.NullableIntA)) && e.NullableIntA != null).ToList();

        ClearLog();
        var query = ctx.Entities1.Where(e => e.NullableIntA != null && !(new int?[] { 1, 2 }.Contains(e.NullableIntA)));

        var result = async ? await query.ToListAsync() : query.ToList();
        Assert.Equal(expected.Count, result.Count);
    }

    [ConditionalTheory]
    [MemberData(nameof(IsAsyncData))]
    public virtual async Task Negated_contains_with_comparison_without_null_get_combined_for_relational_null_semantics(bool async)
    {
        var ctx = CreateContext(useRelationalNulls: true);

        var expected = ctx.Entities1.AsEnumerable().Where(e => !(new int?[] { 1, 2, 3, null }.Contains(e.NullableIntA))).ToList();

        ClearLog();
        var query = ctx.Entities1.Where(e => e.NullableIntA != 3 && !(new int?[] { 1, 2 }.Contains(e.NullableIntA)));

        var result = async ? await query.ToListAsync() : query.ToList();
        Assert.Equal(expected.Count, result.Count);
    }

    [ConditionalTheory]
    [MemberData(nameof(IsAsyncData))]
    public virtual Task Is_null_on_column_followed_by_OrElse_optimizes_nullability_simple(bool async)
        => AssertQuery(
            async,
            ss => ss.Set<NullSemanticsEntity1>().Where(x => !(x.NullableStringA == null || x.NullableStringA != "Foo")));

    [ConditionalTheory]
    [MemberData(nameof(IsAsyncData))]
    public virtual Task Is_null_on_column_followed_by_OrElse_optimizes_nullability_negative(bool async)
        => AssertQuery(
            async,
            ss => ss.Set<NullSemanticsEntity1>().Where(x => !(x.NullableStringA == null && x.NullableStringA != "Foo")));

    [ConditionalTheory]
    [MemberData(nameof(IsAsyncData))]
    public virtual Task Is_null_on_column_followed_by_OrElse_optimizes_nullability_nested(bool async)
        => AssertQuery(
            async,
            ss => ss.Set<NullSemanticsEntity1>().Where(
                x => x.NullableStringA == null
                    || x.NullableStringB == null
                    || x.NullableStringA != x.NullableStringB));

    [ConditionalTheory]
    [MemberData(nameof(IsAsyncData))]
    public virtual Task Is_null_on_column_followed_by_OrElse_optimizes_nullability_intersection(bool async)
        => AssertQuery(
            async,
            ss => ss.Set<NullSemanticsEntity1>().Where(
                x => (x.NullableStringA == null
                        && (x.StringA == "Foo" || x.NullableStringA == null || x.NullableStringB == null))
                    || x.NullableStringA != x.NullableStringB));

    [ConditionalTheory]
    [MemberData(nameof(IsAsyncData))]
    public virtual Task Is_null_on_column_followed_by_OrElse_optimizes_nullability_conditional(bool async)
        => AssertQuery(
            async,
            ss => ss.Set<NullSemanticsEntity1>().Where(
                x => x.NullableStringA == null
                    ? x.NullableStringA != x.NullableStringB
                    : x.NullableStringA != x.NullableStringC));

    [ConditionalTheory]
    [MemberData(nameof(IsAsyncData))]
    public virtual Task Is_null_on_column_followed_by_OrElse_optimizes_nullability_conditional_multiple(bool async)
        => AssertQuery(
            async,
            ss => ss.Set<NullSemanticsEntity1>().Where(
                x => x.NullableStringA == null || x.NullableStringB == null
                    ? x.NullableStringA == x.NullableStringB
                    : x.NullableStringA != x.NullableStringB));

    [ConditionalTheory]
    [MemberData(nameof(IsAsyncData))]
    public virtual Task Is_null_on_column_followed_by_OrElse_optimizes_nullability_conditional_negative(bool async)
        => AssertQuery(
            async,
            ss => ss.Set<NullSemanticsEntity1>().Where(
                x => (x.NullableStringA == null || x.NullableStringB == null) && x.NullableBoolC == null
                    ? x.NullableStringA == x.NullableStringB
                    : x.NullableStringA != x.NullableStringB));

    [ConditionalTheory]
    [MemberData(nameof(IsAsyncData))]
    public virtual Task Is_null_on_column_followed_by_OrElse_optimizes_nullability_conditional_with_setup(bool async)
        => AssertQuery(
            async,
            ss => ss.Set<NullSemanticsEntity1>().Where(
                x => x.NullableBoolA == null
                    || (x.NullableBoolB == null
                        ? x.NullableBoolB != x.NullableBoolA
                        : x.NullableBoolA != x.NullableBoolB)));

    [ConditionalTheory]
    [MemberData(nameof(IsAsyncData))]
    public virtual Task Is_null_on_column_followed_by_OrElse_optimizes_nullability_conditional_nested(bool async)
        => AssertQuery(
            async,
            ss => ss.Set<NullSemanticsEntity1>().Where(
                x => x.NullableBoolA == null
                    ? x.BoolA == x.BoolB
                    : (x.NullableBoolC == null
                        ? x.NullableBoolA != x.NullableBoolC
                        : x.NullableBoolC != x.NullableBoolA)));

    [ConditionalTheory]
    [MemberData(nameof(IsAsyncData))]
    public virtual Task Sum_function_is_always_considered_non_nullable(bool async)
        => AssertQuery(
            async,
            ss => ss.Set<NullSemanticsEntity1>().GroupBy(e => e.NullableIntA)
                .Select(g => new { g.Key, Sum = g.Sum(x => x.IntA) != g.Key }));

    [ConditionalTheory]
    [MemberData(nameof(IsAsyncData))]
    public virtual Task Nullability_is_computed_correctly_for_chained_coalesce(bool async)
        => AssertQuery(
            async,
            ss => ss.Set<NullSemanticsEntity1>().Where(e => (e.NullableIntA ?? e.NullableIntB ?? e.IntC) != e.NullableIntC));

    [ConditionalTheory]
    [MemberData(nameof(IsAsyncData))]
    public virtual async Task Nullability_check_is_computed_correctly_for_chained_coalesce(bool async)
    {
        await AssertQueryScalar(
            async,
            ss => ss.Set<NullSemanticsEntity1>().Where(e => (e.NullableIntA ?? e.NullableIntB ?? e.NullableIntC) == null)
                .Select(e => e.Id));

        await AssertQueryScalar(
            async,
            ss => ss.Set<NullSemanticsEntity1>().Where(e => (e.NullableIntA ?? e.NullableIntB ?? e.NullableIntC) != null)
                .Select(e => e.Id));
    }

    [ConditionalTheory]
    [MemberData(nameof(IsAsyncData))]
    public virtual Task Coalesce_on_self_gets_simplified(bool async)
        => AssertQuery(
            async,
            ss => ss.Set<NullSemanticsEntity1>().Select(e => e.NullableStringA ?? e.NullableStringA));

    [ConditionalTheory]
    [MemberData(nameof(IsAsyncData))]
    public virtual Task Coalesce_deeply_nested(bool async)
        => AssertQueryScalar(
            async,
            ss => from e1 in ss.Set<NullSemanticsEntity1>()
                  join e2 in ss.Set<NullSemanticsEntity2>() on e1.Id equals e2.Id
                  select (e1.NullableIntA ?? (e1.NullableIntB ?? (e2.NullableIntC ?? e2.NullableIntB)))
                      ?? e1.NullableIntC ?? (e2.NullableIntA ?? e2.NullableIntC ?? e1.NullableIntA));

    private string NormalizeDelimitersInRawString(string sql)
        => Fixture.TestStore.NormalizeDelimitersInRawString(sql);

    protected abstract NullSemanticsContext CreateContext(bool useRelationalNulls = false);

    protected virtual void ClearLog()
    {
    }
}<|MERGE_RESOLUTION|>--- conflicted
+++ resolved
@@ -1531,21 +1531,6 @@
             ss => ss.Set<NullSemanticsEntity1>().Where(e => e.BoolB != e.NullableBoolA.HasValue));
     }
 
-<<<<<<< HEAD
-    [ConditionalTheory]
-    [MemberData(nameof(IsAsyncData))]
-    public virtual async Task Bool_not_equal_nullable_bool_compared_to_null(bool async)
-    {
-        await AssertQuery(
-            async,
-            ss => ss.Set<NullSemanticsEntity1>().Where(e => true != (e.NullableBoolA == null)));
-
-        var prm = false;
-        await AssertQuery(
-            async,
-            ss => ss.Set<NullSemanticsEntity1>().Where(e => prm != (e.NullableBoolA != null)));
-    }
-=======
         [ConditionalTheory]
         [MemberData(nameof(IsAsyncData))]
         public virtual async Task Bool_not_equal_nullable_int_HasValue(bool async)
@@ -1564,20 +1549,19 @@
                 ss => ss.Set<NullSemanticsEntity1>().Where(e => e.BoolB != e.NullableIntA.HasValue));
         }
 
-        [ConditionalTheory]
-        [MemberData(nameof(IsAsyncData))]
-        public virtual async Task Bool_not_equal_nullable_bool_compared_to_null(bool async)
-        {
-            await AssertQuery(
-                async,
-                ss => ss.Set<NullSemanticsEntity1>().Where(e => true != (e.NullableBoolA == null)));
-
-            var prm = false;
-            await AssertQuery(
-                async,
-                ss => ss.Set<NullSemanticsEntity1>().Where(e => prm != (e.NullableBoolA != null)));
-        }
->>>>>>> 021fbcb7
+    [ConditionalTheory]
+    [MemberData(nameof(IsAsyncData))]
+    public virtual async Task Bool_not_equal_nullable_bool_compared_to_null(bool async)
+    {
+        await AssertQuery(
+            async,
+            ss => ss.Set<NullSemanticsEntity1>().Where(e => true != (e.NullableBoolA == null)));
+
+        var prm = false;
+        await AssertQuery(
+            async,
+            ss => ss.Set<NullSemanticsEntity1>().Where(e => prm != (e.NullableBoolA != null)));
+    }
 
     [ConditionalTheory]
     [MemberData(nameof(IsAsyncData))]
