﻿// Licensed to the .NET Foundation under one or more agreements.
// The .NET Foundation licenses this file to you under the MIT license.

using System.Net.Sockets;
using Azure.Core;
using Microsoft.Azure.Cosmos;
using Microsoft.EntityFrameworkCore.Cosmos.Storage.Internal;
<<<<<<< HEAD
=======
using Microsoft.EntityFrameworkCore.Infrastructure;
using Microsoft.EntityFrameworkCore.Metadata;
using Microsoft.EntityFrameworkCore.Query;
using Microsoft.EntityFrameworkCore.Storage;
using Microsoft.EntityFrameworkCore.Update;
>>>>>>> 4a81376b
using Newtonsoft.Json;
using Newtonsoft.Json.Linq;
using ContainerProperties = Microsoft.Azure.Cosmos.ContainerProperties;

namespace Microsoft.EntityFrameworkCore.TestUtilities;

public class CosmosTestStore : TestStore
{
    private readonly TestStoreContext _storeContext;
    private readonly string _dataFilePath;
    private readonly Action<CosmosDbContextOptionsBuilder> _configureCosmos;
    private bool _initialized;

    private static readonly Guid _runId = Guid.NewGuid();
    private static bool? _connectionAvailable;

    public static CosmosTestStore Create(string name, Action<CosmosDbContextOptionsBuilder> extensionConfiguration = null)
        => new(name, shared: false, extensionConfiguration: extensionConfiguration);

    public static CosmosTestStore CreateInitialized(string name, Action<CosmosDbContextOptionsBuilder> extensionConfiguration = null)
        => (CosmosTestStore)Create(name, extensionConfiguration).Initialize(null, (Func<DbContext>)null);

    public static CosmosTestStore GetOrCreate(string name)
        => new(name);

    public static CosmosTestStore GetOrCreate(string name, string dataFilePath)
        => new(name, dataFilePath: dataFilePath);

    private CosmosTestStore(
        string name,
        bool shared = true,
        string dataFilePath = null,
        Action<CosmosDbContextOptionsBuilder> extensionConfiguration = null)
        : base(CreateName(name), shared)
    {
        ConnectionUri = TestEnvironment.DefaultConnection;
        AuthToken = TestEnvironment.AuthToken;
        ConnectionString = TestEnvironment.ConnectionString;
        TokenCredential = TestEnvironment.TokenCredential;
        _configureCosmos = extensionConfiguration == null
            ? b => b.ApplyConfiguration()
            : b =>
            {
                b.ApplyConfiguration();
                extensionConfiguration(b);
            };

        _storeContext = new TestStoreContext(this);

        if (dataFilePath != null)
        {
            _dataFilePath = Path.Combine(
                Path.GetDirectoryName(typeof(CosmosTestStore).Assembly.Location),
                dataFilePath);
        }
    }

    private static string CreateName(string name)
        => TestEnvironment.IsEmulator || name == "Northwind"
            ? name
            : name + _runId;

    public string ConnectionUri { get; }
    public string AuthToken { get; }
    public TokenCredential TokenCredential { get; }
    public string ConnectionString { get; }

    protected override DbContext CreateDefaultContext()
        => new TestStoreContext(this);

    public override DbContextOptionsBuilder AddProviderOptions(DbContextOptionsBuilder builder)
        => builder.UseCosmos(
            ConnectionUri,
            AuthToken,
            Name,
            _configureCosmos);

    public static async ValueTask<bool> IsConnectionAvailableAsync()
    {
        if (_connectionAvailable == null)
        {
            _connectionAvailable = await TryConnectAsync();
        }

        return _connectionAvailable.Value;
    }

    private static async Task<bool> TryConnectAsync()
    {
        CosmosTestStore testStore = null;
        try
        {
            testStore = CreateInitialized("NonExistent");

            return true;
        }
        catch (AggregateException aggregate)
        {
            if (aggregate.Flatten().InnerExceptions.Any(IsNotConfigured))
            {
                return false;
            }

            throw;
        }
        catch (Exception e)
        {
            if (IsNotConfigured(e))
            {
                return false;
            }

            throw;
        }
        finally
        {
            if (testStore != null)
            {
                await testStore.DisposeAsync();
            }
        }
    }

    private static bool IsNotConfigured(Exception exception)
        => exception switch
        {
            HttpRequestException re => re.InnerException is SocketException // Exception in Mac/Linux
                || (re.InnerException is IOException ioException
                    && ioException.InnerException is SocketException), // Exception in Windows
            _ => exception.Message.Contains(
                "The input authorization token can't serve the request. Please check that the expected payload is built as per the protocol, and check the key being used.",
                StringComparison.Ordinal),
        };

    protected override void Initialize(Func<DbContext> createContext, Action<DbContext> seed, Action<DbContext> clean)
    {
        _initialized = true;

        if (_connectionAvailable == false)
        {
            return;
        }

        if (_dataFilePath == null)
        {
            base.Initialize(createContext ?? (() => _storeContext), seed, clean);
        }
        else
        {
            using var context = createContext();
            CreateFromFile(context).GetAwaiter().GetResult();
        }
    }

    private async Task CreateFromFile(DbContext context)
    {
        if (await context.Database.EnsureCreatedAsync())
        {
            var cosmosClient = context.GetService<ICosmosClientWrapper>();
            var serializer = CosmosClientWrapper.Serializer;
            using var fs = new FileStream(_dataFilePath, FileMode.Open, FileAccess.Read);
            using var sr = new StreamReader(fs);
            using var reader = new JsonTextReader(sr);
            while (reader.Read())
            {
                if (reader.TokenType == JsonToken.StartArray)
                {
                    NextEntityType:
                    while (reader.Read())
                    {
                        if (reader.TokenType == JsonToken.StartObject)
                        {
                            string entityName = null;
                            while (reader.Read())
                            {
                                if (reader.TokenType == JsonToken.PropertyName)
                                {
                                    switch (reader.Value)
                                    {
                                        case "Name":
                                            reader.Read();
                                            entityName = (string)reader.Value;
                                            break;
                                        case "Data":
                                            while (reader.Read())
                                            {
                                                if (reader.TokenType == JsonToken.StartObject)
                                                {
                                                    var document = serializer.Deserialize<JObject>(reader);

                                                    document["id"] = $"{entityName}|{document["id"]}";
                                                    document["Discriminator"] = entityName;

                                                    await cosmosClient.CreateItemAsync(
                                                        "NorthwindContext", document, new FakeUpdateEntry());
                                                }
                                                else if (reader.TokenType == JsonToken.EndObject)
                                                {
                                                    goto NextEntityType;
                                                }
                                            }

                                            break;
                                    }
                                }
                            }
                        }
                    }
                }
            }
        }
    }

    public override void Clean(DbContext context)
        => CleanAsync(context).GetAwaiter().GetResult();

    public override async Task CleanAsync(DbContext context)
    {
        var cosmosClientWrapper = context.GetService<ICosmosClientWrapper>();
        var created = await cosmosClientWrapper.CreateDatabaseIfNotExistsAsync(null);
        try
        {
            if (!created)
            {
                var cosmosClient = context.Database.GetCosmosClient();
                var database = cosmosClient.GetDatabase(Name);
                var containerIterator = database.GetContainerQueryIterator<ContainerProperties>();
                while (containerIterator.HasMoreResults)
                {
                    foreach (var containerProperties in await containerIterator.ReadNextAsync())
                    {
                        var container = database.GetContainer(containerProperties.Id);
                        var partitionKey = containerProperties.PartitionKeyPath[1..];
                        var itemIterator = container.GetItemQueryIterator<JObject>(
                            new QueryDefinition("SELECT * FROM c"));

                        var items = new List<(string Id, string PartitionKey)>();
                        while (itemIterator.HasMoreResults)
                        {
                            foreach (var item in await itemIterator.ReadNextAsync())
                            {
                                items.Add((item["id"].ToString(), item[partitionKey]?.ToString()));
                            }
                        }

                        foreach (var item in items)
                        {
                            await container.DeleteItemAsync<object>(
                                item.Id,
                                item.PartitionKey == null ? PartitionKey.None : new PartitionKey(item.PartitionKey));
                        }
                    }
                }

                created = await context.Database.EnsureCreatedAsync();
                if (!created)
                {
                    var creator = (CosmosDatabaseCreator)context.GetService<IDatabaseCreator>();
                    await creator.SeedAsync();
                }
            }
            else
            {
                await context.Database.EnsureCreatedAsync();
            }
        }
        catch (Exception)
        {
            try
            {
                await context.Database.EnsureDeletedAsync();
            }
            catch (Exception)
            {
            }

            throw;
        }
    }

    public override void Dispose()
        => throw new InvalidOperationException("Calling Dispose can cause deadlocks. Use DisposeAsync instead.");

    public override async Task DisposeAsync()
    {
        if (_initialized
            && _dataFilePath == null)
        {
            if (_connectionAvailable == false)
            {
                return;
            }

            if (Shared)
            {
                GetTestStoreIndex(ServiceProvider).RemoveShared(GetType().Name + Name);
            }

            await _storeContext.Database.EnsureDeletedAsync();
        }

        _storeContext.Dispose();
    }

    private class TestStoreContext : DbContext
    {
        private readonly CosmosTestStore _testStore;

        public TestStoreContext(CosmosTestStore testStore)
        {
            _testStore = testStore;
        }

        protected override void OnConfiguring(DbContextOptionsBuilder optionsBuilder)
            => optionsBuilder.UseCosmos(_testStore.ConnectionUri, _testStore.AuthToken, _testStore.Name, _testStore._configureCosmos);
    }

    private class FakeUpdateEntry : IUpdateEntry
    {
        public IEntityType EntityType
            => new FakeEntityType();

        public EntityState EntityState { get => EntityState.Added; set => throw new NotImplementedException(); }

        public IUpdateEntry SharedIdentityEntry
            => throw new NotImplementedException();

        public object GetCurrentValue(IPropertyBase propertyBase)
            => throw new NotImplementedException();

        public TProperty GetCurrentValue<TProperty>(IPropertyBase propertyBase)
            => throw new NotImplementedException();

        public object GetOriginalValue(IPropertyBase propertyBase)
            => throw new NotImplementedException();

        public TProperty GetOriginalValue<TProperty>(IProperty property)
            => throw new NotImplementedException();

        public bool HasTemporaryValue(IProperty property)
            => throw new NotImplementedException();

        public bool IsModified(IProperty property)
            => throw new NotImplementedException();

        public bool IsStoreGenerated(IProperty property)
            => throw new NotImplementedException();

        public DbContext Context
            => throw new NotImplementedException();

        public void SetOriginalValue(IProperty property, object value)
            => throw new NotImplementedException();

        public void SetPropertyModified(IProperty property)
            => throw new NotImplementedException();

        public void SetStoreGeneratedValue(IProperty property, object value, bool setModified = true)
            => throw new NotImplementedException();

        public EntityEntry ToEntityEntry()
            => throw new NotImplementedException();

        public object GetRelationshipSnapshotValue(IPropertyBase propertyBase)
            => throw new NotImplementedException();

        public object GetPreStoreGeneratedCurrentValue(IPropertyBase propertyBase)
            => throw new NotImplementedException();

        public bool IsConceptualNull(IProperty property)
            => throw new NotImplementedException();
    }

    public class FakeEntityType : Annotatable, IEntityType
    {
        public IEntityType BaseType
            => throw new NotImplementedException();

        public string DefiningNavigationName
            => throw new NotImplementedException();

        public IEntityType DefiningEntityType
            => throw new NotImplementedException();

        public IModel Model
            => throw new NotImplementedException();

        public string Name
            => throw new NotImplementedException();

        public Type ClrType
            => throw new NotImplementedException();

        public bool HasSharedClrType
            => throw new NotImplementedException();

        public bool IsPropertyBag
            => throw new NotImplementedException();

        public InstantiationBinding ConstructorBinding
            => throw new NotImplementedException();

        public InstantiationBinding ServiceOnlyConstructorBinding
            => throw new NotImplementedException();

        IReadOnlyEntityType IReadOnlyEntityType.BaseType
            => throw new NotImplementedException();

        IReadOnlyModel IReadOnlyTypeBase.Model
            => throw new NotImplementedException();

        public IEnumerable<IForeignKey> FindDeclaredForeignKeys(IReadOnlyList<IReadOnlyProperty> properties)
            => throw new NotImplementedException();

        public INavigation FindDeclaredNavigation(string name)
            => throw new NotImplementedException();

        public IProperty FindDeclaredProperty(string name)
            => throw new NotImplementedException();

        public IForeignKey FindForeignKey(IReadOnlyList<IProperty> properties, IKey principalKey, IEntityType principalEntityType)
            => throw new NotImplementedException();

        public IForeignKey FindForeignKey(
            IReadOnlyList<IReadOnlyProperty> properties,
            IReadOnlyKey principalKey,
            IReadOnlyEntityType principalEntityType)
            => throw new NotImplementedException();

        public IEnumerable<IForeignKey> FindForeignKeys(IReadOnlyList<IReadOnlyProperty> properties)
            => throw new NotImplementedException();

        public IIndex FindIndex(IReadOnlyList<IProperty> properties)
            => throw new NotImplementedException();

        public IIndex FindIndex(string name)
            => throw new NotImplementedException();

        public IIndex FindIndex(IReadOnlyList<IReadOnlyProperty> properties)
            => throw new NotImplementedException();

        public PropertyInfo FindIndexerPropertyInfo()
            => throw new NotImplementedException();

        public IKey FindKey(IReadOnlyList<IProperty> properties)
            => throw new NotImplementedException();

        public IKey FindKey(IReadOnlyList<IReadOnlyProperty> properties)
            => throw new NotImplementedException();

        public IKey FindPrimaryKey()
            => throw new NotImplementedException();

        public IReadOnlyList<IReadOnlyProperty> FindProperties(IReadOnlyList<string> propertyNames)
            => throw new NotImplementedException();

        public IProperty FindProperty(string name)
            => null;

        public IServiceProperty FindServiceProperty(string name)
            => throw new NotImplementedException();

        public ISkipNavigation FindSkipNavigation(string name)
            => throw new NotImplementedException();

        public ChangeTrackingStrategy GetChangeTrackingStrategy()
            => throw new NotImplementedException();

        public IEnumerable<IForeignKey> GetDeclaredForeignKeys()
            => throw new NotImplementedException();

        public IEnumerable<IIndex> GetDeclaredIndexes()
            => throw new NotImplementedException();

        public IEnumerable<IKey> GetDeclaredKeys()
            => throw new NotImplementedException();

        public IEnumerable<INavigation> GetDeclaredNavigations()
            => throw new NotImplementedException();

        public IEnumerable<IProperty> GetDeclaredProperties()
            => throw new NotImplementedException();

        public IEnumerable<IForeignKey> GetDeclaredReferencingForeignKeys()
            => throw new NotImplementedException();

        public IEnumerable<IServiceProperty> GetDeclaredServiceProperties()
            => throw new NotImplementedException();

        public IEnumerable<IReadOnlySkipNavigation> GetDeclaredSkipNavigations()
            => throw new NotImplementedException();

        public IEnumerable<IForeignKey> GetDerivedForeignKeys()
            => throw new NotImplementedException();

        public IEnumerable<IIndex> GetDerivedIndexes()
            => throw new NotImplementedException();

        public IEnumerable<IReadOnlyNavigation> GetDerivedNavigations()
            => throw new NotImplementedException();

        public IEnumerable<IReadOnlyProperty> GetDerivedProperties()
            => throw new NotImplementedException();

        public IEnumerable<IReadOnlyServiceProperty> GetDerivedServiceProperties()
            => throw new NotImplementedException();

        public IEnumerable<IReadOnlySkipNavigation> GetDerivedSkipNavigations()
            => throw new NotImplementedException();

        public IEnumerable<IReadOnlyEntityType> GetDerivedTypes()
            => throw new NotImplementedException();

        public IEnumerable<IEntityType> GetDirectlyDerivedTypes()
            => throw new NotImplementedException();

        public string GetDiscriminatorPropertyName()
            => throw new NotImplementedException();

        public IEnumerable<IProperty> GetForeignKeyProperties()
            => throw new NotImplementedException();

        public IEnumerable<IForeignKey> GetForeignKeys()
            => throw new NotImplementedException();

        public IEnumerable<IIndex> GetIndexes()
            => throw new NotImplementedException();

        public IEnumerable<IKey> GetKeys()
            => throw new NotImplementedException();

        public PropertyAccessMode GetNavigationAccessMode()
            => throw new NotImplementedException();

        public IEnumerable<INavigation> GetNavigations()
            => throw new NotImplementedException();

        public IEnumerable<IProperty> GetProperties()
            => throw new NotImplementedException();

        public PropertyAccessMode GetPropertyAccessMode()
            => throw new NotImplementedException();

        public LambdaExpression GetQueryFilter()
            => throw new NotImplementedException();

<<<<<<< HEAD
        public IEnumerable<IForeignKey> GetReferencingForeignKeys()
            => throw new NotImplementedException();
=======
            public Func<MaterializationContext, object> GetOrCreateMaterializer(IEntityMaterializerSource source)
                => throw new NotImplementedException();

            public IEnumerable<ISkipNavigation> GetSkipNavigations()
                => throw new NotImplementedException();
>>>>>>> 4a81376b

        public IEnumerable<IDictionary<string, object>> GetSeedData(bool providerValues = false)
            => throw new NotImplementedException();

        public IEnumerable<IServiceProperty> GetServiceProperties()
            => throw new NotImplementedException();

        public IEnumerable<ISkipNavigation> GetSkipNavigations()
            => throw new NotImplementedException();

        public IEnumerable<IProperty> GetValueGeneratingProperties()
            => throw new NotImplementedException();

        IEnumerable<IReadOnlyForeignKey> IReadOnlyEntityType.FindDeclaredForeignKeys(IReadOnlyList<IReadOnlyProperty> properties)
            => throw new NotImplementedException();

        IReadOnlyNavigation IReadOnlyEntityType.FindDeclaredNavigation(string name)
            => throw new NotImplementedException();

        IReadOnlyProperty IReadOnlyEntityType.FindDeclaredProperty(string name)
            => throw new NotImplementedException();

        IReadOnlyForeignKey IReadOnlyEntityType.FindForeignKey(
            IReadOnlyList<IReadOnlyProperty> properties,
            IReadOnlyKey principalKey,
            IReadOnlyEntityType principalEntityType)
            => throw new NotImplementedException();

        IEnumerable<IReadOnlyForeignKey> IReadOnlyEntityType.FindForeignKeys(IReadOnlyList<IReadOnlyProperty> properties)
            => throw new NotImplementedException();

        IReadOnlyIndex IReadOnlyEntityType.FindIndex(IReadOnlyList<IReadOnlyProperty> properties)
            => throw new NotImplementedException();

        IReadOnlyIndex IReadOnlyEntityType.FindIndex(string name)
            => throw new NotImplementedException();

        IReadOnlyKey IReadOnlyEntityType.FindKey(IReadOnlyList<IReadOnlyProperty> properties)
            => throw new NotImplementedException();

        IReadOnlyKey IReadOnlyEntityType.FindPrimaryKey()
            => throw new NotImplementedException();

        IReadOnlyProperty IReadOnlyEntityType.FindProperty(string name)
            => throw new NotImplementedException();

        IReadOnlyServiceProperty IReadOnlyEntityType.FindServiceProperty(string name)
            => throw new NotImplementedException();

        IReadOnlySkipNavigation IReadOnlyEntityType.FindSkipNavigation(string name)
            => throw new NotImplementedException();

        IEnumerable<IReadOnlyForeignKey> IReadOnlyEntityType.GetDeclaredForeignKeys()
            => throw new NotImplementedException();

        IEnumerable<IReadOnlyIndex> IReadOnlyEntityType.GetDeclaredIndexes()
            => throw new NotImplementedException();

        IEnumerable<IReadOnlyKey> IReadOnlyEntityType.GetDeclaredKeys()
            => throw new NotImplementedException();

        IEnumerable<IReadOnlyNavigation> IReadOnlyEntityType.GetDeclaredNavigations()
            => throw new NotImplementedException();

        IEnumerable<IReadOnlyProperty> IReadOnlyEntityType.GetDeclaredProperties()
            => throw new NotImplementedException();

        IEnumerable<IReadOnlyForeignKey> IReadOnlyEntityType.GetDeclaredReferencingForeignKeys()
            => throw new NotImplementedException();

        IEnumerable<IReadOnlyServiceProperty> IReadOnlyEntityType.GetDeclaredServiceProperties()
            => throw new NotImplementedException();

        IEnumerable<IReadOnlyForeignKey> IReadOnlyEntityType.GetDerivedForeignKeys()
            => throw new NotImplementedException();

        IEnumerable<IReadOnlyIndex> IReadOnlyEntityType.GetDerivedIndexes()
            => throw new NotImplementedException();

        IEnumerable<IReadOnlyEntityType> IReadOnlyEntityType.GetDirectlyDerivedTypes()
            => throw new NotImplementedException();

        IEnumerable<IReadOnlyForeignKey> IReadOnlyEntityType.GetForeignKeys()
            => throw new NotImplementedException();

        IEnumerable<IReadOnlyIndex> IReadOnlyEntityType.GetIndexes()
            => throw new NotImplementedException();

        IEnumerable<IReadOnlyKey> IReadOnlyEntityType.GetKeys()
            => throw new NotImplementedException();

        IEnumerable<IReadOnlyNavigation> IReadOnlyEntityType.GetNavigations()
            => throw new NotImplementedException();

        IEnumerable<IReadOnlyProperty> IReadOnlyEntityType.GetProperties()
            => throw new NotImplementedException();

        IEnumerable<IReadOnlyForeignKey> IReadOnlyEntityType.GetReferencingForeignKeys()
            => throw new NotImplementedException();

        IEnumerable<IReadOnlyServiceProperty> IReadOnlyEntityType.GetServiceProperties()
            => throw new NotImplementedException();

        IEnumerable<IReadOnlySkipNavigation> IReadOnlyEntityType.GetSkipNavigations()
            => throw new NotImplementedException();

        IReadOnlyTrigger IReadOnlyEntityType.FindDeclaredTrigger(string name)
            => throw new NotImplementedException();

        ITrigger IEntityType.FindDeclaredTrigger(string name)
            => throw new NotImplementedException();

        IEnumerable<IReadOnlyTrigger> IReadOnlyEntityType.GetDeclaredTriggers()
            => throw new NotImplementedException();

        IEnumerable<ITrigger> IEntityType.GetDeclaredTriggers()
            => throw new NotImplementedException();
    }
}<|MERGE_RESOLUTION|>--- conflicted
+++ resolved
@@ -5,14 +5,11 @@
 using Azure.Core;
 using Microsoft.Azure.Cosmos;
 using Microsoft.EntityFrameworkCore.Cosmos.Storage.Internal;
-<<<<<<< HEAD
-=======
 using Microsoft.EntityFrameworkCore.Infrastructure;
 using Microsoft.EntityFrameworkCore.Metadata;
 using Microsoft.EntityFrameworkCore.Query;
 using Microsoft.EntityFrameworkCore.Storage;
 using Microsoft.EntityFrameworkCore.Update;
->>>>>>> 4a81376b
 using Newtonsoft.Json;
 using Newtonsoft.Json.Linq;
 using ContainerProperties = Microsoft.Azure.Cosmos.ContainerProperties;
@@ -559,22 +556,17 @@
         public LambdaExpression GetQueryFilter()
             => throw new NotImplementedException();
 
-<<<<<<< HEAD
         public IEnumerable<IForeignKey> GetReferencingForeignKeys()
             => throw new NotImplementedException();
-=======
+
+        public IEnumerable<IDictionary<string, object>> GetSeedData(bool providerValues = false)
+            => throw new NotImplementedException();
+
+        public IEnumerable<IServiceProperty> GetServiceProperties()
+            => throw new NotImplementedException();
+
             public Func<MaterializationContext, object> GetOrCreateMaterializer(IEntityMaterializerSource source)
                 => throw new NotImplementedException();
-
-            public IEnumerable<ISkipNavigation> GetSkipNavigations()
-                => throw new NotImplementedException();
->>>>>>> 4a81376b
-
-        public IEnumerable<IDictionary<string, object>> GetSeedData(bool providerValues = false)
-            => throw new NotImplementedException();
-
-        public IEnumerable<IServiceProperty> GetServiceProperties()
-            => throw new NotImplementedException();
 
         public IEnumerable<ISkipNavigation> GetSkipNavigations()
             => throw new NotImplementedException();
